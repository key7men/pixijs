'use strict';

describe('PIXI.Container', () =>
{
    describe('parent', () =>
    {
        it('should be present when adding children to Container', () =>
        {
            const container = new PIXI.Container();
            const child = new PIXI.DisplayObject();

            expect(container.children.length).to.be.equals(0);
            container.addChild(child);
            expect(container.children.length).to.be.equals(1);
            expect(child.parent).to.be.equals(container);
        });
    });

    describe('events', () =>
    {
        it('should trigger "added" and "removed" events on its children', () =>
        {
            const container = new PIXI.Container();
            const child = new PIXI.DisplayObject();
            let triggeredAdded = false;
            let triggeredRemoved = false;

            child.on('added', (to) =>
            {
                triggeredAdded = true;
                expect(container.children.length).to.be.equals(1);
                expect(child.parent).to.be.equals(to);
            });
            child.on('removed', (from) =>
            {
                triggeredRemoved = true;
                expect(container.children.length).to.be.equals(0);
                expect(child.parent).to.be.null;
                expect(container).to.be.equals(from);
            });

            container.addChild(child);
            expect(triggeredAdded).to.be.true;
            expect(triggeredRemoved).to.be.false;

            container.removeChild(child);
            expect(triggeredRemoved).to.be.true;
        });
    });

    describe('addChild', () =>
    {
        it('should remove from current parent', () =>
        {
            const parent = new PIXI.Container();
            const container = new PIXI.Container();
            const child = new PIXI.DisplayObject();

            assertRemovedFromParent(parent, container, child, () => { container.addChild(child); });
        });

        it('should call onChildrenChange', () =>
        {
            const container = new PIXI.Container();
            const child = new PIXI.DisplayObject();

            assertCallToOnChildrenChanged(container, 0, () =>
            {
                container.addChild(child);
            });
        });
    });

    describe('removeChildAt', () =>
    {
        it('should remove from current parent', () =>
        {
            const parent = new PIXI.Container();
            const child = new PIXI.DisplayObject();

            assertRemovedFromParent(parent, null, child, () => { parent.removeChildAt(0); });
        });

        it('should call onChildrenChange', () =>
        {
            const container = new PIXI.Container();
            const child = new PIXI.DisplayObject();

            container.addChild(child);

            assertCallToOnChildrenChanged(container, 0, () =>
            {
                container.removeChildAt(0);
            });
        });
    });

    describe('addChildAt', () =>
    {
        it('should allow placements at start', () =>
        {
            const container = new PIXI.Container();
            const child = new PIXI.DisplayObject();

            container.addChild(new PIXI.DisplayObject());
            container.addChildAt(child, 0);

            expect(container.children.length).to.be.equals(2);
            expect(container.children[0]).to.be.equals(child);
        });

        it('should allow placements at end', () =>
        {
            const container = new PIXI.Container();
            const child = new PIXI.DisplayObject();

            container.addChild(new PIXI.DisplayObject());
            container.addChildAt(child, 1);

            expect(container.children.length).to.be.equals(2);
            expect(container.children[1]).to.be.equals(child);
        });

        it('should throw on out-of-bounds', () =>
        {
            const container = new PIXI.Container();
            const child = new PIXI.DisplayObject();

            container.addChild(new PIXI.DisplayObject());

            expect(() => container.addChildAt(child, -1)).to.throw('The index -1 supplied is out of bounds 1');
            expect(() => container.addChildAt(child, 2)).to.throw('The index 2 supplied is out of bounds 1');
        });

        it('should remove from current parent', () =>
        {
            const parent = new PIXI.Container();
            const container = new PIXI.Container();
            const child = new PIXI.DisplayObject();

            assertRemovedFromParent(parent, container, child, () => { container.addChildAt(child, 0); });
        });

        it('should call onChildrenChange', () =>
        {
            const container = new PIXI.Container();
            const child = new PIXI.DisplayObject();

            container.addChild(new PIXI.DisplayObject());

            assertCallToOnChildrenChanged(container, 0, () =>
            {
                container.addChildAt(child, 0);
            });
        });
    });

    describe('removeChild', () =>
    {
        it('should ignore non-children', () =>
        {
            const container = new PIXI.Container();
            const child = new PIXI.DisplayObject();

            container.addChild(child);

            container.removeChild(new PIXI.DisplayObject());

            expect(container.children.length).to.be.equals(1);
        });

        it('should remove all children supplied', () =>
        {
            const container = new PIXI.Container();
            const child1 = new PIXI.DisplayObject();
            const child2 = new PIXI.DisplayObject();

            container.addChild(child1, child2);

            expect(container.children.length).to.be.equals(2);

            container.removeChild(child1, child2);

            expect(container.children.length).to.be.equals(0);
        });

        it('should call onChildrenChange', () =>
        {
            const container = new PIXI.Container();
            const child = new PIXI.DisplayObject();

            container.addChild(child);

            assertCallToOnChildrenChanged(container, 0, () =>
            {
                container.removeChild(child);
            });
        });
    });

    describe('getChildIndex', () =>
    {
        it('should return the correct index', () =>
        {
            const container = new PIXI.Container();
            const child = new PIXI.DisplayObject();

            container.addChild(new PIXI.DisplayObject(), child, new PIXI.DisplayObject());

            expect(container.getChildIndex(child)).to.be.equals(1);
        });

        it('should throw when child does not exist', () =>
        {
            const container = new PIXI.Container();
            const child = new PIXI.DisplayObject();

            expect(() => container.getChildIndex(child))
                .to.throw('The supplied DisplayObject must be a child of the caller');
        });
    });

    describe('getChildAt', () =>
    {
        it('should throw when out-of-bounds', () =>
        {
            const container = new PIXI.Container();

            expect(() => container.getChildAt(-1)).to.throw('getChildAt: Index (-1) does not exist.');
            expect(() => container.getChildAt(1)).to.throw('getChildAt: Index (1) does not exist.');
        });
    });

    describe('setChildIndex', () =>
    {
        it('should throw on out-of-bounds', () =>
        {
            const container = new PIXI.Container();
            const child = new PIXI.DisplayObject();

            container.addChild(child);

            expect(() => container.setChildIndex(child, -1)).to.throw('The supplied index is out of bounds');
            expect(() => container.setChildIndex(child, 1)).to.throw('The supplied index is out of bounds');
        });

        it('should throw when child does not belong', () =>
        {
            const container = new PIXI.Container();
            const child = new PIXI.DisplayObject();

            container.addChild(new PIXI.DisplayObject());

            expect(() => container.setChildIndex(child, 0))
                .to.throw('The supplied DisplayObject must be a child of the caller');
        });

        it('should set index', () =>
        {
            const container = new PIXI.Container();
            const child = new PIXI.DisplayObject();

            container.addChild(child, new PIXI.DisplayObject(), new PIXI.DisplayObject());
            expect(container.children.indexOf(child)).to.be.equals(0);

            container.setChildIndex(child, 1);
            expect(container.children.indexOf(child)).to.be.equals(1);

            container.setChildIndex(child, 2);
            expect(container.children.indexOf(child)).to.be.equals(2);

            container.setChildIndex(child, 0);
            expect(container.children.indexOf(child)).to.be.equals(0);
        });

        it('should call onChildrenChange', () =>
        {
            const container = new PIXI.Container();
            const child = new PIXI.DisplayObject();

            container.addChild(child, new PIXI.DisplayObject());

            assertCallToOnChildrenChanged(container, 1, () =>
            {
                container.setChildIndex(child, 1);
            });
        });
    });

    describe('swapChildren', () =>
    {
        it('should call onChildrenChange', () =>
        {
            const container = new PIXI.Container();
            const child1 = new PIXI.DisplayObject();
            const child2 = new PIXI.DisplayObject();

            container.addChild(child1, child2);

            assertCallToOnChildrenChanged(container, 0, () =>
            {
                container.swapChildren(child1, child2);
            });

            // second call required to complete returned index coverage
            assertCallToOnChildrenChanged(container, 0, () =>
            {
                container.swapChildren(child1, child2);
            });
        });

        it('should not call onChildrenChange if supplied children are equal', () =>
        {
            const container = new PIXI.Container();
            const child = new PIXI.DisplayObject();
            let triggered = false;

            container.addChild(child, new PIXI.DisplayObject());

            container.onChildrenChange = () =>
            {
                triggered = true;
            };

            container.swapChildren(child, child);

            expect(triggered).to.be.false;
        });

        it('should throw if children do not belong', () =>
        {
            const container = new PIXI.Container();
            const child = new PIXI.Container();

            container.addChild(child, new PIXI.DisplayObject());

            expect(() => container.swapChildren(child, new PIXI.DisplayObject()))
                .to.throw('The supplied DisplayObject must be a child of the caller');
            expect(() => container.swapChildren(new PIXI.DisplayObject(), child))
                .to.throw('The supplied DisplayObject must be a child of the caller');
        });

        it('should result in swapped child positions', () =>
        {
            const container = new PIXI.Container();
            const child1 = new PIXI.DisplayObject();
            const child2 = new PIXI.DisplayObject();

            container.addChild(child1, child2);

            expect(container.children.indexOf(child1)).to.be.equals(0);
            expect(container.children.indexOf(child2)).to.be.equals(1);

            container.swapChildren(child1, child2);

            expect(container.children.indexOf(child2)).to.be.equals(0);
            expect(container.children.indexOf(child1)).to.be.equals(1);
        });
    });

<<<<<<< HEAD
    describe('render', () =>
    {
        it('should not render when object not visible', () =>
        {
            const container = new PIXI.Container();

            container.visible = false;

            assertWebGLNotRendered(container);
            assertCanvasNotRendered(container);
        });

        it('should not render when alpha is zero', () =>
        {
            const container = new PIXI.Container();

            container.worldAlpha = 0;

            assertWebGLNotRendered(container);
            assertCanvasNotRendered(container);
        });

        it('should not render when object not renderable', () =>
        {
            const container = new PIXI.Container();

            container.renderable = false;

            assertWebGLNotRendered(container);
            assertCanvasNotRendered(container);
        });
    });

    function assertWebGLNotRendered(container)
    {
        let rendered = false;

        container._renderWebGL = () => { rendered = true; };
        container.renderWebGL();
        expect(rendered).to.be.false;
    }

    function assertCanvasNotRendered(container)
    {
        let rendered = false;

        container._renderCanvas = () => { rendered = true; };
        container.renderCanvas();
        expect(rendered).to.be.false;
    }
=======
    describe('removeChildren', () =>
    {
        it('should remove all children when no arguments supplied', () =>
        {
            const container = new PIXI.Container();
            let removed = [];

            container.addChild(new PIXI.DisplayObject(), new PIXI.DisplayObject(), new PIXI.DisplayObject());

            expect(container.children.length).to.be.equals(3);

            removed = container.removeChildren();

            expect(container.children.length).to.be.equals(0);
            expect(removed.length).to.be.equals(3);
        });

        it('should return empty array if no children', () =>
        {
            const container = new PIXI.Container();
            const removed = container.removeChildren();

            expect(removed.length).to.be.equals(0);
        });

        it('should handle a range greater than length', () =>
        {
            const container = new PIXI.Container();
            let removed = [];

            container.addChild(new PIXI.DisplayObject());

            removed = container.removeChildren(0, 2);
            expect(removed.length).to.be.equals(1);
        });

        it('should throw outside acceptable range', () =>
        {
            const container = new PIXI.Container();

            container.addChild(new PIXI.DisplayObject());

            expect(() => container.removeChildren(2))
                .to.throw('removeChildren: numeric values are outside the acceptable range.');
            expect(() => container.removeChildren(-1))
                .to.throw('removeChildren: numeric values are outside the acceptable range.');
            expect(() => container.removeChildren(-1, 1))
                .to.throw('removeChildren: numeric values are outside the acceptable range.');
        });
    });

    describe('destroy', () =>
    {
        it('should not destroy children by default', () =>
        {
            const container = new PIXI.Container();
            const child = new PIXI.DisplayObject();

            container.addChild(child);
            container.destroy();

            expect(container.children.length).to.be.equals(0);
            expect(child.transform).to.not.be.null;
        });

        it('should allow children destroy', () =>
        {
            let container = new PIXI.Container();
            let child = new PIXI.DisplayObject();

            container.addChild(child);
            container.destroy({ children: true });

            expect(container.children.length).to.be.equals(0);
            expect(container.transform).to.be.null;
            expect(child.transform).to.be.null;

            container = new PIXI.Container();
            child = new PIXI.DisplayObject();

            container.addChild(child);
            container.destroy(true);

            expect(container.children.length).to.be.equals(0);
            expect(container.transform).to.be.null;
            expect(child.transform).to.be.null;
        });
    });

    describe('width', () =>
    {
        it('should reflect scale', () =>
        {
            const container = new PIXI.Container();
            const graphics = new PIXI.Graphics();

            graphics.drawRect(0, 0, 10, 10);
            container.addChild(graphics);
            container.scale.x = 2;

            expect(container.width).to.be.equals(20);
        });

        it('should adjust scale', () =>
        {
            const container = new PIXI.Container();
            const graphics = new PIXI.Graphics();

            graphics.drawRect(0, 0, 10, 10);
            container.addChild(graphics);

            container.width = 20;

            expect(container.width).to.be.equals(20);
            expect(container.scale.x).to.be.equals(2);
        });

        it('should reset scale', () =>
        {
            const container = new PIXI.Container();

            container.scale.x = 2;
            container.width = 5;

            expect(container.width).to.be.equals(0);
            expect(container.scale.x).to.be.equals(1);
        });
    });

    describe('height', () =>
    {
        it('should reflect scale', () =>
        {
            const container = new PIXI.Container();
            const graphics = new PIXI.Graphics();

            graphics.drawRect(0, 0, 10, 10);
            container.addChild(graphics);
            container.scale.y = 2;

            expect(container.height).to.be.equals(20);
        });

        it('should adjust scale', () =>
        {
            const container = new PIXI.Container();
            const graphics = new PIXI.Graphics();

            graphics.drawRect(0, 0, 10, 10);
            container.addChild(graphics);

            container.height = 20;

            expect(container.height).to.be.equals(20);
            expect(container.scale.y).to.be.equals(2);
        });

        it('should reset scale', () =>
        {
            const container = new PIXI.Container();

            container.scale.y = 2;
            container.height = 5;

            expect(container.height).to.be.equals(0);
            expect(container.scale.y).to.be.equals(1);
        });
    });
>>>>>>> 28215656

    function assertCallToOnChildrenChanged(container, smallestIndex, functionToAssert)
    {
        let triggered = false;

        container.onChildrenChange = (index) =>
        {
            triggered = true;
            expect(index).to.be.equals(smallestIndex);
        };

        functionToAssert();

        expect(triggered).to.be.true;
    }

    function assertRemovedFromParent(parent, container, child, functionToAssert)
    {
        parent.addChild(child);

        expect(parent.children.length).to.be.equals(1);
        expect(child.parent).to.be.equals(parent);

        functionToAssert();

        expect(parent.children.length).to.be.equals(0);
        expect(child.parent).to.be.equals(container);
    }
});<|MERGE_RESOLUTION|>--- conflicted
+++ resolved
@@ -358,7 +358,6 @@
         });
     });
 
-<<<<<<< HEAD
     describe('render', () =>
     {
         it('should not render when object not visible', () =>
@@ -392,24 +391,6 @@
         });
     });
 
-    function assertWebGLNotRendered(container)
-    {
-        let rendered = false;
-
-        container._renderWebGL = () => { rendered = true; };
-        container.renderWebGL();
-        expect(rendered).to.be.false;
-    }
-
-    function assertCanvasNotRendered(container)
-    {
-        let rendered = false;
-
-        container._renderCanvas = () => { rendered = true; };
-        container.renderCanvas();
-        expect(rendered).to.be.false;
-    }
-=======
     describe('removeChildren', () =>
     {
         it('should remove all children when no arguments supplied', () =>
@@ -578,7 +559,24 @@
             expect(container.scale.y).to.be.equals(1);
         });
     });
->>>>>>> 28215656
+
+    function assertWebGLNotRendered(container)
+    {
+        let rendered = false;
+
+        container._renderWebGL = () => { rendered = true; };
+        container.renderWebGL();
+        expect(rendered).to.be.false;
+    }
+
+    function assertCanvasNotRendered(container)
+    {
+        let rendered = false;
+
+        container._renderCanvas = () => { rendered = true; };
+        container.renderCanvas();
+        expect(rendered).to.be.false;
+    }
 
     function assertCallToOnChildrenChanged(container, smallestIndex, functionToAssert)
     {
