--- conflicted
+++ resolved
@@ -203,15 +203,10 @@
  *
  * @method unloadFromGPU
  */
-<<<<<<< HEAD
-PIXI.BaseTexture.unloadFromGPU = function()
-{
-=======
 PIXI.BaseTexture.prototype.unloadFromGPU = function()
 {
     this.dirty();
 
->>>>>>> d5a71cb6
     // delete the webGL textures if any.
     for (var i = this._glTextures.length - 1; i >= 0; i--)
     {
@@ -222,20 +217,13 @@
         {
             gl.deleteTexture(glTexture);
         }
-<<<<<<< HEAD
+        
     }
 
     this._glTextures.length = 0;
-}
-=======
-        
-    }
-
-    this._glTextures.length = 0;
 
     this.dirty();
 };
->>>>>>> d5a71cb6
 
 /**
  * Helper function that creates a base texture from the given image url.
