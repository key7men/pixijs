/**
 * @author Mat Groves http://matgroves.com/ @Doormat23
 */

/**
 * A WebGLBatch Enables a group of sprites to be drawn using the same settings.
 * if a group of sprites all have the same baseTexture and blendMode then they can be
 * grouped into a batch. All the sprites in a batch can then be drawn in one go by the
 * GPU which is hugely efficient. ALL sprites in the webGL renderer are added to a batch
 * even if the batch only contains one sprite. Batching is handled automatically by the
 * webGL renderer. A good tip is: the smaller the number of batchs there are, the faster
 * the webGL renderer will run.
 *
 * @class WebGLBatch
 * @contructor
 * @param gl {WebGLContext} An instance of the webGL context
 */
PIXI.WebGLRenderGroup = function(gl, transparent)
{
<<<<<<< HEAD
	this.gl = gl;
	this.root;
	
	this.backgroundColor;
	this.transparent = transparent == undefined ? true : transparent;
	
	this.batchs = [];
	this.toRemove = [];
	console.log(this.transparent)
	this.filterManager = new PIXI.WebGLFilterManager(this.transparent);
=======
    this.gl = gl;
    this.root = null;
    // this.backgroundColor = null;
    this.batchs = [];
    this.toRemove = [];
>>>>>>> 67d0c577
}

// constructor
PIXI.WebGLRenderGroup.prototype.constructor = PIXI.WebGLRenderGroup;

/**
 * Add a display object to the webgl renderer
 *
 * @method setRenderable
 * @param displayObject {DisplayObject}
 * @private 
 */
PIXI.WebGLRenderGroup.prototype.setRenderable = function(displayObject)
{
<<<<<<< HEAD
	// has this changed??
	if(this.root)this.removeDisplayObjectAndChildren(this.root);
	
	displayObject.worldVisible = displayObject.visible;
	
	// soooooo //
	// to check if any batchs exist already??
	
	// TODO what if its already has an object? should remove it
	this.root = displayObject;
	this.addDisplayObjectAndChildren(displayObject);
=======
    // has this changed??
    if(this.root)this.removeDisplayObjectAndChildren(this.root);

    displayObject.worldVisible = displayObject.visible;

    // soooooo //
    // to check if any batchs exist already??

    // TODO what if its already has an object? should remove it
    this.root = displayObject;
    this.addDisplayObjectAndChildren(displayObject);
>>>>>>> 67d0c577
}

/**
 * Renders the stage to its webgl view
 *
 * @method render
 * @param projection {Object}
 */
PIXI.WebGLRenderGroup.prototype.render = function(projection, buffer)
{
<<<<<<< HEAD
	PIXI.WebGLRenderer.updateTextures();
	
	var gl = this.gl;
	gl.uniform2f(PIXI.defaultShader.projectionVector, projection.x, projection.y);

	this.filterManager.begin(projection, buffer);

	
	gl.blendFunc(gl.ONE, gl.ONE_MINUS_SRC_ALPHA);
	// will render all the elements in the group
	var renderable;

	for (var i=0; i < this.batchs.length; i++) 
	{
		
		renderable = this.batchs[i];
		if(renderable instanceof PIXI.WebGLBatch)
		{
			this.batchs[i].render();
			continue;
		}
		
		// render special
		this.renderSpecial(renderable, projection);
	}
	
=======
    PIXI.WebGLRenderer.updateTextures();

    var gl = this.gl;


    gl.uniform2f(PIXI.shaderProgram.projectionVector, projection.x, projection.y);
    gl.blendFunc(gl.ONE, gl.ONE_MINUS_SRC_ALPHA);

    // will render all the elements in the group
    var renderable;

    for (var i=0; i < this.batchs.length; i++)
    {

        renderable = this.batchs[i];
        if(renderable instanceof PIXI.WebGLBatch)
        {
            this.batchs[i].render();
            continue;
        }

        // non sprite batch..
        var worldVisible = renderable.vcount === PIXI.visibleCount;

        if(renderable instanceof PIXI.TilingSprite)
        {
            if(worldVisible)this.renderTilingSprite(renderable, projection);
        }
        else if(renderable instanceof PIXI.Strip)
        {
            if(worldVisible)this.renderStrip(renderable, projection);
        }
        else if(renderable instanceof PIXI.Graphics)
        {
            if(worldVisible && renderable.renderable) PIXI.WebGLGraphics.renderGraphics(renderable, projection);//, projectionMatrix);
        }
        else if(renderable instanceof PIXI.FilterBlock)
        {
            /*
             * for now only masks are supported..
             */
            if(renderable.open)
            {
                gl.enable(gl.STENCIL_TEST);

                gl.colorMask(false, false, false, false);
                gl.stencilFunc(gl.ALWAYS,1,0xff);
                gl.stencilOp(gl.KEEP,gl.KEEP,gl.REPLACE);

                PIXI.WebGLGraphics.renderGraphics(renderable.mask, projection);

                gl.colorMask(true, true, true, true);
                gl.stencilFunc(gl.NOTEQUAL,0,0xff);
                gl.stencilOp(gl.KEEP,gl.KEEP,gl.KEEP);
            }
            else
            {
                gl.disable(gl.STENCIL_TEST);
            }
        }
    }

}

/**
 * Renders the stage to its webgl view
 *
 * @method handleFilter
 * @param filter {FilterBlock}
 * @private
 */
PIXI.WebGLRenderGroup.prototype.handleFilter = function(filter, projection)
{

>>>>>>> 67d0c577
}

/**
 * Renders a specific displayObject
 *
 * @method renderSpecific
 * @param displayObject {DisplayObject}
 * @param projection {Object}
 * @private
 */
PIXI.WebGLRenderGroup.prototype.renderSpecific = function(displayObject, projection, buffer)
{
<<<<<<< HEAD
	PIXI.WebGLRenderer.updateTextures();
	var gl = this.gl;

	gl.uniform2f(PIXI.defaultShader.projectionVector, projection.x, projection.y);

	this.filterManager.begin(projection, buffer);

	// to do!
	// render part of the scene...
	
	var startIndex;
	var startBatchIndex;
	
	var endIndex;
	var endBatchIndex;
	
	/*
	 *  LOOK FOR THE NEXT SPRITE
	 *  This part looks for the closest next sprite that can go into a batch
	 *  it keeps looking until it finds a sprite or gets to the end of the display
	 *  scene graph
	 */
	var nextRenderable = displayObject.first;
	while(nextRenderable._iNext)
	{
		if(nextRenderable.renderable && nextRenderable.__renderGroup)break;
		nextRenderable = nextRenderable._iNext;
	}
	var startBatch = nextRenderable.batch;
	//console.log(nextRenderable);
	
	//console.log(renderable)
	if(nextRenderable instanceof PIXI.Sprite)
	{
		startBatch = nextRenderable.batch;
		
		var head = startBatch.head;
		var next = head;
		
		// ok now we have the batch.. need to find the start index!
		if(head == nextRenderable)
		{
			startIndex = 0;
		}
		else
		{
			startIndex = 1;
			
			while(head.__next != nextRenderable)
			{
				startIndex++;
				head = head.__next;
			}
		}
	}
	else
	{
		startBatch = nextRenderable;
	}
	
	// Get the LAST renderable object
	var lastRenderable = displayObject.last;
	while(lastRenderable._iPrev)
	{
		if(lastRenderable.renderable && lastRenderable.__renderGroup)break;
		lastRenderable = lastRenderable._iNext;
	}
	
	if(lastRenderable instanceof PIXI.Sprite)
	{
		endBatch = lastRenderable.batch;
		
		var head = endBatch.head;
		
		if(head == lastRenderable)
		{
			endIndex = 0;
		}
		else
		{
			endIndex = 1;
			
			while(head.__next != lastRenderable)
			{
				endIndex++;
				head = head.__next;
			}
		}
	}
	else
	{
		endBatch = lastRenderable;
	}
	
	//console.log(endBatch);
	// TODO - need to fold this up a bit!
	
	if(startBatch == endBatch)
	{
		if(startBatch instanceof PIXI.WebGLBatch)
		{
			startBatch.render(startIndex, endIndex+1);
		}
		else
		{
			this.renderSpecial(startBatch, projection);
		}
		return;
	}
	
	// now we have first and last!
	startBatchIndex = this.batchs.indexOf(startBatch);
	endBatchIndex = this.batchs.indexOf(endBatch);
	
	// DO the first batch
	if(startBatch instanceof PIXI.WebGLBatch)
	{
		startBatch.render(startIndex);
	}
	else
	{
		this.renderSpecial(startBatch, projection);
	}
	
	// DO the middle batchs..
	for (var i=startBatchIndex+1; i < endBatchIndex; i++) 
	{
		renderable = this.batchs[i];
	
		if(renderable instanceof PIXI.WebGLBatch)
		{
			this.batchs[i].render();
		}
		else
		{
			this.renderSpecial(renderable, projection);
		}
	}
	
	// DO the last batch..
	if(endBatch instanceof PIXI.WebGLBatch)
	{
		endBatch.render(0, endIndex+1);
	}
	else
	{
		this.renderSpecial(endBatch, projection);
	}
=======
    PIXI.WebGLRenderer.updateTextures();

    var gl = this.gl;

    gl.uniform2f(PIXI.shaderProgram.projectionVector, projection.x, projection.y);

    // to do!
    // render part of the scene...

    var startIndex, startBatchIndex,
        endIndex, endBatchIndex,
        head, next;

    /*
     *  LOOK FOR THE NEXT SPRITE
     *  This part looks for the closest next sprite that can go into a batch
     *  it keeps looking until it finds a sprite or gets to the end of the display
     *  scene graph
     */
    var nextRenderable = displayObject.first;
    while(nextRenderable._iNext)
    {
        nextRenderable = nextRenderable._iNext;
        if(nextRenderable.renderable && nextRenderable.__renderGroup)break;
    }
    var startBatch = nextRenderable.batch;

    if(nextRenderable instanceof PIXI.Sprite)
    {
        startBatch = nextRenderable.batch;

        head = startBatch.head;
        next = head;

        // ok now we have the batch.. need to find the start index!
        if(head == nextRenderable)
        {
            startIndex = 0;
        }
        else
        {
            startIndex = 1;

            while(head.__next != nextRenderable)
            {
                startIndex++;
                head = head.__next;
            }
        }
    }
    else
    {
        startBatch = nextRenderable;
    }

    // Get the LAST renderable object
    var lastRenderable = displayObject;
    var endBatch;
    var lastItem = displayObject;
    while(lastItem.children.length > 0)
    {
        lastItem = lastItem.children[lastItem.children.length-1];
        if(lastItem.renderable)lastRenderable = lastItem;
    }

    if(lastRenderable instanceof PIXI.Sprite)
    {
        endBatch = lastRenderable.batch;

        head = endBatch.head;

        if(head == lastRenderable)
        {
            endIndex = 0;
        }
        else
        {
            endIndex = 1;

            while(head.__next != lastRenderable)
            {
                endIndex++;
                head = head.__next;
            }
        }
    }
    else
    {
        endBatch = lastRenderable;
    }

    // TODO - need to fold this up a bit!

    if(startBatch == endBatch)
    {
        if(startBatch instanceof PIXI.WebGLBatch)
        {
            startBatch.render(startIndex, endIndex+1);
        }
        else
        {
            this.renderSpecial(startBatch, projection);
        }
        return;
    }

    // now we have first and last!
    startBatchIndex = this.batchs.indexOf(startBatch);
    endBatchIndex = this.batchs.indexOf(endBatch);

    // DO the first batch
    if(startBatch instanceof PIXI.WebGLBatch)
    {
        startBatch.render(startIndex);
    }
    else
    {
        this.renderSpecial(startBatch, projection);
    }

    // DO the middle batchs..
    for (var i=startBatchIndex+1; i < endBatchIndex; i++)
    {
        renderable = this.batchs[i];

        if(renderable instanceof PIXI.WebGLBatch)
        {
            this.batchs[i].render();
        }
        else
        {
            this.renderSpecial(renderable, projection);
        }
    }

    // DO the last batch..
    if(endBatch instanceof PIXI.WebGLBatch)
    {
        endBatch.render(0, endIndex+1);
    }
    else
    {
        this.renderSpecial(endBatch, projection);
    }
>>>>>>> 67d0c577
}

/**
 * Renders a specific renderable
 *
 * @method renderSpecial
 * @param renderable {DisplayObject}
 * @param projection {Object}
 * @private
 */
PIXI.WebGLRenderGroup.prototype.renderSpecial = function(renderable, projection)
{
<<<<<<< HEAD
	
	var worldVisible = renderable.vcount === PIXI.visibleCount


	if(renderable instanceof PIXI.TilingSprite)
	{
		if(worldVisible)this.renderTilingSprite(renderable, projection);
	}
	else if(renderable instanceof PIXI.Strip)
	{
		if(worldVisible)this.renderStrip(renderable, projection);
	}
	else if(renderable instanceof PIXI.CustomRenderable)
	{
		if(worldVisible) renderable.renderWebGL(this, projection);
	}
	else if(renderable instanceof PIXI.Graphics)
	{
		if(worldVisible && renderable.renderable) PIXI.WebGLGraphics.renderGraphics(renderable, projection);
	}
	else if(renderable instanceof PIXI.FilterBlock)
	{
		this.handleFilterBlock(renderable, projection);
	}
}

flip = false;
var maskStack = [];
var maskPosition = 0;

//var usedMaskStack = [];

PIXI.WebGLRenderGroup.prototype.handleFilterBlock = function(filterBlock, projection)
{
	/*
	 * for now only masks are supported..
	 */
	var gl = PIXI.gl;
	
	if(filterBlock.open)
	{
		if(filterBlock.data instanceof Array)
		{
			this.filterManager.pushFilter(filterBlock);
			// ok so..
			
		}
		else
		{	
			maskPosition++;

			maskStack.push(filterBlock)
	
			gl.enable(gl.STENCIL_TEST);
			
			gl.colorMask(false, false, false, false);
			
			gl.stencilFunc(gl.ALWAYS,1,1);
			gl.stencilOp(gl.KEEP,gl.KEEP,gl.INCR);
	
			PIXI.WebGLGraphics.renderGraphics(filterBlock.data, projection);
			
			gl.colorMask(true, true, true, true);
			gl.stencilFunc(gl.NOTEQUAL,0,maskStack.length);
			gl.stencilOp(gl.KEEP,gl.KEEP,gl.KEEP);
		}
	}
	else
	{
		if(filterBlock.data instanceof Array)
		{
			this.filterManager.popFilter();
		}
		else
		{
			var maskData = maskStack.pop(filterBlock)


			if(maskData)
			{
				gl.colorMask(false, false, false, false);
			
				gl.stencilFunc(gl.ALWAYS,1,1);
				gl.stencilOp(gl.KEEP,gl.KEEP,gl.DECR);

				PIXI.WebGLGraphics.renderGraphics(maskData.data, projection);
			
				gl.colorMask(true, true, true, true);
				gl.stencilFunc(gl.NOTEQUAL,0,maskStack.length);
				gl.stencilOp(gl.KEEP,gl.KEEP,gl.KEEP);
			};

			gl.disable(gl.STENCIL_TEST);
		}
	}
=======
    var worldVisible = renderable.vcount === PIXI.visibleCount

    if(renderable instanceof PIXI.TilingSprite)
    {
        if(worldVisible)this.renderTilingSprite(renderable, projection);
    }
    else if(renderable instanceof PIXI.Strip)
    {
        if(worldVisible)this.renderStrip(renderable, projection);
    }
    else if(renderable instanceof PIXI.CustomRenderable)
    {
        if(worldVisible) renderable.renderWebGL(this, projection);
    }
    else if(renderable instanceof PIXI.Graphics)
    {
        if(worldVisible && renderable.renderable) PIXI.WebGLGraphics.renderGraphics(renderable, projection);
    }
    else if(renderable instanceof PIXI.FilterBlock)
    {
        /*
         * for now only masks are supported..
         */

        var gl = PIXI.gl;

        if(renderable.open)
        {
            gl.enable(gl.STENCIL_TEST);

            gl.colorMask(false, false, false, false);
            gl.stencilFunc(gl.ALWAYS,1,0xff);
            gl.stencilOp(gl.KEEP,gl.KEEP,gl.REPLACE);

            PIXI.WebGLGraphics.renderGraphics(renderable.mask, projection);

            // we know this is a render texture so enable alpha too..
            gl.colorMask(true, true, true, true);
            gl.stencilFunc(gl.NOTEQUAL,0,0xff);
            gl.stencilOp(gl.KEEP,gl.KEEP,gl.KEEP);
        }
        else
        {
            gl.disable(gl.STENCIL_TEST);
        }
    }
>>>>>>> 67d0c577
}

/**
 * Updates a webgl texture
 *
 * @method updateTexture
 * @param displayObject {DisplayObject}
 * @private
 */
PIXI.WebGLRenderGroup.prototype.updateTexture = function(displayObject)
{
<<<<<<< HEAD
	
	// TODO definitely can optimse this function..
	
	this.removeObject(displayObject);
	
	/*
	 *  LOOK FOR THE PREVIOUS RENDERABLE
	 *  This part looks for the closest previous sprite that can go into a batch
	 *  It keeps going back until it finds a sprite or the stage
	 */
	var previousRenderable = displayObject.first;
	while(previousRenderable != this.root)
	{
		previousRenderable = previousRenderable._iPrev;
		if(previousRenderable.renderable && previousRenderable.__renderGroup)break;
	}
	
	/*
	 *  LOOK FOR THE NEXT SPRITE
	 *  This part looks for the closest next sprite that can go into a batch
	 *  it keeps looking until it finds a sprite or gets to the end of the display
	 *  scene graph
	 */
	var nextRenderable = displayObject.last;
	while(nextRenderable._iNext)
	{
		nextRenderable = nextRenderable._iNext;
		if(nextRenderable.renderable && nextRenderable.__renderGroup)break;
	}
	
	this.insertObject(displayObject, previousRenderable, nextRenderable);
=======

    // TODO definitely can optimse this function..

    this.removeObject(displayObject);

    /*
     *  LOOK FOR THE PREVIOUS RENDERABLE
     *  This part looks for the closest previous sprite that can go into a batch
     *  It keeps going back until it finds a sprite or the stage
     */
    var previousRenderable = displayObject.first;
    while(previousRenderable != this.root)
    {
        previousRenderable = previousRenderable._iPrev;
        if(previousRenderable.renderable && previousRenderable.__renderGroup)break;
    }

    /*
     *  LOOK FOR THE NEXT SPRITE
     *  This part looks for the closest next sprite that can go into a batch
     *  it keeps looking until it finds a sprite or gets to the end of the display
     *  scene graph
     */
    var nextRenderable = displayObject.last;
    while(nextRenderable._iNext)
    {
        nextRenderable = nextRenderable._iNext;
        if(nextRenderable.renderable && nextRenderable.__renderGroup)break;
    }

    this.insertObject(displayObject, previousRenderable, nextRenderable);
>>>>>>> 67d0c577
}

/**
 * Adds filter blocks
 *
 * @method addFilterBlocks
 * @param start {FilterBlock}
 * @param end {FilterBlock}
 * @private
 */
PIXI.WebGLRenderGroup.prototype.addFilterBlocks = function(start, end)
{
<<<<<<< HEAD
	start.__renderGroup = this;
	end.__renderGroup = this;
	/*
	 *  LOOK FOR THE PREVIOUS RENDERABLE
	 *  This part looks for the closest previous sprite that can go into a batch
	 *  It keeps going back until it finds a sprite or the stage
	 */
	var previousRenderable = start;
	while(previousRenderable != this.root.first)
	{
		previousRenderable = previousRenderable._iPrev;
		if(previousRenderable.renderable && previousRenderable.__renderGroup)break;
	}
	this.insertAfter(start, previousRenderable);
		
	/*
	 *  LOOK FOR THE NEXT SPRITE
	 *  This part looks for the closest next sprite that can go into a batch
	 *  it keeps looking until it finds a sprite or gets to the end of the display
	 *  scene graph
	 */
	var previousRenderable2 = end;
	while(previousRenderable2 != this.root.first)
	{
		previousRenderable2 = previousRenderable2._iPrev;
		if(previousRenderable2.renderable && previousRenderable2.__renderGroup)break;
	}
	this.insertAfter(end, previousRenderable2);
=======
    start.__renderGroup = this;
    end.__renderGroup = this;
    /*
     *  LOOK FOR THE PREVIOUS RENDERABLE
     *  This part looks for the closest previous sprite that can go into a batch
     *  It keeps going back until it finds a sprite or the stage
     */
    var previousRenderable = start;
    while(previousRenderable != this.root)
    {
        previousRenderable = previousRenderable._iPrev;
        if(previousRenderable.renderable && previousRenderable.__renderGroup)break;
    }
    this.insertAfter(start, previousRenderable);

    /*
     *  LOOK FOR THE NEXT SPRITE
     *  This part looks for the closest next sprite that can go into a batch
     *  it keeps looking until it finds a sprite or gets to the end of the display
     *  scene graph
     */
    var previousRenderable2 = end;
    while(previousRenderable2 != this.root)
    {
        previousRenderable2 = previousRenderable2._iPrev;
        if(previousRenderable2.renderable && previousRenderable2.__renderGroup)break;
    }
    this.insertAfter(end, previousRenderable2);
>>>>>>> 67d0c577
}

/**
 * Remove filter blocks
 *
 * @method removeFilterBlocks
 * @param start {FilterBlock}
 * @param end {FilterBlock}
 * @private
 */
PIXI.WebGLRenderGroup.prototype.removeFilterBlocks = function(start, end)
{
    this.removeObject(start);
    this.removeObject(end);
}

/**
 * Adds a display object and children to the webgl context
 *
 * @method addDisplayObjectAndChildren
 * @param displayObject {DisplayObject}
 * @private
 */
PIXI.WebGLRenderGroup.prototype.addDisplayObjectAndChildren = function(displayObject)
{
<<<<<<< HEAD
	if(displayObject.__renderGroup)displayObject.__renderGroup.removeDisplayObjectAndChildren(displayObject);
	
	/*
	 *  LOOK FOR THE PREVIOUS RENDERABLE
	 *  This part looks for the closest previous sprite that can go into a batch
	 *  It keeps going back until it finds a sprite or the stage
	 */
	
	var previousRenderable = displayObject.first;
	while(previousRenderable != this.root.first)
	{
		previousRenderable = previousRenderable._iPrev;
		if(previousRenderable.renderable && previousRenderable.__renderGroup)break;
	}
	
	/*
	 *  LOOK FOR THE NEXT SPRITE
	 *  This part looks for the closest next sprite that can go into a batch
	 *  it keeps looking until it finds a sprite or gets to the end of the display
	 *  scene graph
	 */
	var nextRenderable = displayObject.last;
	while(nextRenderable._iNext)
	{
		nextRenderable = nextRenderable._iNext;
		if(nextRenderable.renderable && nextRenderable.__renderGroup)break;
	}
	
	// one the display object hits this. we can break the loop	
	
	var tempObject = displayObject.first;
	var testObject = displayObject.last._iNext;
	do	
	{
		tempObject.__renderGroup = this;
		
		if(tempObject.renderable)
		{
		
			this.insertObject(tempObject, previousRenderable, nextRenderable);
			previousRenderable = tempObject;
		}
		
		tempObject = tempObject._iNext;
	}
	while(tempObject != testObject)
=======
    if(displayObject.__renderGroup)displayObject.__renderGroup.removeDisplayObjectAndChildren(displayObject);

    /*
     *  LOOK FOR THE PREVIOUS RENDERABLE
     *  This part looks for the closest previous sprite that can go into a batch
     *  It keeps going back until it finds a sprite or the stage
     */

    var previousRenderable = displayObject.first;
    while(previousRenderable != this.root.first)
    {
        previousRenderable = previousRenderable._iPrev;
        if(previousRenderable.renderable && previousRenderable.__renderGroup)break;
    }

    /*
     *  LOOK FOR THE NEXT SPRITE
     *  This part looks for the closest next sprite that can go into a batch
     *  it keeps looking until it finds a sprite or gets to the end of the display
     *  scene graph
     */
    var nextRenderable = displayObject.last;
    while(nextRenderable._iNext)
    {
        nextRenderable = nextRenderable._iNext;
        if(nextRenderable.renderable && nextRenderable.__renderGroup)break;
    }

    // one the display object hits this. we can break the loop

    var tempObject = displayObject.first;
    var testObject = displayObject.last._iNext;
    do
    {
        tempObject.__renderGroup = this;

        if(tempObject.renderable)
        {

            this.insertObject(tempObject, previousRenderable, nextRenderable);
            previousRenderable = tempObject;
        }

        tempObject = tempObject._iNext;
    }
    while(tempObject != testObject)
>>>>>>> 67d0c577
}

/**
 * Removes a display object and children to the webgl context
 *
 * @method removeDisplayObjectAndChildren
 * @param displayObject {DisplayObject}
 * @private
 */
PIXI.WebGLRenderGroup.prototype.removeDisplayObjectAndChildren = function(displayObject)
{
<<<<<<< HEAD
	if(displayObject.__renderGroup != this)return;
	
//	var displayObject = displayObject.first;
	var lastObject = displayObject.last;
	do	
	{
		displayObject.__renderGroup = null;
		if(displayObject.renderable)this.removeObject(displayObject);
		displayObject = displayObject._iNext;
	}
	while(displayObject)
=======
    if(displayObject.__renderGroup != this)return;

//  var displayObject = displayObject.first;
    var lastObject = displayObject.last;
    do
    {
        displayObject.__renderGroup = null;
        if(displayObject.renderable)this.removeObject(displayObject);
        displayObject = displayObject._iNext;
    }
    while(displayObject)
>>>>>>> 67d0c577
}

/**
 * Inserts a displayObject into the linked list
 *
 * @method insertObject
 * @param displayObject {DisplayObject}
 * @param previousObject {DisplayObject}
 * @param nextObject {DisplayObject}
 * @private
 */
PIXI.WebGLRenderGroup.prototype.insertObject = function(displayObject, previousObject, nextObject)
{
<<<<<<< HEAD
	// while looping below THE OBJECT MAY NOT HAVE BEEN ADDED
	var previousSprite = previousObject;
	var nextSprite = nextObject;
	
	/*
	 * so now we have the next renderable and the previous renderable
	 * 
	 */
	if(displayObject instanceof PIXI.Sprite)
	{
		var previousBatch
		var nextBatch
		
		if(previousSprite instanceof PIXI.Sprite)
		{
			previousBatch = previousSprite.batch;
			if(previousBatch)
			{
				if(previousBatch.texture == displayObject.texture.baseTexture && previousBatch.blendMode == displayObject.blendMode)
				{
					previousBatch.insertAfter(displayObject, previousSprite);
					return;
				}
			}
		}
		else
		{
			// TODO reword!
			previousBatch = previousSprite;
		}
	
		if(nextSprite)
		{
			if(nextSprite instanceof PIXI.Sprite)
			{
				nextBatch = nextSprite.batch;
			
				//batch may not exist if item was added to the display list but not to the webGL
				if(nextBatch)
				{
					if(nextBatch.texture == displayObject.texture.baseTexture && nextBatch.blendMode == displayObject.blendMode)
					{
						nextBatch.insertBefore(displayObject, nextSprite);
						return;
					}
					else
					{
						if(nextBatch == previousBatch)
						{
							// THERE IS A SPLIT IN THIS BATCH! //
							var splitBatch = previousBatch.split(nextSprite);
							// COOL!
							// add it back into the array	
							/*
							 * OOPS!
							 * seems the new sprite is in the middle of a batch
							 * lets split it.. 
							 */
							var batch = PIXI.WebGLRenderer.getBatch();

							var index = this.batchs.indexOf( previousBatch );
							batch.init(displayObject);
							this.batchs.splice(index+1, 0, batch, splitBatch);
							
							return;
						}
					}
				}
			}
			else
			{
				// TODO re-word!
				
				nextBatch = nextSprite;
			}
		}
		
		/*
		 * looks like it does not belong to any batch!
		 * but is also not intersecting one..
		 * time to create anew one!
		 */
		
		var batch =  PIXI.WebGLRenderer.getBatch();
		batch.init(displayObject);

		if(previousBatch) // if this is invalid it means 
		{
			var index = this.batchs.indexOf( previousBatch );
			this.batchs.splice(index+1, 0, batch);
		}
		else
		{
			this.batchs.push(batch);
		}
		
		return;
	}
	else if(displayObject instanceof PIXI.TilingSprite)
	{
		
		// add to a batch!!
		this.initTilingSprite(displayObject);
	//	this.batchs.push(displayObject);
		
	}
	else if(displayObject instanceof PIXI.Strip)
	{
		// add to a batch!!
		this.initStrip(displayObject);
	//	this.batchs.push(displayObject);
	}
	else if(displayObject)// instanceof PIXI.Graphics)
	{
		//displayObject.initWebGL(this);
		
		// add to a batch!!
		//this.initStrip(displayObject);
		//this.batchs.push(displayObject);
	}
	
	this.insertAfter(displayObject, previousSprite);
			
	// insert and SPLIT!
=======
    // while looping below THE OBJECT MAY NOT HAVE BEEN ADDED
    var previousSprite = previousObject,
        nextSprite = nextObject,
        batch, index;

    /*
     * so now we have the next renderable and the previous renderable
     *
     */
    if(displayObject instanceof PIXI.Sprite)
    {
        var previousBatch, nextBatch;

        if(previousSprite instanceof PIXI.Sprite)
        {
            previousBatch = previousSprite.batch;
            if(previousBatch)
            {
                if(previousBatch.texture == displayObject.texture.baseTexture && previousBatch.blendMode == displayObject.blendMode)
                {
                    previousBatch.insertAfter(displayObject, previousSprite);
                    return;
                }
            }
        }
        else
        {
            // TODO reword!
            previousBatch = previousSprite;
        }

        if(nextSprite)
        {
            if(nextSprite instanceof PIXI.Sprite)
            {
                nextBatch = nextSprite.batch;

                //batch may not exist if item was added to the display list but not to the webGL
                if(nextBatch)
                {
                    if(nextBatch.texture == displayObject.texture.baseTexture && nextBatch.blendMode == displayObject.blendMode)
                    {
                        nextBatch.insertBefore(displayObject, nextSprite);
                        return;
                    }
                    else
                    {
                        if(nextBatch == previousBatch)
                        {
                            // THERE IS A SPLIT IN THIS BATCH! //
                            var splitBatch = previousBatch.split(nextSprite);
                            // COOL!
                            // add it back into the array
                            /*
                             * OOPS!
                             * seems the new sprite is in the middle of a batch
                             * lets split it..
                             */
                            batch = PIXI.WebGLRenderer.getBatch();

                            index = this.batchs.indexOf( previousBatch );
                            batch.init(displayObject);
                            this.batchs.splice(index + 1, 0, batch, splitBatch);

                            return;
                        }
                    }
                }
            }
            else
            {
                // TODO re-word!

                nextBatch = nextSprite;
            }
        }

        /*
         * looks like it does not belong to any batch!
         * but is also not intersecting one..
         * time to create anew one!
         */

        batch = PIXI.WebGLRenderer.getBatch();
        batch.init(displayObject);

        if(previousBatch) // if this is invalid it means
        {
            index = this.batchs.indexOf( previousBatch );
            this.batchs.splice(index + 1, 0, batch);
        }
        else
        {
            this.batchs.push(batch);
        }

        return;
    }
    else if(displayObject instanceof PIXI.TilingSprite)
    {

        // add to a batch!!
        this.initTilingSprite(displayObject);
    //  this.batchs.push(displayObject);

    }
    else if(displayObject instanceof PIXI.Strip)
    {
        // add to a batch!!
        this.initStrip(displayObject);
    //  this.batchs.push(displayObject);
    }
    /*else if(displayObject)// instanceof PIXI.Graphics)
    {
        //displayObject.initWebGL(this);

        // add to a batch!!
        //this.initStrip(displayObject);
        //this.batchs.push(displayObject);
    }*/

    this.insertAfter(displayObject, previousSprite);

    // insert and SPLIT!
>>>>>>> 67d0c577

}

/**
 * Inserts a displayObject into the linked list
 *
 * @method insertAfter
 * @param item {DisplayObject}
 * @param displayObject {DisplayObject} The object to insert
 * @private
 */
PIXI.WebGLRenderGroup.prototype.insertAfter = function(item, displayObject)
{
<<<<<<< HEAD
	if(displayObject instanceof PIXI.Sprite)
	{
		var previousBatch = displayObject.batch;
		
		if(previousBatch)
		{
			// so this object is in a batch!
			
			// is it not? need to split the batch
			if(previousBatch.tail == displayObject)
			{
				// is it tail? insert in to batchs	
				var index = this.batchs.indexOf( previousBatch );
				this.batchs.splice(index+1, 0, item);
			}
			else
			{
				// TODO MODIFY ADD / REMOVE CHILD TO ACCOUNT FOR FILTERS (also get prev and next) //
				
				// THERE IS A SPLIT IN THIS BATCH! //
				var splitBatch = previousBatch.split(displayObject.__next);
				
				// COOL!
				// add it back into the array	
				/*
				 * OOPS!
				 * seems the new sprite is in the middle of a batch
				 * lets split it.. 
				 */
				var index = this.batchs.indexOf( previousBatch );
				this.batchs.splice(index+1, 0, item, splitBatch);
			}
		}
		else
		{
			this.batchs.push(item);
		}
	}
	else
	{
		var index = this.batchs.indexOf( displayObject );
		this.batchs.splice(index+1, 0, item);
	}
=======
    var previousBatch, splitBatch, index;

    if(displayObject instanceof PIXI.Sprite)
    {
        previousBatch = displayObject.batch;

        if(previousBatch)
        {
            // so this object is in a batch!

            // is it not? need to split the batch
            if(previousBatch.tail == displayObject)
            {
                // is it tail? insert in to batchs
                index = this.batchs.indexOf( previousBatch );
                this.batchs.splice(index+1, 0, item);
            }
            else
            {
                // TODO MODIFY ADD / REMOVE CHILD TO ACCOUNT FOR FILTERS (also get prev and next) //

                // THERE IS A SPLIT IN THIS BATCH! //
                splitBatch = previousBatch.split(displayObject.__next);

                // COOL!
                // add it back into the array
                /*
                 * OOPS!
                 * seems the new sprite is in the middle of a batch
                 * lets split it..
                 */
                index = this.batchs.indexOf( previousBatch );
                this.batchs.splice(index + 1, 0, item, splitBatch);
            }
        }
        else
        {
            this.batchs.push(item);
        }
    }
    else
    {
        index = this.batchs.indexOf( displayObject );
        this.batchs.splice(index + 1, 0, item);
    }
>>>>>>> 67d0c577
}

/**
 * Removes a displayObject from the linked list
 *
 * @method removeObject
 * @param displayObject {DisplayObject} The object to remove
 * @private
 */
PIXI.WebGLRenderGroup.prototype.removeObject = function(displayObject)
{
<<<<<<< HEAD
	// loop through children..
	// display object //
	
	// add a child from the render group..
	// remove it and all its children!
	//displayObject.cacheVisible = false;//displayObject.visible;

	/*
	 * removing is a lot quicker..
	 * 
	 */
	var batchToRemove;
	
	if(displayObject instanceof PIXI.Sprite)
	{
		// should always have a batch!
		var batch = displayObject.batch;
		if(!batch)return; // this means the display list has been altered befre rendering
		
		batch.remove(displayObject);
		
		if(batch.size==0)
		{
			batchToRemove = batch;
		}
	}
	else
	{
		batchToRemove = displayObject;
	}
	
	/*
	 * Looks like there is somthing that needs removing!
	 */
	if(batchToRemove)	
	{
		var index = this.batchs.indexOf( batchToRemove );
		if(index == -1)return;// this means it was added then removed before rendered
		
		// ok so.. check to see if you adjacent batchs should be joined.
		// TODO may optimise?
		if(index == 0 || index == this.batchs.length-1)
		{
			// wha - eva! just get of the empty batch!
			this.batchs.splice(index, 1);
			if(batchToRemove instanceof PIXI.WebGLBatch)PIXI.WebGLRenderer.returnBatch(batchToRemove);
		
			return;
		}
		
		if(this.batchs[index-1] instanceof PIXI.WebGLBatch && this.batchs[index+1] instanceof PIXI.WebGLBatch)
		{
			if(this.batchs[index-1].texture == this.batchs[index+1].texture && this.batchs[index-1].blendMode == this.batchs[index+1].blendMode)
			{
				//console.log("MERGE")
				this.batchs[index-1].merge(this.batchs[index+1]);
				
				if(batchToRemove instanceof PIXI.WebGLBatch)PIXI.WebGLRenderer.returnBatch(batchToRemove);
				PIXI.WebGLRenderer.returnBatch(this.batchs[index+1]);
				this.batchs.splice(index, 2);
				return;
			}
		}
		
		this.batchs.splice(index, 1);
		if(batchToRemove instanceof PIXI.WebGLBatch)PIXI.WebGLRenderer.returnBatch(batchToRemove);
	}
=======
    // loop through children..
    // display object //

    // add a child from the render group..
    // remove it and all its children!
    //displayObject.cacheVisible = false;//displayObject.visible;

    /*
     * removing is a lot quicker..
     *
     */
    var batchToRemove, index;

    if (displayObject instanceof PIXI.Sprite)
    {
        // should always have a batch!
        var batch = displayObject.batch;
        if(!batch)return; // this means the display list has been altered befre rendering

        batch.remove(displayObject);

        if (!batch.size)
        {
            batchToRemove = batch;
        }
    }
    else
    {
        batchToRemove = displayObject;
    }

    /*
     * Looks like there is somthing that needs removing!
     */
    if(batchToRemove)
    {
        index = this.batchs.indexOf( batchToRemove );
        if (index === -1) return;// this means it was added then removed before rendered

        // ok so.. check to see if you adjacent batchs should be joined.
        // TODO may optimise?
        if (index === 0 || index === this.batchs.length - 1)
        {
            // wha - eva! just get of the empty batch!
            this.batchs.splice(index, 1);
            if(batchToRemove instanceof PIXI.WebGLBatch)PIXI.WebGLRenderer.returnBatch(batchToRemove);

            return;
        }

        if(this.batchs[index - 1] instanceof PIXI.WebGLBatch && this.batchs[index + 1] instanceof PIXI.WebGLBatch)
        {
            if(this.batchs[index - 1].texture == this.batchs[index + 1].texture && this.batchs[index - 1].blendMode == this.batchs[index + 1].blendMode)
            {
                //console.log("MERGE")
                this.batchs[index - 1].merge(this.batchs[index + 1]);

                if(batchToRemove instanceof PIXI.WebGLBatch)PIXI.WebGLRenderer.returnBatch(batchToRemove);
                PIXI.WebGLRenderer.returnBatch(this.batchs[index + 1]);
                this.batchs.splice(index, 2);
                return;
            }
        }

        this.batchs.splice(index, 1);
        if(batchToRemove instanceof PIXI.WebGLBatch)PIXI.WebGLRenderer.returnBatch(batchToRemove);
    }
>>>>>>> 67d0c577
}


/**
 * Initializes a tiling sprite
 *
 * @method initTilingSprite
 * @param sprite {TilingSprite} The tiling sprite to initialize
 * @private
 */
PIXI.WebGLRenderGroup.prototype.initTilingSprite = function(sprite)
{
    var gl = this.gl;

<<<<<<< HEAD
	// make the texture tilable..
			
	sprite.verticies = new Float32Array([0, 0,
										  sprite.width, 0,
										  sprite.width,  sprite.height,
										 0,  sprite.height]);
					
	sprite.uvs = new Float32Array([0, 0,
									1, 0,
									1, 1,
									0, 1]);
				
	sprite.colors = new Float32Array([1,1,1,1]);
	
	sprite.indices =  new Uint16Array([0, 1, 3,2])//, 2]);
	
	sprite._vertexBuffer = gl.createBuffer();
	sprite._indexBuffer = gl.createBuffer();
	sprite._uvBuffer = gl.createBuffer();
	sprite._colorBuffer = gl.createBuffer();
						
	gl.bindBuffer(gl.ARRAY_BUFFER, sprite._vertexBuffer);
	gl.bufferData(gl.ARRAY_BUFFER, sprite.verticies, gl.STATIC_DRAW);
=======
    // make the texture tilable..

    sprite.verticies = new Float32Array([0, 0,
                                          sprite.width, 0,
                                          sprite.width,  sprite.height,
                                         0,  sprite.height]);

    sprite.uvs = new Float32Array([0, 0,
                                    1, 0,
                                    1, 1,
                                    0, 1]);

    sprite.colors = new Float32Array([1,1,1,1]);

    sprite.indices =  new Uint16Array([0, 1, 3,2])//, 2]);

    sprite._vertexBuffer = gl.createBuffer();
    sprite._indexBuffer = gl.createBuffer();
    sprite._uvBuffer = gl.createBuffer();
    sprite._colorBuffer = gl.createBuffer();

    gl.bindBuffer(gl.ARRAY_BUFFER, sprite._vertexBuffer);
    gl.bufferData(gl.ARRAY_BUFFER, sprite.verticies, gl.STATIC_DRAW);
>>>>>>> 67d0c577

    gl.bindBuffer(gl.ARRAY_BUFFER, sprite._uvBuffer);
    gl.bufferData(gl.ARRAY_BUFFER,  sprite.uvs, gl.DYNAMIC_DRAW);

    gl.bindBuffer(gl.ARRAY_BUFFER, sprite._colorBuffer);
    gl.bufferData(gl.ARRAY_BUFFER, sprite.colors, gl.STATIC_DRAW);

    gl.bindBuffer(gl.ELEMENT_ARRAY_BUFFER, sprite._indexBuffer);
    gl.bufferData(gl.ELEMENT_ARRAY_BUFFER, sprite.indices, gl.STATIC_DRAW);
    
//    return ( (x > 0) && ((x & (x - 1)) == 0) );

    if(sprite.texture.baseTexture._glTexture)
    {
        gl.bindTexture(gl.TEXTURE_2D, sprite.texture.baseTexture._glTexture);
        gl.texParameteri(gl.TEXTURE_2D, gl.TEXTURE_WRAP_S, gl.REPEAT);
        gl.texParameteri(gl.TEXTURE_2D, gl.TEXTURE_WRAP_T, gl.REPEAT);
        sprite.texture.baseTexture._powerOf2 = true;
    }
    else
    {
        sprite.texture.baseTexture._powerOf2 = true;
    }
}

/**
 * Renders a Strip
 *
 * @method renderStrip
 * @param strip {Strip} The strip to render
 * @param projection {Object}
 * @private
 */
PIXI.WebGLRenderGroup.prototype.renderStrip = function(strip, projection)
{
<<<<<<< HEAD
	var gl = this.gl;
=======
    var gl = this.gl;
    var shaderProgram = PIXI.shaderProgram;
//  mat
    //var mat4Real = PIXI.mat3.toMat4(strip.worldTransform);
    //PIXI.mat4.transpose(mat4Real);
    //PIXI.mat4.multiply(projectionMatrix, mat4Real, mat4Real )
>>>>>>> 67d0c577

	PIXI.activateStripShader();

<<<<<<< HEAD
	var shader = PIXI.stripShader;

	var program = shader.program;
	
	var m = PIXI.mat3.clone(strip.worldTransform);
	
	PIXI.mat3.transpose(m);
	
//	console.log(projection)
	// set the matrix transform for the 
 	gl.uniformMatrix3fv(shader.translationMatrix, false, m);
	gl.uniform2f(shader.projectionVector, projection.x, projection.y);
	gl.uniform2f(shader.offsetVector, -PIXI.offset.x, -PIXI.offset.y);
	
	gl.uniform1f(shader.alpha, strip.worldAlpha);

	/*
	if(strip.blendMode == PIXI.blendModes.NORMAL)
	{
		gl.blendFunc(gl.ONE, gl.ONE_MINUS_SRC_ALPHA);
	}
	else
	{
		gl.blendFunc(gl.ONE, gl.ONE_MINUS_SRC_COLOR);
	}
	*/
	
	//console.log("!!")
	if(!strip.dirty)
	{	
		gl.bindBuffer(gl.ARRAY_BUFFER, strip._vertexBuffer);
		gl.bufferSubData(gl.ARRAY_BUFFER, 0, strip.verticies)
	    gl.vertexAttribPointer(shader.aVertexPosition, 2, gl.FLOAT, false, 0, 0);
		
		// update the uvs
	   	gl.bindBuffer(gl.ARRAY_BUFFER, strip._uvBuffer);
	    gl.vertexAttribPointer(shader.aTextureCoord, 2, gl.FLOAT, false, 0, 0);
			
	    gl.activeTexture(gl.TEXTURE0);
	    gl.bindTexture(gl.TEXTURE_2D, strip.texture.baseTexture._glTexture);
		
		gl.bindBuffer(gl.ARRAY_BUFFER, strip._colorBuffer);
	    gl.vertexAttribPointer(shader.colorAttribute, 1, gl.FLOAT, false, 0, 0);
		
		// dont need to upload!
	    gl.bindBuffer(gl.ELEMENT_ARRAY_BUFFER, strip._indexBuffer);
	}
	else
	{
		strip.dirty = false;
		gl.bindBuffer(gl.ARRAY_BUFFER, strip._vertexBuffer);
		gl.bufferData(gl.ARRAY_BUFFER, strip.verticies, gl.STATIC_DRAW)
	    gl.vertexAttribPointer(shader.aVertexPosition, 2, gl.FLOAT, false, 0, 0);
		
		// update the uvs
	   	gl.bindBuffer(gl.ARRAY_BUFFER, strip._uvBuffer);
	   	gl.bufferData(gl.ARRAY_BUFFER, strip.uvs, gl.STATIC_DRAW)
	    gl.vertexAttribPointer(shader.aTextureCoord, 2, gl.FLOAT, false, 0, 0);
			
	    gl.activeTexture(gl.TEXTURE0);
	    gl.bindTexture(gl.TEXTURE_2D, strip.texture.baseTexture._glTexture);
	//	console.log(strip.texture.baseTexture._glTexture)
		gl.bindBuffer(gl.ARRAY_BUFFER, strip._colorBuffer);
		gl.bufferData(gl.ARRAY_BUFFER, strip.colors, gl.STATIC_DRAW)
	    gl.vertexAttribPointer(shader.colorAttribute, 1, gl.FLOAT, false, 0, 0);
		
		// dont need to upload!
	    gl.bindBuffer(gl.ELEMENT_ARRAY_BUFFER, strip._indexBuffer);
	    gl.bufferData(gl.ELEMENT_ARRAY_BUFFER, strip.indices, gl.STATIC_DRAW);
	    
	}
	
	gl.drawElements(gl.TRIANGLE_STRIP, strip.indices.length, gl.UNSIGNED_SHORT, 0);
    
    PIXI.deactivateStripShader();
  	//gl.useProgram(PIXI.currentProgram);
=======
    gl.useProgram(PIXI.stripShaderProgram);

    var m = PIXI.mat3.clone(strip.worldTransform);

    PIXI.mat3.transpose(m);

    // set the matrix transform for the
    gl.uniformMatrix3fv(PIXI.stripShaderProgram.translationMatrix, false, m);
    gl.uniform2f(PIXI.stripShaderProgram.projectionVector, projection.x, projection.y);
    gl.uniform1f(PIXI.stripShaderProgram.alpha, strip.worldAlpha);

/*
    if(strip.blendMode == PIXI.blendModes.NORMAL)
    {
        gl.blendFunc(gl.ONE, gl.ONE_MINUS_SRC_ALPHA);
    }
    else
    {
        gl.blendFunc(gl.ONE, gl.ONE_MINUS_SRC_COLOR);
    }
    */


    if(!strip.dirty)
    {

        gl.bindBuffer(gl.ARRAY_BUFFER, strip._vertexBuffer);
        gl.bufferSubData(gl.ARRAY_BUFFER, 0, strip.verticies)
        gl.vertexAttribPointer(shaderProgram.vertexPositionAttribute, 2, gl.FLOAT, false, 0, 0);

        // update the uvs
        gl.bindBuffer(gl.ARRAY_BUFFER, strip._uvBuffer);
        gl.vertexAttribPointer(shaderProgram.textureCoordAttribute, 2, gl.FLOAT, false, 0, 0);

        gl.activeTexture(gl.TEXTURE0);
        gl.bindTexture(gl.TEXTURE_2D, strip.texture.baseTexture._glTexture);

        gl.bindBuffer(gl.ARRAY_BUFFER, strip._colorBuffer);
        gl.vertexAttribPointer(shaderProgram.colorAttribute, 1, gl.FLOAT, false, 0, 0);

        // dont need to upload!
        gl.bindBuffer(gl.ELEMENT_ARRAY_BUFFER, strip._indexBuffer);
    }
    else
    {
        strip.dirty = false;
        gl.bindBuffer(gl.ARRAY_BUFFER, strip._vertexBuffer);
        gl.bufferData(gl.ARRAY_BUFFER, strip.verticies, gl.STATIC_DRAW)
        gl.vertexAttribPointer(shaderProgram.vertexPositionAttribute, 2, gl.FLOAT, false, 0, 0);

        // update the uvs
        gl.bindBuffer(gl.ARRAY_BUFFER, strip._uvBuffer);
        gl.bufferData(gl.ARRAY_BUFFER, strip.uvs, gl.STATIC_DRAW)
        gl.vertexAttribPointer(shaderProgram.textureCoordAttribute, 2, gl.FLOAT, false, 0, 0);

        gl.activeTexture(gl.TEXTURE0);
        gl.bindTexture(gl.TEXTURE_2D, strip.texture.baseTexture._glTexture);

        gl.bindBuffer(gl.ARRAY_BUFFER, strip._colorBuffer);
        gl.bufferData(gl.ARRAY_BUFFER, strip.colors, gl.STATIC_DRAW)
        gl.vertexAttribPointer(shaderProgram.colorAttribute, 1, gl.FLOAT, false, 0, 0);

        // dont need to upload!
        gl.bindBuffer(gl.ELEMENT_ARRAY_BUFFER, strip._indexBuffer);
        gl.bufferData(gl.ELEMENT_ARRAY_BUFFER, strip.indices, gl.STATIC_DRAW);

    }
    //console.log(gl.TRIANGLE_STRIP);

    gl.drawElements(gl.TRIANGLE_STRIP, strip.indices.length, gl.UNSIGNED_SHORT, 0);

    gl.useProgram(PIXI.shaderProgram);
>>>>>>> 67d0c577
}

/**
 * Renders a TilingSprite
 *
 * @method renderTilingSprite
 * @param sprite {TilingSprite} The tiling sprite to render
 * @param projectionMatrix {Object}
 * @private
 */
PIXI.WebGLRenderGroup.prototype.renderTilingSprite = function(sprite, projectionMatrix)
{
<<<<<<< HEAD
	var gl = this.gl;


	var shaderProgram = PIXI.shaderProgram;
	
	var tilePosition = sprite.tilePosition;
	var tileScale = sprite.tileScale;
	
	var offsetX =  tilePosition.x/sprite.texture.baseTexture.width;
	var offsetY =  tilePosition.y/sprite.texture.baseTexture.height;
	
	var scaleX =  (sprite.width / sprite.texture.baseTexture.width)  / tileScale.x;
	var scaleY =  (sprite.height / sprite.texture.baseTexture.height) / tileScale.y;

	sprite.uvs[0] = 0 - offsetX;
	sprite.uvs[1] = 0 - offsetY;
	
	sprite.uvs[2] = (1 * scaleX)  -offsetX;
	sprite.uvs[3] = 0 - offsetY;
	
	sprite.uvs[4] = (1 *scaleX) - offsetX;
	sprite.uvs[5] = (1 *scaleY) - offsetY;
	
	sprite.uvs[6] = 0 - offsetX;
	sprite.uvs[7] = (1 *scaleY) - offsetY;
	
	gl.bindBuffer(gl.ARRAY_BUFFER, sprite._uvBuffer);
	gl.bufferSubData(gl.ARRAY_BUFFER, 0, sprite.uvs)
	
	this.renderStrip(sprite, projectionMatrix);
=======
    var gl = this.gl;
    var shaderProgram = PIXI.shaderProgram;

    var tilePosition = sprite.tilePosition;
    var tileScale = sprite.tileScale;

    var offsetX =  tilePosition.x/sprite.texture.baseTexture.width;
    var offsetY =  tilePosition.y/sprite.texture.baseTexture.height;

    var scaleX =  (sprite.width / sprite.texture.baseTexture.width)  / tileScale.x;
    var scaleY =  (sprite.height / sprite.texture.baseTexture.height) / tileScale.y;

    sprite.uvs[0] = 0 - offsetX;
    sprite.uvs[1] = 0 - offsetY;

    sprite.uvs[2] = (1 * scaleX)  -offsetX;
    sprite.uvs[3] = 0 - offsetY;

    sprite.uvs[4] = (1 *scaleX) - offsetX;
    sprite.uvs[5] = (1 *scaleY) - offsetY;

    sprite.uvs[6] = 0 - offsetX;
    sprite.uvs[7] = (1 *scaleY) - offsetY;

    gl.bindBuffer(gl.ARRAY_BUFFER, sprite._uvBuffer);
    gl.bufferSubData(gl.ARRAY_BUFFER, 0, sprite.uvs)

    this.renderStrip(sprite, projectionMatrix);
>>>>>>> 67d0c577
}

/**
 * Initializes a strip to be rendered
 *
 * @method initStrip
 * @param strip {Strip} The strip to initialize
 * @private
 */
PIXI.WebGLRenderGroup.prototype.initStrip = function(strip)
{
<<<<<<< HEAD
	// build the strip!
	var gl = this.gl;
	var shaderProgram = this.shaderProgram;
	
	strip._vertexBuffer = gl.createBuffer();
	strip._indexBuffer = gl.createBuffer();
	strip._uvBuffer = gl.createBuffer();
	strip._colorBuffer = gl.createBuffer();
	
	gl.bindBuffer(gl.ARRAY_BUFFER, strip._vertexBuffer);
	gl.bufferData(gl.ARRAY_BUFFER, strip.verticies, gl.DYNAMIC_DRAW);
=======
    // build the strip!
    var gl = this.gl;
    var shaderProgram = this.shaderProgram;

    strip._vertexBuffer = gl.createBuffer();
    strip._indexBuffer = gl.createBuffer();
    strip._uvBuffer = gl.createBuffer();
    strip._colorBuffer = gl.createBuffer();

    gl.bindBuffer(gl.ARRAY_BUFFER, strip._vertexBuffer);
    gl.bufferData(gl.ARRAY_BUFFER, strip.verticies, gl.DYNAMIC_DRAW);
>>>>>>> 67d0c577

    gl.bindBuffer(gl.ARRAY_BUFFER, strip._uvBuffer);
    gl.bufferData(gl.ARRAY_BUFFER,  strip.uvs, gl.STATIC_DRAW);

    gl.bindBuffer(gl.ARRAY_BUFFER, strip._colorBuffer);
    gl.bufferData(gl.ARRAY_BUFFER, strip.colors, gl.STATIC_DRAW);

	
    gl.bindBuffer(gl.ELEMENT_ARRAY_BUFFER, strip._indexBuffer);
    gl.bufferData(gl.ELEMENT_ARRAY_BUFFER, strip.indices, gl.STATIC_DRAW);
}
<|MERGE_RESOLUTION|>--- conflicted
+++ resolved
@@ -17,24 +17,16 @@
  */
 PIXI.WebGLRenderGroup = function(gl, transparent)
 {
-<<<<<<< HEAD
-	this.gl = gl;
-	this.root;
-	
-	this.backgroundColor;
-	this.transparent = transparent == undefined ? true : transparent;
-	
-	this.batchs = [];
-	this.toRemove = [];
-	console.log(this.transparent)
-	this.filterManager = new PIXI.WebGLFilterManager(this.transparent);
-=======
     this.gl = gl;
-    this.root = null;
-    // this.backgroundColor = null;
+    this.root;
+    
+    this.backgroundColor;
+    this.transparent = transparent == undefined ? true : transparent;
+    
     this.batchs = [];
     this.toRemove = [];
->>>>>>> 67d0c577
+    console.log(this.transparent)
+    this.filterManager = new PIXI.WebGLFilterManager(this.transparent);
 }
 
 // constructor
@@ -49,31 +41,17 @@
  */
 PIXI.WebGLRenderGroup.prototype.setRenderable = function(displayObject)
 {
-<<<<<<< HEAD
-	// has this changed??
-	if(this.root)this.removeDisplayObjectAndChildren(this.root);
-	
-	displayObject.worldVisible = displayObject.visible;
-	
-	// soooooo //
-	// to check if any batchs exist already??
-	
-	// TODO what if its already has an object? should remove it
-	this.root = displayObject;
-	this.addDisplayObjectAndChildren(displayObject);
-=======
     // has this changed??
     if(this.root)this.removeDisplayObjectAndChildren(this.root);
-
+    
     displayObject.worldVisible = displayObject.visible;
-
+    
     // soooooo //
     // to check if any batchs exist already??
-
+    
     // TODO what if its already has an object? should remove it
     this.root = displayObject;
     this.addDisplayObjectAndChildren(displayObject);
->>>>>>> 67d0c577
 }
 
 /**
@@ -84,109 +62,32 @@
  */
 PIXI.WebGLRenderGroup.prototype.render = function(projection, buffer)
 {
-<<<<<<< HEAD
-	PIXI.WebGLRenderer.updateTextures();
-	
-	var gl = this.gl;
-	gl.uniform2f(PIXI.defaultShader.projectionVector, projection.x, projection.y);
-
-	this.filterManager.begin(projection, buffer);
-
-	
-	gl.blendFunc(gl.ONE, gl.ONE_MINUS_SRC_ALPHA);
-	// will render all the elements in the group
-	var renderable;
-
-	for (var i=0; i < this.batchs.length; i++) 
-	{
-		
-		renderable = this.batchs[i];
-		if(renderable instanceof PIXI.WebGLBatch)
-		{
-			this.batchs[i].render();
-			continue;
-		}
-		
-		// render special
-		this.renderSpecial(renderable, projection);
-	}
-	
-=======
     PIXI.WebGLRenderer.updateTextures();
-
+    
     var gl = this.gl;
-
-
-    gl.uniform2f(PIXI.shaderProgram.projectionVector, projection.x, projection.y);
+    gl.uniform2f(PIXI.defaultShader.projectionVector, projection.x, projection.y);
+
+    this.filterManager.begin(projection, buffer);
+
+    
     gl.blendFunc(gl.ONE, gl.ONE_MINUS_SRC_ALPHA);
-
     // will render all the elements in the group
     var renderable;
 
-    for (var i=0; i < this.batchs.length; i++)
-    {
-
+    for (var i=0; i < this.batchs.length; i++) 
+    {
+        
         renderable = this.batchs[i];
         if(renderable instanceof PIXI.WebGLBatch)
         {
             this.batchs[i].render();
             continue;
         }
-
-        // non sprite batch..
-        var worldVisible = renderable.vcount === PIXI.visibleCount;
-
-        if(renderable instanceof PIXI.TilingSprite)
-        {
-            if(worldVisible)this.renderTilingSprite(renderable, projection);
-        }
-        else if(renderable instanceof PIXI.Strip)
-        {
-            if(worldVisible)this.renderStrip(renderable, projection);
-        }
-        else if(renderable instanceof PIXI.Graphics)
-        {
-            if(worldVisible && renderable.renderable) PIXI.WebGLGraphics.renderGraphics(renderable, projection);//, projectionMatrix);
-        }
-        else if(renderable instanceof PIXI.FilterBlock)
-        {
-            /*
-             * for now only masks are supported..
-             */
-            if(renderable.open)
-            {
-                gl.enable(gl.STENCIL_TEST);
-
-                gl.colorMask(false, false, false, false);
-                gl.stencilFunc(gl.ALWAYS,1,0xff);
-                gl.stencilOp(gl.KEEP,gl.KEEP,gl.REPLACE);
-
-                PIXI.WebGLGraphics.renderGraphics(renderable.mask, projection);
-
-                gl.colorMask(true, true, true, true);
-                gl.stencilFunc(gl.NOTEQUAL,0,0xff);
-                gl.stencilOp(gl.KEEP,gl.KEEP,gl.KEEP);
-            }
-            else
-            {
-                gl.disable(gl.STENCIL_TEST);
-            }
-        }
-    }
-
-}
-
-/**
- * Renders the stage to its webgl view
- *
- * @method handleFilter
- * @param filter {FilterBlock}
- * @private
- */
-PIXI.WebGLRenderGroup.prototype.handleFilter = function(filter, projection)
-{
-
->>>>>>> 67d0c577
+        
+        // render special
+        this.renderSpecial(renderable, projection);
+    }
+    
 }
 
 /**
@@ -199,169 +100,22 @@
  */
 PIXI.WebGLRenderGroup.prototype.renderSpecific = function(displayObject, projection, buffer)
 {
-<<<<<<< HEAD
-	PIXI.WebGLRenderer.updateTextures();
-	var gl = this.gl;
-
-	gl.uniform2f(PIXI.defaultShader.projectionVector, projection.x, projection.y);
-
-	this.filterManager.begin(projection, buffer);
-
-	// to do!
-	// render part of the scene...
-	
-	var startIndex;
-	var startBatchIndex;
-	
-	var endIndex;
-	var endBatchIndex;
-	
-	/*
-	 *  LOOK FOR THE NEXT SPRITE
-	 *  This part looks for the closest next sprite that can go into a batch
-	 *  it keeps looking until it finds a sprite or gets to the end of the display
-	 *  scene graph
-	 */
-	var nextRenderable = displayObject.first;
-	while(nextRenderable._iNext)
-	{
-		if(nextRenderable.renderable && nextRenderable.__renderGroup)break;
-		nextRenderable = nextRenderable._iNext;
-	}
-	var startBatch = nextRenderable.batch;
-	//console.log(nextRenderable);
-	
-	//console.log(renderable)
-	if(nextRenderable instanceof PIXI.Sprite)
-	{
-		startBatch = nextRenderable.batch;
-		
-		var head = startBatch.head;
-		var next = head;
-		
-		// ok now we have the batch.. need to find the start index!
-		if(head == nextRenderable)
-		{
-			startIndex = 0;
-		}
-		else
-		{
-			startIndex = 1;
-			
-			while(head.__next != nextRenderable)
-			{
-				startIndex++;
-				head = head.__next;
-			}
-		}
-	}
-	else
-	{
-		startBatch = nextRenderable;
-	}
-	
-	// Get the LAST renderable object
-	var lastRenderable = displayObject.last;
-	while(lastRenderable._iPrev)
-	{
-		if(lastRenderable.renderable && lastRenderable.__renderGroup)break;
-		lastRenderable = lastRenderable._iNext;
-	}
-	
-	if(lastRenderable instanceof PIXI.Sprite)
-	{
-		endBatch = lastRenderable.batch;
-		
-		var head = endBatch.head;
-		
-		if(head == lastRenderable)
-		{
-			endIndex = 0;
-		}
-		else
-		{
-			endIndex = 1;
-			
-			while(head.__next != lastRenderable)
-			{
-				endIndex++;
-				head = head.__next;
-			}
-		}
-	}
-	else
-	{
-		endBatch = lastRenderable;
-	}
-	
-	//console.log(endBatch);
-	// TODO - need to fold this up a bit!
-	
-	if(startBatch == endBatch)
-	{
-		if(startBatch instanceof PIXI.WebGLBatch)
-		{
-			startBatch.render(startIndex, endIndex+1);
-		}
-		else
-		{
-			this.renderSpecial(startBatch, projection);
-		}
-		return;
-	}
-	
-	// now we have first and last!
-	startBatchIndex = this.batchs.indexOf(startBatch);
-	endBatchIndex = this.batchs.indexOf(endBatch);
-	
-	// DO the first batch
-	if(startBatch instanceof PIXI.WebGLBatch)
-	{
-		startBatch.render(startIndex);
-	}
-	else
-	{
-		this.renderSpecial(startBatch, projection);
-	}
-	
-	// DO the middle batchs..
-	for (var i=startBatchIndex+1; i < endBatchIndex; i++) 
-	{
-		renderable = this.batchs[i];
-	
-		if(renderable instanceof PIXI.WebGLBatch)
-		{
-			this.batchs[i].render();
-		}
-		else
-		{
-			this.renderSpecial(renderable, projection);
-		}
-	}
-	
-	// DO the last batch..
-	if(endBatch instanceof PIXI.WebGLBatch)
-	{
-		endBatch.render(0, endIndex+1);
-	}
-	else
-	{
-		this.renderSpecial(endBatch, projection);
-	}
-=======
     PIXI.WebGLRenderer.updateTextures();
-
     var gl = this.gl;
 
-    gl.uniform2f(PIXI.shaderProgram.projectionVector, projection.x, projection.y);
+    gl.uniform2f(PIXI.defaultShader.projectionVector, projection.x, projection.y);
+
+    this.filterManager.begin(projection, buffer);
 
     // to do!
     // render part of the scene...
-
-    var startIndex, startBatchIndex,
-        endIndex, endBatchIndex,
-        head, next;
-
+    
+    var startIndex;
+    var startBatchIndex;
+    
+    var endIndex;
+    var endBatchIndex;
+    
     /*
      *  LOOK FOR THE NEXT SPRITE
      *  This part looks for the closest next sprite that can go into a batch
@@ -371,18 +125,20 @@
     var nextRenderable = displayObject.first;
     while(nextRenderable._iNext)
     {
+        if(nextRenderable.renderable && nextRenderable.__renderGroup)break;
         nextRenderable = nextRenderable._iNext;
-        if(nextRenderable.renderable && nextRenderable.__renderGroup)break;
     }
     var startBatch = nextRenderable.batch;
-
+    //console.log(nextRenderable);
+    
+    //console.log(renderable)
     if(nextRenderable instanceof PIXI.Sprite)
     {
         startBatch = nextRenderable.batch;
-
-        head = startBatch.head;
-        next = head;
-
+        
+        var head = startBatch.head;
+        var next = head;
+        
         // ok now we have the batch.. need to find the start index!
         if(head == nextRenderable)
         {
@@ -391,7 +147,7 @@
         else
         {
             startIndex = 1;
-
+            
             while(head.__next != nextRenderable)
             {
                 startIndex++;
@@ -403,23 +159,21 @@
     {
         startBatch = nextRenderable;
     }
-
+    
     // Get the LAST renderable object
-    var lastRenderable = displayObject;
-    var endBatch;
-    var lastItem = displayObject;
-    while(lastItem.children.length > 0)
-    {
-        lastItem = lastItem.children[lastItem.children.length-1];
-        if(lastItem.renderable)lastRenderable = lastItem;
-    }
-
+    var lastRenderable = displayObject.last;
+    while(lastRenderable._iPrev)
+    {
+        if(lastRenderable.renderable && lastRenderable.__renderGroup)break;
+        lastRenderable = lastRenderable._iNext;
+    }
+    
     if(lastRenderable instanceof PIXI.Sprite)
     {
         endBatch = lastRenderable.batch;
-
-        head = endBatch.head;
-
+        
+        var head = endBatch.head;
+        
         if(head == lastRenderable)
         {
             endIndex = 0;
@@ -427,7 +181,7 @@
         else
         {
             endIndex = 1;
-
+            
             while(head.__next != lastRenderable)
             {
                 endIndex++;
@@ -439,9 +193,10 @@
     {
         endBatch = lastRenderable;
     }
-
+    
+    //console.log(endBatch);
     // TODO - need to fold this up a bit!
-
+    
     if(startBatch == endBatch)
     {
         if(startBatch instanceof PIXI.WebGLBatch)
@@ -454,11 +209,11 @@
         }
         return;
     }
-
+    
     // now we have first and last!
     startBatchIndex = this.batchs.indexOf(startBatch);
     endBatchIndex = this.batchs.indexOf(endBatch);
-
+    
     // DO the first batch
     if(startBatch instanceof PIXI.WebGLBatch)
     {
@@ -468,12 +223,12 @@
     {
         this.renderSpecial(startBatch, projection);
     }
-
+    
     // DO the middle batchs..
-    for (var i=startBatchIndex+1; i < endBatchIndex; i++)
+    for (var i=startBatchIndex+1; i < endBatchIndex; i++) 
     {
         renderable = this.batchs[i];
-
+    
         if(renderable instanceof PIXI.WebGLBatch)
         {
             this.batchs[i].render();
@@ -483,7 +238,7 @@
             this.renderSpecial(renderable, projection);
         }
     }
-
+    
     // DO the last batch..
     if(endBatch instanceof PIXI.WebGLBatch)
     {
@@ -493,7 +248,6 @@
     {
         this.renderSpecial(endBatch, projection);
     }
->>>>>>> 67d0c577
 }
 
 /**
@@ -506,31 +260,30 @@
  */
 PIXI.WebGLRenderGroup.prototype.renderSpecial = function(renderable, projection)
 {
-<<<<<<< HEAD
-	
-	var worldVisible = renderable.vcount === PIXI.visibleCount
-
-
-	if(renderable instanceof PIXI.TilingSprite)
-	{
-		if(worldVisible)this.renderTilingSprite(renderable, projection);
-	}
-	else if(renderable instanceof PIXI.Strip)
-	{
-		if(worldVisible)this.renderStrip(renderable, projection);
-	}
-	else if(renderable instanceof PIXI.CustomRenderable)
-	{
-		if(worldVisible) renderable.renderWebGL(this, projection);
-	}
-	else if(renderable instanceof PIXI.Graphics)
-	{
-		if(worldVisible && renderable.renderable) PIXI.WebGLGraphics.renderGraphics(renderable, projection);
-	}
-	else if(renderable instanceof PIXI.FilterBlock)
-	{
-		this.handleFilterBlock(renderable, projection);
-	}
+    
+    var worldVisible = renderable.vcount === PIXI.visibleCount
+
+
+    if(renderable instanceof PIXI.TilingSprite)
+    {
+        if(worldVisible)this.renderTilingSprite(renderable, projection);
+    }
+    else if(renderable instanceof PIXI.Strip)
+    {
+        if(worldVisible)this.renderStrip(renderable, projection);
+    }
+    else if(renderable instanceof PIXI.CustomRenderable)
+    {
+        if(worldVisible) renderable.renderWebGL(this, projection);
+    }
+    else if(renderable instanceof PIXI.Graphics)
+    {
+        if(worldVisible && renderable.renderable) PIXI.WebGLGraphics.renderGraphics(renderable, projection);
+    }
+    else if(renderable instanceof PIXI.FilterBlock)
+    {
+        this.handleFilterBlock(renderable, projection);
+    }
 }
 
 flip = false;
@@ -541,115 +294,67 @@
 
 PIXI.WebGLRenderGroup.prototype.handleFilterBlock = function(filterBlock, projection)
 {
-	/*
-	 * for now only masks are supported..
-	 */
-	var gl = PIXI.gl;
-	
-	if(filterBlock.open)
-	{
-		if(filterBlock.data instanceof Array)
-		{
-			this.filterManager.pushFilter(filterBlock);
-			// ok so..
-			
-		}
-		else
-		{	
-			maskPosition++;
-
-			maskStack.push(filterBlock)
-	
-			gl.enable(gl.STENCIL_TEST);
-			
-			gl.colorMask(false, false, false, false);
-			
-			gl.stencilFunc(gl.ALWAYS,1,1);
-			gl.stencilOp(gl.KEEP,gl.KEEP,gl.INCR);
-	
-			PIXI.WebGLGraphics.renderGraphics(filterBlock.data, projection);
-			
-			gl.colorMask(true, true, true, true);
-			gl.stencilFunc(gl.NOTEQUAL,0,maskStack.length);
-			gl.stencilOp(gl.KEEP,gl.KEEP,gl.KEEP);
-		}
-	}
-	else
-	{
-		if(filterBlock.data instanceof Array)
-		{
-			this.filterManager.popFilter();
-		}
-		else
-		{
-			var maskData = maskStack.pop(filterBlock)
-
-
-			if(maskData)
-			{
-				gl.colorMask(false, false, false, false);
-			
-				gl.stencilFunc(gl.ALWAYS,1,1);
-				gl.stencilOp(gl.KEEP,gl.KEEP,gl.DECR);
-
-				PIXI.WebGLGraphics.renderGraphics(maskData.data, projection);
-			
-				gl.colorMask(true, true, true, true);
-				gl.stencilFunc(gl.NOTEQUAL,0,maskStack.length);
-				gl.stencilOp(gl.KEEP,gl.KEEP,gl.KEEP);
-			};
-
-			gl.disable(gl.STENCIL_TEST);
-		}
-	}
-=======
-    var worldVisible = renderable.vcount === PIXI.visibleCount
-
-    if(renderable instanceof PIXI.TilingSprite)
-    {
-        if(worldVisible)this.renderTilingSprite(renderable, projection);
-    }
-    else if(renderable instanceof PIXI.Strip)
-    {
-        if(worldVisible)this.renderStrip(renderable, projection);
-    }
-    else if(renderable instanceof PIXI.CustomRenderable)
-    {
-        if(worldVisible) renderable.renderWebGL(this, projection);
-    }
-    else if(renderable instanceof PIXI.Graphics)
-    {
-        if(worldVisible && renderable.renderable) PIXI.WebGLGraphics.renderGraphics(renderable, projection);
-    }
-    else if(renderable instanceof PIXI.FilterBlock)
-    {
-        /*
-         * for now only masks are supported..
-         */
-
-        var gl = PIXI.gl;
-
-        if(renderable.open)
-        {
+    /*
+     * for now only masks are supported..
+     */
+    var gl = PIXI.gl;
+    
+    if(filterBlock.open)
+    {
+        if(filterBlock.data instanceof Array)
+        {
+            this.filterManager.pushFilter(filterBlock);
+            // ok so..
+            
+        }
+        else
+        {   
+            maskPosition++;
+
+            maskStack.push(filterBlock)
+    
             gl.enable(gl.STENCIL_TEST);
-
+            
             gl.colorMask(false, false, false, false);
-            gl.stencilFunc(gl.ALWAYS,1,0xff);
-            gl.stencilOp(gl.KEEP,gl.KEEP,gl.REPLACE);
-
-            PIXI.WebGLGraphics.renderGraphics(renderable.mask, projection);
-
-            // we know this is a render texture so enable alpha too..
+            
+            gl.stencilFunc(gl.ALWAYS,1,1);
+            gl.stencilOp(gl.KEEP,gl.KEEP,gl.INCR);
+    
+            PIXI.WebGLGraphics.renderGraphics(filterBlock.data, projection);
+            
             gl.colorMask(true, true, true, true);
-            gl.stencilFunc(gl.NOTEQUAL,0,0xff);
+            gl.stencilFunc(gl.NOTEQUAL,0,maskStack.length);
             gl.stencilOp(gl.KEEP,gl.KEEP,gl.KEEP);
         }
+    }
+    else
+    {
+        if(filterBlock.data instanceof Array)
+        {
+            this.filterManager.popFilter();
+        }
         else
         {
+            var maskData = maskStack.pop(filterBlock)
+
+
+            if(maskData)
+            {
+                gl.colorMask(false, false, false, false);
+            
+                gl.stencilFunc(gl.ALWAYS,1,1);
+                gl.stencilOp(gl.KEEP,gl.KEEP,gl.DECR);
+
+                PIXI.WebGLGraphics.renderGraphics(maskData.data, projection);
+            
+                gl.colorMask(true, true, true, true);
+                gl.stencilFunc(gl.NOTEQUAL,0,maskStack.length);
+                gl.stencilOp(gl.KEEP,gl.KEEP,gl.KEEP);
+            };
+
             gl.disable(gl.STENCIL_TEST);
         }
     }
->>>>>>> 67d0c577
 }
 
 /**
@@ -661,44 +366,11 @@
  */
 PIXI.WebGLRenderGroup.prototype.updateTexture = function(displayObject)
 {
-<<<<<<< HEAD
-	
-	// TODO definitely can optimse this function..
-	
-	this.removeObject(displayObject);
-	
-	/*
-	 *  LOOK FOR THE PREVIOUS RENDERABLE
-	 *  This part looks for the closest previous sprite that can go into a batch
-	 *  It keeps going back until it finds a sprite or the stage
-	 */
-	var previousRenderable = displayObject.first;
-	while(previousRenderable != this.root)
-	{
-		previousRenderable = previousRenderable._iPrev;
-		if(previousRenderable.renderable && previousRenderable.__renderGroup)break;
-	}
-	
-	/*
-	 *  LOOK FOR THE NEXT SPRITE
-	 *  This part looks for the closest next sprite that can go into a batch
-	 *  it keeps looking until it finds a sprite or gets to the end of the display
-	 *  scene graph
-	 */
-	var nextRenderable = displayObject.last;
-	while(nextRenderable._iNext)
-	{
-		nextRenderable = nextRenderable._iNext;
-		if(nextRenderable.renderable && nextRenderable.__renderGroup)break;
-	}
-	
-	this.insertObject(displayObject, previousRenderable, nextRenderable);
-=======
-
+    
     // TODO definitely can optimse this function..
-
+    
     this.removeObject(displayObject);
-
+    
     /*
      *  LOOK FOR THE PREVIOUS RENDERABLE
      *  This part looks for the closest previous sprite that can go into a batch
@@ -710,7 +382,7 @@
         previousRenderable = previousRenderable._iPrev;
         if(previousRenderable.renderable && previousRenderable.__renderGroup)break;
     }
-
+    
     /*
      *  LOOK FOR THE NEXT SPRITE
      *  This part looks for the closest next sprite that can go into a batch
@@ -723,9 +395,8 @@
         nextRenderable = nextRenderable._iNext;
         if(nextRenderable.renderable && nextRenderable.__renderGroup)break;
     }
-
+    
     this.insertObject(displayObject, previousRenderable, nextRenderable);
->>>>>>> 67d0c577
 }
 
 /**
@@ -738,36 +409,6 @@
  */
 PIXI.WebGLRenderGroup.prototype.addFilterBlocks = function(start, end)
 {
-<<<<<<< HEAD
-	start.__renderGroup = this;
-	end.__renderGroup = this;
-	/*
-	 *  LOOK FOR THE PREVIOUS RENDERABLE
-	 *  This part looks for the closest previous sprite that can go into a batch
-	 *  It keeps going back until it finds a sprite or the stage
-	 */
-	var previousRenderable = start;
-	while(previousRenderable != this.root.first)
-	{
-		previousRenderable = previousRenderable._iPrev;
-		if(previousRenderable.renderable && previousRenderable.__renderGroup)break;
-	}
-	this.insertAfter(start, previousRenderable);
-		
-	/*
-	 *  LOOK FOR THE NEXT SPRITE
-	 *  This part looks for the closest next sprite that can go into a batch
-	 *  it keeps looking until it finds a sprite or gets to the end of the display
-	 *  scene graph
-	 */
-	var previousRenderable2 = end;
-	while(previousRenderable2 != this.root.first)
-	{
-		previousRenderable2 = previousRenderable2._iPrev;
-		if(previousRenderable2.renderable && previousRenderable2.__renderGroup)break;
-	}
-	this.insertAfter(end, previousRenderable2);
-=======
     start.__renderGroup = this;
     end.__renderGroup = this;
     /*
@@ -776,13 +417,13 @@
      *  It keeps going back until it finds a sprite or the stage
      */
     var previousRenderable = start;
-    while(previousRenderable != this.root)
+    while(previousRenderable != this.root.first)
     {
         previousRenderable = previousRenderable._iPrev;
         if(previousRenderable.renderable && previousRenderable.__renderGroup)break;
     }
     this.insertAfter(start, previousRenderable);
-
+        
     /*
      *  LOOK FOR THE NEXT SPRITE
      *  This part looks for the closest next sprite that can go into a batch
@@ -790,13 +431,12 @@
      *  scene graph
      */
     var previousRenderable2 = end;
-    while(previousRenderable2 != this.root)
+    while(previousRenderable2 != this.root.first)
     {
         previousRenderable2 = previousRenderable2._iPrev;
         if(previousRenderable2.renderable && previousRenderable2.__renderGroup)break;
     }
     this.insertAfter(end, previousRenderable2);
->>>>>>> 67d0c577
 }
 
 /**
@@ -822,69 +462,21 @@
  */
 PIXI.WebGLRenderGroup.prototype.addDisplayObjectAndChildren = function(displayObject)
 {
-<<<<<<< HEAD
-	if(displayObject.__renderGroup)displayObject.__renderGroup.removeDisplayObjectAndChildren(displayObject);
-	
-	/*
-	 *  LOOK FOR THE PREVIOUS RENDERABLE
-	 *  This part looks for the closest previous sprite that can go into a batch
-	 *  It keeps going back until it finds a sprite or the stage
-	 */
-	
-	var previousRenderable = displayObject.first;
-	while(previousRenderable != this.root.first)
-	{
-		previousRenderable = previousRenderable._iPrev;
-		if(previousRenderable.renderable && previousRenderable.__renderGroup)break;
-	}
-	
-	/*
-	 *  LOOK FOR THE NEXT SPRITE
-	 *  This part looks for the closest next sprite that can go into a batch
-	 *  it keeps looking until it finds a sprite or gets to the end of the display
-	 *  scene graph
-	 */
-	var nextRenderable = displayObject.last;
-	while(nextRenderable._iNext)
-	{
-		nextRenderable = nextRenderable._iNext;
-		if(nextRenderable.renderable && nextRenderable.__renderGroup)break;
-	}
-	
-	// one the display object hits this. we can break the loop	
-	
-	var tempObject = displayObject.first;
-	var testObject = displayObject.last._iNext;
-	do	
-	{
-		tempObject.__renderGroup = this;
-		
-		if(tempObject.renderable)
-		{
-		
-			this.insertObject(tempObject, previousRenderable, nextRenderable);
-			previousRenderable = tempObject;
-		}
-		
-		tempObject = tempObject._iNext;
-	}
-	while(tempObject != testObject)
-=======
     if(displayObject.__renderGroup)displayObject.__renderGroup.removeDisplayObjectAndChildren(displayObject);
-
+    
     /*
      *  LOOK FOR THE PREVIOUS RENDERABLE
      *  This part looks for the closest previous sprite that can go into a batch
      *  It keeps going back until it finds a sprite or the stage
      */
-
+    
     var previousRenderable = displayObject.first;
     while(previousRenderable != this.root.first)
     {
         previousRenderable = previousRenderable._iPrev;
         if(previousRenderable.renderable && previousRenderable.__renderGroup)break;
     }
-
+    
     /*
      *  LOOK FOR THE NEXT SPRITE
      *  This part looks for the closest next sprite that can go into a batch
@@ -897,26 +489,25 @@
         nextRenderable = nextRenderable._iNext;
         if(nextRenderable.renderable && nextRenderable.__renderGroup)break;
     }
-
-    // one the display object hits this. we can break the loop
-
+    
+    // one the display object hits this. we can break the loop  
+    
     var tempObject = displayObject.first;
     var testObject = displayObject.last._iNext;
-    do
+    do  
     {
         tempObject.__renderGroup = this;
-
+        
         if(tempObject.renderable)
         {
-
+        
             this.insertObject(tempObject, previousRenderable, nextRenderable);
             previousRenderable = tempObject;
         }
-
+        
         tempObject = tempObject._iNext;
     }
     while(tempObject != testObject)
->>>>>>> 67d0c577
 }
 
 /**
@@ -928,31 +519,17 @@
  */
 PIXI.WebGLRenderGroup.prototype.removeDisplayObjectAndChildren = function(displayObject)
 {
-<<<<<<< HEAD
-	if(displayObject.__renderGroup != this)return;
-	
-//	var displayObject = displayObject.first;
-	var lastObject = displayObject.last;
-	do	
-	{
-		displayObject.__renderGroup = null;
-		if(displayObject.renderable)this.removeObject(displayObject);
-		displayObject = displayObject._iNext;
-	}
-	while(displayObject)
-=======
     if(displayObject.__renderGroup != this)return;
-
+    
 //  var displayObject = displayObject.first;
     var lastObject = displayObject.last;
-    do
+    do  
     {
         displayObject.__renderGroup = null;
         if(displayObject.renderable)this.removeObject(displayObject);
         displayObject = displayObject._iNext;
     }
     while(displayObject)
->>>>>>> 67d0c577
 }
 
 /**
@@ -966,145 +543,19 @@
  */
 PIXI.WebGLRenderGroup.prototype.insertObject = function(displayObject, previousObject, nextObject)
 {
-<<<<<<< HEAD
-	// while looping below THE OBJECT MAY NOT HAVE BEEN ADDED
-	var previousSprite = previousObject;
-	var nextSprite = nextObject;
-	
-	/*
-	 * so now we have the next renderable and the previous renderable
-	 * 
-	 */
-	if(displayObject instanceof PIXI.Sprite)
-	{
-		var previousBatch
-		var nextBatch
-		
-		if(previousSprite instanceof PIXI.Sprite)
-		{
-			previousBatch = previousSprite.batch;
-			if(previousBatch)
-			{
-				if(previousBatch.texture == displayObject.texture.baseTexture && previousBatch.blendMode == displayObject.blendMode)
-				{
-					previousBatch.insertAfter(displayObject, previousSprite);
-					return;
-				}
-			}
-		}
-		else
-		{
-			// TODO reword!
-			previousBatch = previousSprite;
-		}
-	
-		if(nextSprite)
-		{
-			if(nextSprite instanceof PIXI.Sprite)
-			{
-				nextBatch = nextSprite.batch;
-			
-				//batch may not exist if item was added to the display list but not to the webGL
-				if(nextBatch)
-				{
-					if(nextBatch.texture == displayObject.texture.baseTexture && nextBatch.blendMode == displayObject.blendMode)
-					{
-						nextBatch.insertBefore(displayObject, nextSprite);
-						return;
-					}
-					else
-					{
-						if(nextBatch == previousBatch)
-						{
-							// THERE IS A SPLIT IN THIS BATCH! //
-							var splitBatch = previousBatch.split(nextSprite);
-							// COOL!
-							// add it back into the array	
-							/*
-							 * OOPS!
-							 * seems the new sprite is in the middle of a batch
-							 * lets split it.. 
-							 */
-							var batch = PIXI.WebGLRenderer.getBatch();
-
-							var index = this.batchs.indexOf( previousBatch );
-							batch.init(displayObject);
-							this.batchs.splice(index+1, 0, batch, splitBatch);
-							
-							return;
-						}
-					}
-				}
-			}
-			else
-			{
-				// TODO re-word!
-				
-				nextBatch = nextSprite;
-			}
-		}
-		
-		/*
-		 * looks like it does not belong to any batch!
-		 * but is also not intersecting one..
-		 * time to create anew one!
-		 */
-		
-		var batch =  PIXI.WebGLRenderer.getBatch();
-		batch.init(displayObject);
-
-		if(previousBatch) // if this is invalid it means 
-		{
-			var index = this.batchs.indexOf( previousBatch );
-			this.batchs.splice(index+1, 0, batch);
-		}
-		else
-		{
-			this.batchs.push(batch);
-		}
-		
-		return;
-	}
-	else if(displayObject instanceof PIXI.TilingSprite)
-	{
-		
-		// add to a batch!!
-		this.initTilingSprite(displayObject);
-	//	this.batchs.push(displayObject);
-		
-	}
-	else if(displayObject instanceof PIXI.Strip)
-	{
-		// add to a batch!!
-		this.initStrip(displayObject);
-	//	this.batchs.push(displayObject);
-	}
-	else if(displayObject)// instanceof PIXI.Graphics)
-	{
-		//displayObject.initWebGL(this);
-		
-		// add to a batch!!
-		//this.initStrip(displayObject);
-		//this.batchs.push(displayObject);
-	}
-	
-	this.insertAfter(displayObject, previousSprite);
-			
-	// insert and SPLIT!
-=======
     // while looping below THE OBJECT MAY NOT HAVE BEEN ADDED
-    var previousSprite = previousObject,
-        nextSprite = nextObject,
-        batch, index;
-
+    var previousSprite = previousObject;
+    var nextSprite = nextObject;
+    
     /*
      * so now we have the next renderable and the previous renderable
-     *
+     * 
      */
     if(displayObject instanceof PIXI.Sprite)
     {
-        var previousBatch, nextBatch;
-
+        var previousBatch
+        var nextBatch
+        
         if(previousSprite instanceof PIXI.Sprite)
         {
             previousBatch = previousSprite.batch;
@@ -1122,13 +573,13 @@
             // TODO reword!
             previousBatch = previousSprite;
         }
-
+    
         if(nextSprite)
         {
             if(nextSprite instanceof PIXI.Sprite)
             {
                 nextBatch = nextSprite.batch;
-
+            
                 //batch may not exist if item was added to the display list but not to the webGL
                 if(nextBatch)
                 {
@@ -1144,18 +595,18 @@
                             // THERE IS A SPLIT IN THIS BATCH! //
                             var splitBatch = previousBatch.split(nextSprite);
                             // COOL!
-                            // add it back into the array
+                            // add it back into the array   
                             /*
                              * OOPS!
                              * seems the new sprite is in the middle of a batch
-                             * lets split it..
+                             * lets split it.. 
                              */
-                            batch = PIXI.WebGLRenderer.getBatch();
-
-                            index = this.batchs.indexOf( previousBatch );
+                            var batch = PIXI.WebGLRenderer.getBatch();
+
+                            var index = this.batchs.indexOf( previousBatch );
                             batch.init(displayObject);
-                            this.batchs.splice(index + 1, 0, batch, splitBatch);
-
+                            this.batchs.splice(index+1, 0, batch, splitBatch);
+                            
                             return;
                         }
                     }
@@ -1164,39 +615,39 @@
             else
             {
                 // TODO re-word!
-
+                
                 nextBatch = nextSprite;
             }
         }
-
+        
         /*
          * looks like it does not belong to any batch!
          * but is also not intersecting one..
          * time to create anew one!
          */
-
-        batch = PIXI.WebGLRenderer.getBatch();
+        
+        var batch =  PIXI.WebGLRenderer.getBatch();
         batch.init(displayObject);
 
-        if(previousBatch) // if this is invalid it means
-        {
-            index = this.batchs.indexOf( previousBatch );
-            this.batchs.splice(index + 1, 0, batch);
+        if(previousBatch) // if this is invalid it means 
+        {
+            var index = this.batchs.indexOf( previousBatch );
+            this.batchs.splice(index+1, 0, batch);
         }
         else
         {
             this.batchs.push(batch);
         }
-
+        
         return;
     }
     else if(displayObject instanceof PIXI.TilingSprite)
     {
-
+        
         // add to a batch!!
         this.initTilingSprite(displayObject);
     //  this.batchs.push(displayObject);
-
+        
     }
     else if(displayObject instanceof PIXI.Strip)
     {
@@ -1204,19 +655,18 @@
         this.initStrip(displayObject);
     //  this.batchs.push(displayObject);
     }
-    /*else if(displayObject)// instanceof PIXI.Graphics)
+    else if(displayObject)// instanceof PIXI.Graphics)
     {
         //displayObject.initWebGL(this);
-
+        
         // add to a batch!!
         //this.initStrip(displayObject);
         //this.batchs.push(displayObject);
-    }*/
-
+    }
+    
     this.insertAfter(displayObject, previousSprite);
-
+            
     // insert and SPLIT!
->>>>>>> 67d0c577
 
 }
 
@@ -1230,84 +680,37 @@
  */
 PIXI.WebGLRenderGroup.prototype.insertAfter = function(item, displayObject)
 {
-<<<<<<< HEAD
-	if(displayObject instanceof PIXI.Sprite)
-	{
-		var previousBatch = displayObject.batch;
-		
-		if(previousBatch)
-		{
-			// so this object is in a batch!
-			
-			// is it not? need to split the batch
-			if(previousBatch.tail == displayObject)
-			{
-				// is it tail? insert in to batchs	
-				var index = this.batchs.indexOf( previousBatch );
-				this.batchs.splice(index+1, 0, item);
-			}
-			else
-			{
-				// TODO MODIFY ADD / REMOVE CHILD TO ACCOUNT FOR FILTERS (also get prev and next) //
-				
-				// THERE IS A SPLIT IN THIS BATCH! //
-				var splitBatch = previousBatch.split(displayObject.__next);
-				
-				// COOL!
-				// add it back into the array	
-				/*
-				 * OOPS!
-				 * seems the new sprite is in the middle of a batch
-				 * lets split it.. 
-				 */
-				var index = this.batchs.indexOf( previousBatch );
-				this.batchs.splice(index+1, 0, item, splitBatch);
-			}
-		}
-		else
-		{
-			this.batchs.push(item);
-		}
-	}
-	else
-	{
-		var index = this.batchs.indexOf( displayObject );
-		this.batchs.splice(index+1, 0, item);
-	}
-=======
-    var previousBatch, splitBatch, index;
-
     if(displayObject instanceof PIXI.Sprite)
     {
-        previousBatch = displayObject.batch;
-
+        var previousBatch = displayObject.batch;
+        
         if(previousBatch)
         {
             // so this object is in a batch!
-
+            
             // is it not? need to split the batch
             if(previousBatch.tail == displayObject)
             {
-                // is it tail? insert in to batchs
-                index = this.batchs.indexOf( previousBatch );
+                // is it tail? insert in to batchs  
+                var index = this.batchs.indexOf( previousBatch );
                 this.batchs.splice(index+1, 0, item);
             }
             else
             {
                 // TODO MODIFY ADD / REMOVE CHILD TO ACCOUNT FOR FILTERS (also get prev and next) //
-
+                
                 // THERE IS A SPLIT IN THIS BATCH! //
-                splitBatch = previousBatch.split(displayObject.__next);
-
+                var splitBatch = previousBatch.split(displayObject.__next);
+                
                 // COOL!
-                // add it back into the array
+                // add it back into the array   
                 /*
                  * OOPS!
                  * seems the new sprite is in the middle of a batch
-                 * lets split it..
+                 * lets split it.. 
                  */
-                index = this.batchs.indexOf( previousBatch );
-                this.batchs.splice(index + 1, 0, item, splitBatch);
+                var index = this.batchs.indexOf( previousBatch );
+                this.batchs.splice(index+1, 0, item, splitBatch);
             }
         }
         else
@@ -1317,10 +720,9 @@
     }
     else
     {
-        index = this.batchs.indexOf( displayObject );
-        this.batchs.splice(index + 1, 0, item);
-    }
->>>>>>> 67d0c577
+        var index = this.batchs.indexOf( displayObject );
+        this.batchs.splice(index+1, 0, item);
+    }
 }
 
 /**
@@ -1332,97 +734,28 @@
  */
 PIXI.WebGLRenderGroup.prototype.removeObject = function(displayObject)
 {
-<<<<<<< HEAD
-	// loop through children..
-	// display object //
-	
-	// add a child from the render group..
-	// remove it and all its children!
-	//displayObject.cacheVisible = false;//displayObject.visible;
-
-	/*
-	 * removing is a lot quicker..
-	 * 
-	 */
-	var batchToRemove;
-	
-	if(displayObject instanceof PIXI.Sprite)
-	{
-		// should always have a batch!
-		var batch = displayObject.batch;
-		if(!batch)return; // this means the display list has been altered befre rendering
-		
-		batch.remove(displayObject);
-		
-		if(batch.size==0)
-		{
-			batchToRemove = batch;
-		}
-	}
-	else
-	{
-		batchToRemove = displayObject;
-	}
-	
-	/*
-	 * Looks like there is somthing that needs removing!
-	 */
-	if(batchToRemove)	
-	{
-		var index = this.batchs.indexOf( batchToRemove );
-		if(index == -1)return;// this means it was added then removed before rendered
-		
-		// ok so.. check to see if you adjacent batchs should be joined.
-		// TODO may optimise?
-		if(index == 0 || index == this.batchs.length-1)
-		{
-			// wha - eva! just get of the empty batch!
-			this.batchs.splice(index, 1);
-			if(batchToRemove instanceof PIXI.WebGLBatch)PIXI.WebGLRenderer.returnBatch(batchToRemove);
-		
-			return;
-		}
-		
-		if(this.batchs[index-1] instanceof PIXI.WebGLBatch && this.batchs[index+1] instanceof PIXI.WebGLBatch)
-		{
-			if(this.batchs[index-1].texture == this.batchs[index+1].texture && this.batchs[index-1].blendMode == this.batchs[index+1].blendMode)
-			{
-				//console.log("MERGE")
-				this.batchs[index-1].merge(this.batchs[index+1]);
-				
-				if(batchToRemove instanceof PIXI.WebGLBatch)PIXI.WebGLRenderer.returnBatch(batchToRemove);
-				PIXI.WebGLRenderer.returnBatch(this.batchs[index+1]);
-				this.batchs.splice(index, 2);
-				return;
-			}
-		}
-		
-		this.batchs.splice(index, 1);
-		if(batchToRemove instanceof PIXI.WebGLBatch)PIXI.WebGLRenderer.returnBatch(batchToRemove);
-	}
-=======
     // loop through children..
     // display object //
-
+    
     // add a child from the render group..
     // remove it and all its children!
     //displayObject.cacheVisible = false;//displayObject.visible;
 
     /*
      * removing is a lot quicker..
-     *
+     * 
      */
-    var batchToRemove, index;
-
-    if (displayObject instanceof PIXI.Sprite)
+    var batchToRemove;
+    
+    if(displayObject instanceof PIXI.Sprite)
     {
         // should always have a batch!
         var batch = displayObject.batch;
         if(!batch)return; // this means the display list has been altered befre rendering
-
+        
         batch.remove(displayObject);
-
-        if (!batch.size)
+        
+        if(batch.size==0)
         {
             batchToRemove = batch;
         }
@@ -1431,44 +764,43 @@
     {
         batchToRemove = displayObject;
     }
-
+    
     /*
      * Looks like there is somthing that needs removing!
      */
-    if(batchToRemove)
-    {
-        index = this.batchs.indexOf( batchToRemove );
-        if (index === -1) return;// this means it was added then removed before rendered
-
+    if(batchToRemove)   
+    {
+        var index = this.batchs.indexOf( batchToRemove );
+        if(index == -1)return;// this means it was added then removed before rendered
+        
         // ok so.. check to see if you adjacent batchs should be joined.
         // TODO may optimise?
-        if (index === 0 || index === this.batchs.length - 1)
+        if(index == 0 || index == this.batchs.length-1)
         {
             // wha - eva! just get of the empty batch!
             this.batchs.splice(index, 1);
             if(batchToRemove instanceof PIXI.WebGLBatch)PIXI.WebGLRenderer.returnBatch(batchToRemove);
-
+        
             return;
         }
-
-        if(this.batchs[index - 1] instanceof PIXI.WebGLBatch && this.batchs[index + 1] instanceof PIXI.WebGLBatch)
-        {
-            if(this.batchs[index - 1].texture == this.batchs[index + 1].texture && this.batchs[index - 1].blendMode == this.batchs[index + 1].blendMode)
+        
+        if(this.batchs[index-1] instanceof PIXI.WebGLBatch && this.batchs[index+1] instanceof PIXI.WebGLBatch)
+        {
+            if(this.batchs[index-1].texture == this.batchs[index+1].texture && this.batchs[index-1].blendMode == this.batchs[index+1].blendMode)
             {
                 //console.log("MERGE")
-                this.batchs[index - 1].merge(this.batchs[index + 1]);
-
+                this.batchs[index-1].merge(this.batchs[index+1]);
+                
                 if(batchToRemove instanceof PIXI.WebGLBatch)PIXI.WebGLRenderer.returnBatch(batchToRemove);
-                PIXI.WebGLRenderer.returnBatch(this.batchs[index + 1]);
+                PIXI.WebGLRenderer.returnBatch(this.batchs[index+1]);
                 this.batchs.splice(index, 2);
                 return;
             }
         }
-
+        
         this.batchs.splice(index, 1);
         if(batchToRemove instanceof PIXI.WebGLBatch)PIXI.WebGLRenderer.returnBatch(batchToRemove);
     }
->>>>>>> 67d0c577
 }
 
 
@@ -1483,55 +815,29 @@
 {
     var gl = this.gl;
 
-<<<<<<< HEAD
-	// make the texture tilable..
-			
-	sprite.verticies = new Float32Array([0, 0,
-										  sprite.width, 0,
-										  sprite.width,  sprite.height,
-										 0,  sprite.height]);
-					
-	sprite.uvs = new Float32Array([0, 0,
-									1, 0,
-									1, 1,
-									0, 1]);
-				
-	sprite.colors = new Float32Array([1,1,1,1]);
-	
-	sprite.indices =  new Uint16Array([0, 1, 3,2])//, 2]);
-	
-	sprite._vertexBuffer = gl.createBuffer();
-	sprite._indexBuffer = gl.createBuffer();
-	sprite._uvBuffer = gl.createBuffer();
-	sprite._colorBuffer = gl.createBuffer();
-						
-	gl.bindBuffer(gl.ARRAY_BUFFER, sprite._vertexBuffer);
-	gl.bufferData(gl.ARRAY_BUFFER, sprite.verticies, gl.STATIC_DRAW);
-=======
     // make the texture tilable..
-
+            
     sprite.verticies = new Float32Array([0, 0,
                                           sprite.width, 0,
                                           sprite.width,  sprite.height,
                                          0,  sprite.height]);
-
+                    
     sprite.uvs = new Float32Array([0, 0,
                                     1, 0,
                                     1, 1,
                                     0, 1]);
-
+                
     sprite.colors = new Float32Array([1,1,1,1]);
-
+    
     sprite.indices =  new Uint16Array([0, 1, 3,2])//, 2]);
-
+    
     sprite._vertexBuffer = gl.createBuffer();
     sprite._indexBuffer = gl.createBuffer();
     sprite._uvBuffer = gl.createBuffer();
     sprite._colorBuffer = gl.createBuffer();
-
+                        
     gl.bindBuffer(gl.ARRAY_BUFFER, sprite._vertexBuffer);
     gl.bufferData(gl.ARRAY_BUFFER, sprite.verticies, gl.STATIC_DRAW);
->>>>>>> 67d0c577
 
     gl.bindBuffer(gl.ARRAY_BUFFER, sprite._uvBuffer);
     gl.bufferData(gl.ARRAY_BUFFER,  sprite.uvs, gl.DYNAMIC_DRAW);
@@ -1567,109 +873,27 @@
  */
 PIXI.WebGLRenderGroup.prototype.renderStrip = function(strip, projection)
 {
-<<<<<<< HEAD
-	var gl = this.gl;
-=======
     var gl = this.gl;
-    var shaderProgram = PIXI.shaderProgram;
-//  mat
-    //var mat4Real = PIXI.mat3.toMat4(strip.worldTransform);
-    //PIXI.mat4.transpose(mat4Real);
-    //PIXI.mat4.multiply(projectionMatrix, mat4Real, mat4Real )
->>>>>>> 67d0c577
-
-	PIXI.activateStripShader();
-
-<<<<<<< HEAD
-	var shader = PIXI.stripShader;
-
-	var program = shader.program;
-	
-	var m = PIXI.mat3.clone(strip.worldTransform);
-	
-	PIXI.mat3.transpose(m);
-	
-//	console.log(projection)
-	// set the matrix transform for the 
- 	gl.uniformMatrix3fv(shader.translationMatrix, false, m);
-	gl.uniform2f(shader.projectionVector, projection.x, projection.y);
-	gl.uniform2f(shader.offsetVector, -PIXI.offset.x, -PIXI.offset.y);
-	
-	gl.uniform1f(shader.alpha, strip.worldAlpha);
-
-	/*
-	if(strip.blendMode == PIXI.blendModes.NORMAL)
-	{
-		gl.blendFunc(gl.ONE, gl.ONE_MINUS_SRC_ALPHA);
-	}
-	else
-	{
-		gl.blendFunc(gl.ONE, gl.ONE_MINUS_SRC_COLOR);
-	}
-	*/
-	
-	//console.log("!!")
-	if(!strip.dirty)
-	{	
-		gl.bindBuffer(gl.ARRAY_BUFFER, strip._vertexBuffer);
-		gl.bufferSubData(gl.ARRAY_BUFFER, 0, strip.verticies)
-	    gl.vertexAttribPointer(shader.aVertexPosition, 2, gl.FLOAT, false, 0, 0);
-		
-		// update the uvs
-	   	gl.bindBuffer(gl.ARRAY_BUFFER, strip._uvBuffer);
-	    gl.vertexAttribPointer(shader.aTextureCoord, 2, gl.FLOAT, false, 0, 0);
-			
-	    gl.activeTexture(gl.TEXTURE0);
-	    gl.bindTexture(gl.TEXTURE_2D, strip.texture.baseTexture._glTexture);
-		
-		gl.bindBuffer(gl.ARRAY_BUFFER, strip._colorBuffer);
-	    gl.vertexAttribPointer(shader.colorAttribute, 1, gl.FLOAT, false, 0, 0);
-		
-		// dont need to upload!
-	    gl.bindBuffer(gl.ELEMENT_ARRAY_BUFFER, strip._indexBuffer);
-	}
-	else
-	{
-		strip.dirty = false;
-		gl.bindBuffer(gl.ARRAY_BUFFER, strip._vertexBuffer);
-		gl.bufferData(gl.ARRAY_BUFFER, strip.verticies, gl.STATIC_DRAW)
-	    gl.vertexAttribPointer(shader.aVertexPosition, 2, gl.FLOAT, false, 0, 0);
-		
-		// update the uvs
-	   	gl.bindBuffer(gl.ARRAY_BUFFER, strip._uvBuffer);
-	   	gl.bufferData(gl.ARRAY_BUFFER, strip.uvs, gl.STATIC_DRAW)
-	    gl.vertexAttribPointer(shader.aTextureCoord, 2, gl.FLOAT, false, 0, 0);
-			
-	    gl.activeTexture(gl.TEXTURE0);
-	    gl.bindTexture(gl.TEXTURE_2D, strip.texture.baseTexture._glTexture);
-	//	console.log(strip.texture.baseTexture._glTexture)
-		gl.bindBuffer(gl.ARRAY_BUFFER, strip._colorBuffer);
-		gl.bufferData(gl.ARRAY_BUFFER, strip.colors, gl.STATIC_DRAW)
-	    gl.vertexAttribPointer(shader.colorAttribute, 1, gl.FLOAT, false, 0, 0);
-		
-		// dont need to upload!
-	    gl.bindBuffer(gl.ELEMENT_ARRAY_BUFFER, strip._indexBuffer);
-	    gl.bufferData(gl.ELEMENT_ARRAY_BUFFER, strip.indices, gl.STATIC_DRAW);
-	    
-	}
-	
-	gl.drawElements(gl.TRIANGLE_STRIP, strip.indices.length, gl.UNSIGNED_SHORT, 0);
-    
-    PIXI.deactivateStripShader();
-  	//gl.useProgram(PIXI.currentProgram);
-=======
-    gl.useProgram(PIXI.stripShaderProgram);
-
+
+    PIXI.activateStripShader();
+
+    var shader = PIXI.stripShader;
+
+    var program = shader.program;
+    
     var m = PIXI.mat3.clone(strip.worldTransform);
-
+    
     PIXI.mat3.transpose(m);
-
-    // set the matrix transform for the
-    gl.uniformMatrix3fv(PIXI.stripShaderProgram.translationMatrix, false, m);
-    gl.uniform2f(PIXI.stripShaderProgram.projectionVector, projection.x, projection.y);
-    gl.uniform1f(PIXI.stripShaderProgram.alpha, strip.worldAlpha);
-
-/*
+    
+//  console.log(projection)
+    // set the matrix transform for the 
+    gl.uniformMatrix3fv(shader.translationMatrix, false, m);
+    gl.uniform2f(shader.projectionVector, projection.x, projection.y);
+    gl.uniform2f(shader.offsetVector, -PIXI.offset.x, -PIXI.offset.y);
+    
+    gl.uniform1f(shader.alpha, strip.worldAlpha);
+
+    /*
     if(strip.blendMode == PIXI.blendModes.NORMAL)
     {
         gl.blendFunc(gl.ONE, gl.ONE_MINUS_SRC_ALPHA);
@@ -1679,25 +903,24 @@
         gl.blendFunc(gl.ONE, gl.ONE_MINUS_SRC_COLOR);
     }
     */
-
-
+    
+    //console.log("!!")
     if(!strip.dirty)
-    {
-
+    {   
         gl.bindBuffer(gl.ARRAY_BUFFER, strip._vertexBuffer);
         gl.bufferSubData(gl.ARRAY_BUFFER, 0, strip.verticies)
-        gl.vertexAttribPointer(shaderProgram.vertexPositionAttribute, 2, gl.FLOAT, false, 0, 0);
-
+        gl.vertexAttribPointer(shader.aVertexPosition, 2, gl.FLOAT, false, 0, 0);
+        
         // update the uvs
         gl.bindBuffer(gl.ARRAY_BUFFER, strip._uvBuffer);
-        gl.vertexAttribPointer(shaderProgram.textureCoordAttribute, 2, gl.FLOAT, false, 0, 0);
-
+        gl.vertexAttribPointer(shader.aTextureCoord, 2, gl.FLOAT, false, 0, 0);
+            
         gl.activeTexture(gl.TEXTURE0);
         gl.bindTexture(gl.TEXTURE_2D, strip.texture.baseTexture._glTexture);
-
+        
         gl.bindBuffer(gl.ARRAY_BUFFER, strip._colorBuffer);
-        gl.vertexAttribPointer(shaderProgram.colorAttribute, 1, gl.FLOAT, false, 0, 0);
-
+        gl.vertexAttribPointer(shader.colorAttribute, 1, gl.FLOAT, false, 0, 0);
+        
         // dont need to upload!
         gl.bindBuffer(gl.ELEMENT_ARRAY_BUFFER, strip._indexBuffer);
     }
@@ -1706,31 +929,30 @@
         strip.dirty = false;
         gl.bindBuffer(gl.ARRAY_BUFFER, strip._vertexBuffer);
         gl.bufferData(gl.ARRAY_BUFFER, strip.verticies, gl.STATIC_DRAW)
-        gl.vertexAttribPointer(shaderProgram.vertexPositionAttribute, 2, gl.FLOAT, false, 0, 0);
-
+        gl.vertexAttribPointer(shader.aVertexPosition, 2, gl.FLOAT, false, 0, 0);
+        
         // update the uvs
         gl.bindBuffer(gl.ARRAY_BUFFER, strip._uvBuffer);
         gl.bufferData(gl.ARRAY_BUFFER, strip.uvs, gl.STATIC_DRAW)
-        gl.vertexAttribPointer(shaderProgram.textureCoordAttribute, 2, gl.FLOAT, false, 0, 0);
-
+        gl.vertexAttribPointer(shader.aTextureCoord, 2, gl.FLOAT, false, 0, 0);
+            
         gl.activeTexture(gl.TEXTURE0);
         gl.bindTexture(gl.TEXTURE_2D, strip.texture.baseTexture._glTexture);
-
+    //  console.log(strip.texture.baseTexture._glTexture)
         gl.bindBuffer(gl.ARRAY_BUFFER, strip._colorBuffer);
         gl.bufferData(gl.ARRAY_BUFFER, strip.colors, gl.STATIC_DRAW)
-        gl.vertexAttribPointer(shaderProgram.colorAttribute, 1, gl.FLOAT, false, 0, 0);
-
+        gl.vertexAttribPointer(shader.colorAttribute, 1, gl.FLOAT, false, 0, 0);
+        
         // dont need to upload!
         gl.bindBuffer(gl.ELEMENT_ARRAY_BUFFER, strip._indexBuffer);
         gl.bufferData(gl.ELEMENT_ARRAY_BUFFER, strip.indices, gl.STATIC_DRAW);
-
-    }
-    //console.log(gl.TRIANGLE_STRIP);
-
+        
+    }
+    
     gl.drawElements(gl.TRIANGLE_STRIP, strip.indices.length, gl.UNSIGNED_SHORT, 0);
-
-    gl.useProgram(PIXI.shaderProgram);
->>>>>>> 67d0c577
+    
+    PIXI.deactivateStripShader();
+    //gl.useProgram(PIXI.currentProgram);
 }
 
 /**
@@ -1743,67 +965,36 @@
  */
 PIXI.WebGLRenderGroup.prototype.renderTilingSprite = function(sprite, projectionMatrix)
 {
-<<<<<<< HEAD
-	var gl = this.gl;
-
-
-	var shaderProgram = PIXI.shaderProgram;
-	
-	var tilePosition = sprite.tilePosition;
-	var tileScale = sprite.tileScale;
-	
-	var offsetX =  tilePosition.x/sprite.texture.baseTexture.width;
-	var offsetY =  tilePosition.y/sprite.texture.baseTexture.height;
-	
-	var scaleX =  (sprite.width / sprite.texture.baseTexture.width)  / tileScale.x;
-	var scaleY =  (sprite.height / sprite.texture.baseTexture.height) / tileScale.y;
-
-	sprite.uvs[0] = 0 - offsetX;
-	sprite.uvs[1] = 0 - offsetY;
-	
-	sprite.uvs[2] = (1 * scaleX)  -offsetX;
-	sprite.uvs[3] = 0 - offsetY;
-	
-	sprite.uvs[4] = (1 *scaleX) - offsetX;
-	sprite.uvs[5] = (1 *scaleY) - offsetY;
-	
-	sprite.uvs[6] = 0 - offsetX;
-	sprite.uvs[7] = (1 *scaleY) - offsetY;
-	
-	gl.bindBuffer(gl.ARRAY_BUFFER, sprite._uvBuffer);
-	gl.bufferSubData(gl.ARRAY_BUFFER, 0, sprite.uvs)
-	
-	this.renderStrip(sprite, projectionMatrix);
-=======
     var gl = this.gl;
+
+
     var shaderProgram = PIXI.shaderProgram;
-
+    
     var tilePosition = sprite.tilePosition;
     var tileScale = sprite.tileScale;
-
+    
     var offsetX =  tilePosition.x/sprite.texture.baseTexture.width;
     var offsetY =  tilePosition.y/sprite.texture.baseTexture.height;
-
+    
     var scaleX =  (sprite.width / sprite.texture.baseTexture.width)  / tileScale.x;
     var scaleY =  (sprite.height / sprite.texture.baseTexture.height) / tileScale.y;
 
     sprite.uvs[0] = 0 - offsetX;
     sprite.uvs[1] = 0 - offsetY;
-
+    
     sprite.uvs[2] = (1 * scaleX)  -offsetX;
     sprite.uvs[3] = 0 - offsetY;
-
+    
     sprite.uvs[4] = (1 *scaleX) - offsetX;
     sprite.uvs[5] = (1 *scaleY) - offsetY;
-
+    
     sprite.uvs[6] = 0 - offsetX;
     sprite.uvs[7] = (1 *scaleY) - offsetY;
-
+    
     gl.bindBuffer(gl.ARRAY_BUFFER, sprite._uvBuffer);
     gl.bufferSubData(gl.ARRAY_BUFFER, 0, sprite.uvs)
-
+    
     this.renderStrip(sprite, projectionMatrix);
->>>>>>> 67d0c577
 }
 
 /**
@@ -1815,31 +1006,17 @@
  */
 PIXI.WebGLRenderGroup.prototype.initStrip = function(strip)
 {
-<<<<<<< HEAD
-	// build the strip!
-	var gl = this.gl;
-	var shaderProgram = this.shaderProgram;
-	
-	strip._vertexBuffer = gl.createBuffer();
-	strip._indexBuffer = gl.createBuffer();
-	strip._uvBuffer = gl.createBuffer();
-	strip._colorBuffer = gl.createBuffer();
-	
-	gl.bindBuffer(gl.ARRAY_BUFFER, strip._vertexBuffer);
-	gl.bufferData(gl.ARRAY_BUFFER, strip.verticies, gl.DYNAMIC_DRAW);
-=======
     // build the strip!
     var gl = this.gl;
     var shaderProgram = this.shaderProgram;
-
+    
     strip._vertexBuffer = gl.createBuffer();
     strip._indexBuffer = gl.createBuffer();
     strip._uvBuffer = gl.createBuffer();
     strip._colorBuffer = gl.createBuffer();
-
+    
     gl.bindBuffer(gl.ARRAY_BUFFER, strip._vertexBuffer);
     gl.bufferData(gl.ARRAY_BUFFER, strip.verticies, gl.DYNAMIC_DRAW);
->>>>>>> 67d0c577
 
     gl.bindBuffer(gl.ARRAY_BUFFER, strip._uvBuffer);
     gl.bufferData(gl.ARRAY_BUFFER,  strip.uvs, gl.STATIC_DRAW);
@@ -1847,7 +1024,7 @@
     gl.bindBuffer(gl.ARRAY_BUFFER, strip._colorBuffer);
     gl.bufferData(gl.ARRAY_BUFFER, strip.colors, gl.STATIC_DRAW);
 
-	
+    
     gl.bindBuffer(gl.ELEMENT_ARRAY_BUFFER, strip._indexBuffer);
     gl.bufferData(gl.ELEMENT_ARRAY_BUFFER, strip.indices, gl.STATIC_DRAW);
 }
