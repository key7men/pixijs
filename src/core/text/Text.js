var Sprite = require('../sprites/Sprite'),
    Texture = require('../textures/Texture'),
    math = require('../math'),
    CONST = require('../const'),
    TextStyle = require('./TextStyle');

/**
 * A Text Object will create a line or multiple lines of text. To split a line you can use '\n' in your text string,
 * or add a wordWrap property set to true and and wordWrapWidth property with a value in the style object.
 *
 * A Text can be created directly from a string and a style object
 *
 * ```js
 * var text = new PIXI.Text('This is a pixi text',{font : '24px Arial', fill : 0xff1010, align : 'center'});
 * ```
 *
 * @class
 * @extends PIXI.Sprite
 * @memberof PIXI
 * @param text {string} The copy that you would like the text to display
<<<<<<< HEAD
 * @param [style] {object|TextStyle} The style parameters
 * @param [resolution=CONST.RESOLUTION] The resolution of the canvas
=======
 * @param [style] {object} The style parameters
 * @param [style.font] {string} default 'bold 20px Arial' The style and size of the font
 * @param [style.fill='black'] {String|Number} A canvas fillstyle that will be used on the text e.g 'red', '#00FF00'
 * @param [style.align='left'] {string} Alignment for multiline text ('left', 'center' or 'right'), does not affect single line text
 * @param [style.stroke] {String|Number} A canvas fillstyle that will be used on the text stroke e.g 'blue', '#FCFF00'
 * @param [style.strokeThickness=0] {number} A number that represents the thickness of the stroke. Default is 0 (no stroke)
 * @param [style.wordWrap=false] {boolean} Indicates if word wrap should be used
 * @param [style.wordWrapWidth=100] {number} The width at which text will wrap, it needs wordWrap to be set to true
 * @param [style.letterSpacing=0] {number} The amount of spacing between letters, default is 0
 * @param [style.breakWords=false] {boolean} Indicates if lines can be wrapped within words, it needs wordWrap to be set to true
 * @param [style.lineHeight] {number} The line height, a number that represents the vertical space that a letter uses
 * @param [style.dropShadow=false] {boolean} Set a drop shadow for the text
 * @param [style.dropShadowColor='#000000'] {string} A fill style to be used on the dropshadow e.g 'red', '#00FF00'
 * @param [style.dropShadowAngle=Math.PI/4] {number} Set a angle of the drop shadow
 * @param [style.dropShadowDistance=5] {number} Set a distance of the drop shadow
 * @param [style.dropShadowBlur=0] {number} Set a shadow blur radius
 * @param [style.padding=0] {number} Occasionally some fonts are cropped on top or bottom. Adding some padding will
 *      prevent this from happening by adding padding to the top and bottom of text height.
 * @param [style.textBaseline='alphabetic'] {string} The baseline of the text that is rendered.
 * @param [style.lineJoin='miter'] {string} The lineJoin property sets the type of corner created, it can resolve
 *      spiked text issues. Default is 'miter' (creates a sharp corner).
 * @param [style.miterLimit=10] {number} The miter limit to use when using the 'miter' lineJoin mode. This can reduce
 *      or increase the spikiness of rendered text.
>>>>>>> 7fe1cfb4
 */
function Text(text, style, resolution)
{
    /**
     * The canvas element that everything is drawn to
     *
     * @member {HTMLCanvasElement}
     */
    this.canvas = document.createElement('canvas');

    /**
     * The canvas 2d context that everything is drawn with
     * @member {HTMLCanvasElement}
     */
    this.context = this.canvas.getContext('2d');

    /**
     * The resolution of the canvas.
     * @member {number}
     */
    this.resolution = resolution || CONST.RESOLUTION;

    /**
     * Private tracker for the current text.
     *
     * @member {string}
     * @private
     */
    this._text = null;

    /**
     * Private tracker for the current style.
     *
     * @member {object}
     * @private
     */
    this._style = null;
    /**
     * Private listener to track style changes.
     *
     * @member {Function}
     * @private
     */
    this._styleListener = null;

    var texture = Texture.fromCanvas(this.canvas);
    texture.trim = new math.Rectangle();
    Sprite.call(this, texture);

    this.text = text;
    this.style = style;
}

// constructor
Text.prototype = Object.create(Sprite.prototype);
Text.prototype.constructor = Text;
module.exports = Text;

Text.fontPropertiesCache = {};
Text.fontPropertiesCanvas = document.createElement('canvas');
Text.fontPropertiesContext = Text.fontPropertiesCanvas.getContext('2d');

Object.defineProperties(Text.prototype, {
    /**
     * The width of the Text, setting this will actually modify the scale to achieve the value set
     *
     * @member {number}
     * @memberof PIXI.Text#
     */
    width: {
        get: function ()
        {
            this.updateText(true);

            return this.scale.x * this._texture._frame.width;
        },
        set: function (value)
        {
            this.scale.x = value / this._texture._frame.width;
            this._width = value;
        }
    },

    /**
     * The height of the Text, setting this will actually modify the scale to achieve the value set
     *
     * @member {number}
     * @memberof PIXI.Text#
     */
    height: {
        get: function ()
        {
            this.updateText(true);

            return  this.scale.y * this._texture._frame.height;
        },
        set: function (value)
        {
            this.scale.y = value / this._texture._frame.height;
            this._height = value;
        }
    },

    /**
     * Set the style of the text. Set up an event listener to listen for changes on the style object and mark the text as dirty.
     *
     * @param [style] {object|TextStyle} The style parameters
     * @memberof PIXI.Text#
     */
    style: {
        get: function ()
        {
            return this._style;
        },
        set: function (style)
        {
            if (this._style) {
                this._style.off(CONST.TEXT_STYLE_CHANGED, this._onStyleChange, this);
            }

            style = style || {};
            if (style instanceof TextStyle)
            {
                this._style = style;
            } else
            {
                this._style = new TextStyle(style);
            }
<<<<<<< HEAD
            this._style.on(CONST.TEXT_STYLE_CHANGED, this._onStyleChange, this);
=======

            style.font = style.font || 'bold 20pt Arial';
            style.fill = style.fill || 'black';
            style.align = style.align || 'left';
            style.stroke = style.stroke || 'black'; //provide a default, see: https://github.com/pixijs/pixi.js/issues/136
            style.strokeThickness = style.strokeThickness || 0;
            style.wordWrap = style.wordWrap || false;
            style.wordWrapWidth = style.wordWrapWidth || 100;
            style.breakWords = style.breakWords || false;
            style.letterSpacing = style.letterSpacing || 0;

            style.dropShadow = style.dropShadow || false;
            style.dropShadowColor = style.dropShadowColor || '#000000';
            style.dropShadowAngle = style.dropShadowAngle !== undefined ? style.dropShadowAngle : Math.PI / 6;
            style.dropShadowDistance = style.dropShadowDistance !== undefined ? style.dropShadowDistance : 5;
            style.dropShadowBlur = style.dropShadowBlur !== undefined ? style.dropShadowBlur : 0; //shadowBlur is '0' by default according to HTML

            style.padding = style.padding || 0;

            style.textBaseline = style.textBaseline || 'alphabetic';

            style.lineJoin = style.lineJoin || 'miter';
            style.miterLimit = style.miterLimit || 10;

            this._style = style;
>>>>>>> 7fe1cfb4
            this.dirty = true;
        }
    },

    /**
     * Set the copy for the text object. To split a line you can use '\n'.
     *
     * @param text {string} The copy that you would like the text to display
     * @memberof PIXI.Text#
     */
    text: {
        get: function()
        {
            return this._text;
        },
        set: function (text){

            text = text || ' ';
            text = text.toString();

            if (this._text === text)
            {
                return;
            }
            this._text = text;
            this.dirty = true;
        }
    }
});

/**
 * Renders text and updates it when needed
 * @param respectDirty {boolean} Whether to abort updating the text if the Text isn't dirty and the function is called.
 * @private
 */
Text.prototype.updateText = function (respectDirty)
{
    if (!this.dirty && respectDirty) {
        return;
    }
    var style = this._style;
    this.context.font = style.font;

    // word wrap
    // preserve original text
    var outputText = style.wordWrap ? this.wordWrap(this._text) : this._text;

    // split text into lines
    var lines = outputText.split(/(?:\r\n|\r|\n)/);

    // calculate text width
    var lineWidths = new Array(lines.length);
    var maxLineWidth = 0;
    var fontProperties = this.determineFontProperties(style.font);
    for (var i = 0; i < lines.length; i++)
    {
        var lineWidth = this.context.measureText(lines[i]).width + ((lines[i].length - 1) * style.letterSpacing);
        lineWidths[i] = lineWidth;
        maxLineWidth = Math.max(maxLineWidth, lineWidth);
    }

    var width = maxLineWidth + style.strokeThickness;
    if (style.dropShadow)
    {
        width += style.dropShadowDistance;
    }

    this.canvas.width = Math.ceil( ( width + this.context.lineWidth ) * this.resolution );

    // calculate text height
    var lineHeight = this.style.lineHeight || fontProperties.fontSize + style.strokeThickness;

    var height = lineHeight * lines.length;
    if (style.dropShadow)
    {
        height += style.dropShadowDistance;
    }

    this.canvas.height = Math.ceil( ( height + this._style.padding * 2 ) * this.resolution );

    this.context.scale( this.resolution, this.resolution);

    if (navigator.isCocoonJS)
    {
        this.context.clearRect(0, 0, this.canvas.width, this.canvas.height);

    }

    this.context.font = style.font;
    this.context.strokeStyle = style.stroke;
    this.context.lineWidth = style.strokeThickness;
    this.context.textBaseline = style.textBaseline;
    this.context.lineJoin = style.lineJoin;
    this.context.miterLimit = style.miterLimit;

    var linePositionX;
    var linePositionY;

    if (style.dropShadow)
    {
        if (style.dropShadowBlur > 0) {
            this.context.shadowColor = style.dropShadowColor;
            this.context.shadowBlur = style.dropShadowBlur;
        } else {
            this.context.fillStyle = style.dropShadowColor;
        }

        var xShadowOffset = Math.cos(style.dropShadowAngle) * style.dropShadowDistance;
        var yShadowOffset = Math.sin(style.dropShadowAngle) * style.dropShadowDistance;

        for (i = 0; i < lines.length; i++)
        {
            linePositionX = style.strokeThickness / 2;
            linePositionY = (style.strokeThickness / 2 + i * lineHeight) + fontProperties.ascent;

            if (style.align === 'right')
            {
                linePositionX += maxLineWidth - lineWidths[i];
            }
            else if (style.align === 'center')
            {
                linePositionX += (maxLineWidth - lineWidths[i]) / 2;
            }

            if (style.fill)
            {
                this.drawLetterSpacing(lines[i], linePositionX + xShadowOffset, linePositionY + yShadowOffset + style.padding);
            }
        }
    }

    //set canvas text styles
    this.context.fillStyle = style.fill;

    //draw lines line by line
    for (i = 0; i < lines.length; i++)
    {
        linePositionX = style.strokeThickness / 2;
        linePositionY = (style.strokeThickness / 2 + i * lineHeight) + fontProperties.ascent;

        if (style.align === 'right')
        {
            linePositionX += maxLineWidth - lineWidths[i];
        }
        else if (style.align === 'center')
        {
            linePositionX += (maxLineWidth - lineWidths[i]) / 2;
        }

        if (style.stroke && style.strokeThickness)
        {
            this.drawLetterSpacing(lines[i], linePositionX, linePositionY + style.padding, true);
        }

        if (style.fill)
        {
            this.drawLetterSpacing(lines[i], linePositionX, linePositionY + style.padding);
        }
    }

    this.updateTexture();
};

/**
 * Render the text with letter-spacing.
 *
 * @private
 */
Text.prototype.drawLetterSpacing = function(text, x, y, isStroke)
{
    var style = this._style;

    // letterSpacing of 0 means normal
    var letterSpacing = style.letterSpacing;

    if (letterSpacing === 0)
    {
        if (isStroke)
        {
            this.context.strokeText(text, x, y);
        }
        else
        {
            this.context.fillText(text, x, y);
        }
        return;
    }

    var characters = String.prototype.split.call(text, ''),
        index = 0,
        current,
        currentPosition = x;

    while (index < text.length)
    {
        current = characters[index++];
        if (isStroke) 
        {
            this.context.strokeText(current, currentPosition, y);
        }
        else
        {
            this.context.fillText(current, currentPosition, y);
        }
        currentPosition += this.context.measureText(current).width + letterSpacing;
    }
};

/**
 * Updates texture size based on canvas size
 *
 * @private
 */
Text.prototype.updateTexture = function ()
{
    var texture = this._texture;
    var style = this._style;

    texture.baseTexture.hasLoaded = true;
    texture.baseTexture.resolution = this.resolution;

    texture.baseTexture.width = this.canvas.width / this.resolution;
    texture.baseTexture.height = this.canvas.height / this.resolution;
    texture.orig.width = texture._frame.width = this.canvas.width / this.resolution;
    texture.orig.height = texture._frame.height = this.canvas.height / this.resolution;

    texture.trim.x = 0;
    texture.trim.y = -style.padding;

    texture.trim.width = texture._frame.width;
    texture.trim.height = texture._frame.height - style.padding*2;

    this._width = this.canvas.width / this.resolution;
    this._height = this.canvas.height / this.resolution;

    texture.baseTexture.emit('update',  texture.baseTexture);

    this.dirty = false;
};

/**
 * Renders the object using the WebGL renderer
 *
 * @param renderer {PIXI.WebGLRenderer}
 */
Text.prototype.renderWebGL = function (renderer)
{
    this.updateText(true);

    Sprite.prototype.renderWebGL.call(this, renderer);
};

/**
 * Renders the object using the Canvas renderer
 *
 * @param renderer {PIXI.CanvasRenderer}
 * @private
 */
Text.prototype._renderCanvas = function (renderer)
{
    this.updateText(true);

    Sprite.prototype._renderCanvas.call(this, renderer);
};

/**
 * Calculates the ascent, descent and fontSize of a given fontStyle
 *
 * @param fontStyle {object}
 * @private
 */
Text.prototype.determineFontProperties = function (fontStyle)
{
    var properties = Text.fontPropertiesCache[fontStyle];

    if (!properties)
    {
        properties = {};

        var canvas = Text.fontPropertiesCanvas;
        var context = Text.fontPropertiesContext;

        context.font = fontStyle;

        var width = Math.ceil(context.measureText('|MÉq').width);
        var baseline = Math.ceil(context.measureText('M').width);
        var height = 2 * baseline;

        baseline = baseline * 1.4 | 0;

        canvas.width = width;
        canvas.height = height;

        context.fillStyle = '#f00';
        context.fillRect(0, 0, width, height);

        context.font = fontStyle;

        context.textBaseline = 'alphabetic';
        context.fillStyle = '#000';
        context.fillText('|MÉq', 0, baseline);

        var imagedata = context.getImageData(0, 0, width, height).data;
        var pixels = imagedata.length;
        var line = width * 4;

        var i, j;

        var idx = 0;
        var stop = false;

        // ascent. scan from top to bottom until we find a non red pixel
        for (i = 0; i < baseline; i++)
        {
            for (j = 0; j < line; j += 4)
            {
                if (imagedata[idx + j] !== 255)
                {
                    stop = true;
                    break;
                }
            }
            if (!stop)
            {
                idx += line;
            }
            else
            {
                break;
            }
        }

        properties.ascent = baseline - i;

        idx = pixels - line;
        stop = false;

        // descent. scan from bottom to top until we find a non red pixel
        for (i = height; i > baseline; i--)
        {
            for (j = 0; j < line; j += 4)
            {
                if (imagedata[idx + j] !== 255)
                {
                    stop = true;
                    break;
                }
            }
            if (!stop)
            {
                idx -= line;
            }
            else
            {
                break;
            }
        }

        properties.descent = i - baseline;
        properties.fontSize = properties.ascent + properties.descent;

        Text.fontPropertiesCache[fontStyle] = properties;
    }

    return properties;
};

/**
 * Applies newlines to a string to have it optimally fit into the horizontal
 * bounds set by the Text object's wordWrapWidth property.
 *
 * @param text {string}
 * @private
 */
Text.prototype.wordWrap = function (text)
{
    // Greedy wrapping algorithm that will wrap words as the line grows longer
    // than its horizontal bounds.
    var result = '';
    var lines = text.split('\n');
    var wordWrapWidth = this._style.wordWrapWidth;
    for (var i = 0; i < lines.length; i++)
    {
        var spaceLeft = wordWrapWidth;
        var words = lines[i].split(' ');
        for (var j = 0; j < words.length; j++)
        {
            var wordWidth = this.context.measureText(words[j]).width;
            if (this._style.breakWords && wordWidth > wordWrapWidth) 
            {
                // Word should be split in the middle
                var characters = words[j].split('');
                for (var c = 0; c < characters.length; c++) 
                {
                  var characterWidth = this.context.measureText(characters[c]).width;
                  if (characterWidth > spaceLeft) 
                  {
                    result += '\n' + characters[c];
                    spaceLeft = wordWrapWidth - characterWidth;
                  } 
                  else 
                  {
                    if (c === 0) 
                    {
                      result += ' ';
                    }
                    result += characters[c];
                    spaceLeft -= characterWidth;
                  }
                }
            }
            else 
            {
                var wordWidthWithSpace = wordWidth + this.context.measureText(' ').width;
                if (j === 0 || wordWidthWithSpace > spaceLeft)
                {
                    // Skip printing the newline if it's the first word of the line that is
                    // greater than the word wrap width.
                    if (j > 0)
                    {
                        result += '\n';
                    }
                    result += words[j];
                    spaceLeft = wordWrapWidth - wordWidth;
                }
                else
                {
                    spaceLeft -= wordWidthWithSpace;
                    result += ' ' + words[j];
                }
            }
        }

        if (i < lines.length-1)
        {
            result += '\n';
        }
    }
    return result;
};

/**
 * Returns the bounds of the Text as a rectangle. The bounds calculation takes the worldTransform into account.
 *
 * @param matrix {PIXI.Matrix} the transformation matrix of the Text
 * @return {PIXI.Rectangle} the framing rectangle
 */
Text.prototype.getBounds = function (matrix)
{
    this.updateText(true);

    return Sprite.prototype.getBounds.call(this, matrix);
};

/**
 * Method to be called upon a TextStyle change.
 */
Text.prototype._onStyleChange = function ()
{
    this.dirty = true;
};

/**
 * Destroys this text object.
 *
 * @param [destroyBaseTexture=true] {boolean} whether to destroy the base texture as well
 */
Text.prototype.destroy = function (destroyBaseTexture)
{
    // make sure to reset the the context and canvas.. dont want this hanging around in memory!
    this.context = null;
    this.canvas = null;

    this._style.off(CONST.TEXT_STYLE_CHANGED, this._onStyleChange, this);
    this._style = null;

    this._texture.destroy(destroyBaseTexture === undefined ? true : destroyBaseTexture);

};<|MERGE_RESOLUTION|>--- conflicted
+++ resolved
@@ -18,34 +18,8 @@
  * @extends PIXI.Sprite
  * @memberof PIXI
  * @param text {string} The copy that you would like the text to display
-<<<<<<< HEAD
  * @param [style] {object|TextStyle} The style parameters
  * @param [resolution=CONST.RESOLUTION] The resolution of the canvas
-=======
- * @param [style] {object} The style parameters
- * @param [style.font] {string} default 'bold 20px Arial' The style and size of the font
- * @param [style.fill='black'] {String|Number} A canvas fillstyle that will be used on the text e.g 'red', '#00FF00'
- * @param [style.align='left'] {string} Alignment for multiline text ('left', 'center' or 'right'), does not affect single line text
- * @param [style.stroke] {String|Number} A canvas fillstyle that will be used on the text stroke e.g 'blue', '#FCFF00'
- * @param [style.strokeThickness=0] {number} A number that represents the thickness of the stroke. Default is 0 (no stroke)
- * @param [style.wordWrap=false] {boolean} Indicates if word wrap should be used
- * @param [style.wordWrapWidth=100] {number} The width at which text will wrap, it needs wordWrap to be set to true
- * @param [style.letterSpacing=0] {number} The amount of spacing between letters, default is 0
- * @param [style.breakWords=false] {boolean} Indicates if lines can be wrapped within words, it needs wordWrap to be set to true
- * @param [style.lineHeight] {number} The line height, a number that represents the vertical space that a letter uses
- * @param [style.dropShadow=false] {boolean} Set a drop shadow for the text
- * @param [style.dropShadowColor='#000000'] {string} A fill style to be used on the dropshadow e.g 'red', '#00FF00'
- * @param [style.dropShadowAngle=Math.PI/4] {number} Set a angle of the drop shadow
- * @param [style.dropShadowDistance=5] {number} Set a distance of the drop shadow
- * @param [style.dropShadowBlur=0] {number} Set a shadow blur radius
- * @param [style.padding=0] {number} Occasionally some fonts are cropped on top or bottom. Adding some padding will
- *      prevent this from happening by adding padding to the top and bottom of text height.
- * @param [style.textBaseline='alphabetic'] {string} The baseline of the text that is rendered.
- * @param [style.lineJoin='miter'] {string} The lineJoin property sets the type of corner created, it can resolve
- *      spiked text issues. Default is 'miter' (creates a sharp corner).
- * @param [style.miterLimit=10] {number} The miter limit to use when using the 'miter' lineJoin mode. This can reduce
- *      or increase the spikiness of rendered text.
->>>>>>> 7fe1cfb4
  */
 function Text(text, style, resolution)
 {
@@ -174,35 +148,7 @@
             {
                 this._style = new TextStyle(style);
             }
-<<<<<<< HEAD
             this._style.on(CONST.TEXT_STYLE_CHANGED, this._onStyleChange, this);
-=======
-
-            style.font = style.font || 'bold 20pt Arial';
-            style.fill = style.fill || 'black';
-            style.align = style.align || 'left';
-            style.stroke = style.stroke || 'black'; //provide a default, see: https://github.com/pixijs/pixi.js/issues/136
-            style.strokeThickness = style.strokeThickness || 0;
-            style.wordWrap = style.wordWrap || false;
-            style.wordWrapWidth = style.wordWrapWidth || 100;
-            style.breakWords = style.breakWords || false;
-            style.letterSpacing = style.letterSpacing || 0;
-
-            style.dropShadow = style.dropShadow || false;
-            style.dropShadowColor = style.dropShadowColor || '#000000';
-            style.dropShadowAngle = style.dropShadowAngle !== undefined ? style.dropShadowAngle : Math.PI / 6;
-            style.dropShadowDistance = style.dropShadowDistance !== undefined ? style.dropShadowDistance : 5;
-            style.dropShadowBlur = style.dropShadowBlur !== undefined ? style.dropShadowBlur : 0; //shadowBlur is '0' by default according to HTML
-
-            style.padding = style.padding || 0;
-
-            style.textBaseline = style.textBaseline || 'alphabetic';
-
-            style.lineJoin = style.lineJoin || 'miter';
-            style.miterLimit = style.miterLimit || 10;
-
-            this._style = style;
->>>>>>> 7fe1cfb4
             this.dirty = true;
         }
     },
@@ -290,6 +236,9 @@
         this.context.clearRect(0, 0, this.canvas.width, this.canvas.height);
 
     }
+
+    //this.context.fillStyle="#FF0000";
+    //this.context.fillRect(0, 0, this.canvas.width, this.canvas.height);
 
     this.context.font = style.font;
     this.context.strokeStyle = style.stroke;
