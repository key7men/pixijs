--- conflicted
+++ resolved
@@ -14,7 +14,6 @@
     {
         super(renderer);
         this.stencilMaskStack = null;
-        this.defaultStencilStack = [];
     }
 
     /**
@@ -47,11 +46,7 @@
     {
         this.renderer.batch.setObjectRenderer(this.renderer.plugins.graphics);
 
-<<<<<<< HEAD
-        //this.renderer._activeRenderTarget.attachStencilBuffer();
-=======
 //        this.renderer._activeRenderTarget.attachStencilBuffer();
->>>>>>> e75b603f
 
         const gl = this.renderer.gl;
         const sms = this.stencilMaskStack;
