--- conflicted
+++ resolved
@@ -3,11 +3,7 @@
 import { uid } from '../../../../utils/data/uid';
 import { deprecation, v8_0_0 } from '../../../../utils/logging/deprecation';
 import { NOOP } from '../../../../utils/NOOP';
-<<<<<<< HEAD
-import { BufferImageSource } from './sources/BufferSource';
-=======
 import { resourceToTexture } from './sources/resourceToTexture';
->>>>>>> 023c6506
 import { TextureSource } from './sources/TextureSource';
 import { TextureLayout } from './TextureLayout';
 import { TextureMatrix } from './TextureMatrix';
@@ -81,11 +77,11 @@
         {
             const { width, height } = this._source;
 
-            layout.frame.x = frame.x / width;
-            layout.frame.y = frame.y / height;
-
-            layout.frame.width = frame.width / width;
-            layout.frame.height = frame.height / height;
+            (layout as TextureLayout).frame.x = frame.x / width;
+            (layout as TextureLayout).frame.y = frame.y / height;
+
+            (layout as TextureLayout).frame.width = frame.width / width;
+            (layout as TextureLayout).frame.height = frame.height / height;
 
             (layout as TextureLayout).updateUvs();
         }
