/* eslint-disable max-len */
import EventEmitter from 'eventemitter3';
import { Color, type ColorSource } from '../../../color/Color';
import { Matrix } from '../../../maths/Matrix';
import { Point } from '../../../maths/Point';
<<<<<<< HEAD
=======
import { convertColorToNumber } from '../../../utils/color/convertColorToNumber';
import { uid } from '../../../utils/data/uid';
>>>>>>> 0809e6d7
import { deprecation } from '../../../utils/logging/deprecation';
import { Texture } from '../../renderers/shared/texture/Texture';
import { Bounds } from '../../scene/bounds/Bounds';
import { GraphicsPath } from './path/GraphicsPath';
import { SVGParser } from './svg/SVGParser';
import { convertFillInputToFillStyle } from './utils/convertFillInputToFillStyle';

import type { PointData } from '../../../maths/PointData';
import type { ShapePrimitive } from '../../../maths/shapes/ShapePrimitive';
import type { Shader } from '../../renderers/shared/shader/Shader';
import type { TextureDestroyOptions, TypeOrBool } from '../../scene/destroyTypes';
import type { LineCap, LineJoin } from './const';
import type { FillGradient } from './fill/FillGradient';
import type { FillPattern } from './fill/FillPattern';
import type { ShapePath } from './path/ShapePath';

export interface FillStyle
{
    color?: ColorSource;
    alpha?: number;
    texture?: Texture | null;
    matrix?: Matrix | null;
    fill?: FillPattern | FillGradient | null;
}

export type ConvertedFillStyle = Omit<Required<FillStyle>, 'color'> & { color: number };

export interface PatternFillStyle
{
    fill?: FillPattern | FillGradient;
    color?: number;
    alpha?: number;
}

export interface StrokeStyle extends FillStyle
{
    width?: number;
    alignment?: number;
    // native?: boolean;
    cap?: LineCap;
    join?: LineJoin;
    miterLimit?: number;
}

<<<<<<< HEAD
export type ConvertedStrokeStyle = Omit<StrokeStyle, 'color'> & ConvertedFillStyle;

let UID = 0;
=======
>>>>>>> 0809e6d7
const tmpPoint = new Point();

export type BatchMode = 'auto' | 'batch' | 'no-batch';

export type FillStyleInputs = ColorSource | FillGradient | CanvasPattern | PatternFillStyle | FillStyle | ConvertedFillStyle | StrokeStyle | ConvertedStrokeStyle;

export interface FillInstruction
{
    action: 'fill' | 'stroke' | 'cut'
    data: { style: ConvertedFillStyle, path: GraphicsPath, hole?: GraphicsPath }
}

export interface TextureInstruction
{
    action: 'texture'
    data: {
        image: Texture,

        dx: number
        dy: number

        dw: number
        dh: number

        transform: Matrix
        alpha: number
        style: number,
    }
}

export type GraphicsInstructions = FillInstruction | TextureInstruction;

const tempMatrix = new Matrix();

export class GraphicsContext extends EventEmitter<{
    update: GraphicsContext
    destroy: GraphicsContext
}>
{
    public static defaultFillStyle: ConvertedFillStyle = {
        color: 0,
        alpha: 1,
        texture: Texture.WHITE,
        matrix: null,
        fill: null,
    };

    public static defaultStrokeStyle: ConvertedStrokeStyle = {
        width: 1,
        color: 0,
        alpha: 1,
        alignment: 0.5,
        miterLimit: 10,
        cap: 'butt',
        join: 'miter',
        texture: Texture.WHITE,
        matrix: null,
        fill: null,
    };

    public uid = uid('graphicsContext');
    public dirty = true;
    public batchMode: BatchMode = 'auto';
    public instructions: GraphicsInstructions[] = [];
    public customShader?: Shader;

    private _activePath: GraphicsPath = new GraphicsPath();
    private _transform: Matrix = new Matrix();

    private _fillStyle: ConvertedFillStyle = { ...GraphicsContext.defaultFillStyle };
    private _strokeStyle: ConvertedStrokeStyle = { ...GraphicsContext.defaultStrokeStyle };
    private _stateStack: { fillStyle: ConvertedFillStyle; strokeStyle: ConvertedStrokeStyle, transform: Matrix }[] = [];

    private _tick = 0;

    private _bounds = new Bounds();
    private _boundsDirty = true;

    get fillStyle(): ConvertedFillStyle
    {
        return this._fillStyle;
    }

    set fillStyle(value: FillStyleInputs)
    {
        this._fillStyle = convertFillInputToFillStyle(value, GraphicsContext.defaultFillStyle);
    }

    get strokeStyle(): ConvertedStrokeStyle
    {
        return this._strokeStyle;
    }

    set strokeStyle(value: FillStyleInputs)
    {
        this._strokeStyle = convertFillInputToFillStyle(value, GraphicsContext.defaultStrokeStyle) as ConvertedStrokeStyle;
    }

    public texture(texture: Texture): this;
    public texture(texture: Texture, tint: ColorSource): this;
    public texture(texture: Texture, tint: ColorSource, dx: number, dy: number): this;
    public texture(texture: Texture, tint: ColorSource, dx: number, dy: number, dw: number, dh: number): this;
    public texture(texture: Texture, tint?: ColorSource, dx?: number, dy?: number, dw?: number, dh?: number): this
    {
        this.instructions.push({
            action: 'texture',
            data: {
                image: texture,

                dx: dx || 0,
                dy: dy || 0,

                dw: dw || texture.frameWidth,
                dh: dh || texture.frameHeight,

                transform: this._transform.clone(),
                alpha: this._fillStyle.alpha,
                style: tint ? Color.shared.setValue(tint).toNumber() : 0xffffff,
            }
        });

        this.onUpdate();

        return this;
    }

    public beginPath(): this
    {
        this._activePath = new GraphicsPath();

        return this;
    }

    /** @deprecated 8.0.0 */
    public fill(color: ColorSource, alpha: number): this;
    public fill(style?: FillStyleInputs): this;
    public fill(style?: FillStyleInputs, alpha?: number): this
    {
        let path: GraphicsPath;

        const lastInstruction = this.instructions[this.instructions.length - 1];

        if (this._tick === 0 && lastInstruction && lastInstruction.action === 'stroke')
        {
            path = lastInstruction.data.path;
        }
        else
        {
            path = this._activePath.clone();
        }

        if (!path) return this;

        if (style)
        {
            if (alpha !== undefined && typeof style === 'number')
            {
                deprecation('8.0.0', 'GraphicsContext.fill(color, alpha) is deprecated, use GraphicsContext.fill({ color, alpha }) instead');
                style = { color: style, alpha };
            }
            this.fillStyle = convertFillInputToFillStyle(style, GraphicsContext.defaultFillStyle);
        }

        // TODO not a fan of the clone!!
        this.instructions.push({
            action: 'fill',
            // TODO copy fill style!
            data: { style: this.fillStyle, path }
        });

        this.onUpdate();

        this._activePath.instructions.length = 0;
        this._tick = 0;

        return this;
    }

    public stroke(style?: FillStyleInputs): this
    {
        let path: GraphicsPath;

        const lastInstruction = this.instructions[this.instructions.length - 1];

        if (this._tick === 0 && lastInstruction && lastInstruction.action === 'fill')
        {
            path = lastInstruction.data.path;
        }
        else
        {
            path = this._activePath.clone();
        }

        if (!path) return this;

        if (style)
        {
            this.strokeStyle = convertFillInputToFillStyle(style, GraphicsContext.defaultStrokeStyle);
        }

        // TODO not a fan of the clone!!
        this.instructions.push({
            action: 'stroke',
            // TODO copy fill style!
            data: { style: this.strokeStyle, path }
        });

        this.onUpdate();

        this._activePath.instructions.length = 0;
        this._tick = 0;

        return this;
    }

    public cut(): this
    {
        for (let i = 0; i < 2; i++)
        {
            const lastInstruction = this.instructions[this.instructions.length - 1 - i];

            const holePath = this._activePath.clone();

            if (lastInstruction)
            {
                if (lastInstruction.action === 'stroke' || lastInstruction.action === 'fill')
                {
                    lastInstruction.data.hole = holePath;
                }
            }
        }

        this._activePath.instructions.length = 0;

        return this;
    }

    public arc(x: number, y: number, radius: number, startAngle: number, endAngle: number, counterclockwise?: boolean): this
    {
        this._tick++;

        const t = this._transform;

        this._activePath.arc(
            (t.a * x) + (t.c * y) + t.tx,
            (t.b * x) + (t.d * y) + t.ty,
            radius,
            startAngle,
            endAngle,
            counterclockwise,
        );

        return this;
    }

    public arcTo(x1: number, y1: number, x2: number, y2: number, radius: number): this
    {
        this._tick++;

        const t = this._transform;

        this._activePath.arcTo(
            (t.a * x1) + (t.c * y1) + t.tx,
            (t.b * x1) + (t.d * y1) + t.ty,
            (t.a * x2) + (t.c * y2) + t.tx,
            (t.b * x2) + (t.d * y2) + t.ty,
            radius,
        );

        return this;
    }

    public arcToSvg(
        rx: number, ry: number,
        xAxisRotation: number,
        largeArcFlag: number,
        sweepFlag: number,
        x: number, y: number
    ): this
    {
        this._tick++;

        const t = this._transform;

        this._activePath.arcToSvg(
            rx, ry,
            xAxisRotation, // should we rotate this with transform??
            largeArcFlag,
            sweepFlag,
            (t.a * x) + (t.c * y) + t.tx,
            (t.b * x) + (t.d * y) + t.ty,
        );

        return this;
    }

    public bezierCurveTo(cp1x: number, cp1y: number, cp2x: number, cp2y: number, x: number, y: number): this
    {
        this._tick++;

        // TODO optimize for no transform
        const t = this._transform;

        this._activePath.bezierCurveTo(
            (t.a * cp1x) + (t.c * cp1y) + t.tx,
            (t.b * cp1x) + (t.d * cp1y) + t.ty,
            (t.a * cp2x) + (t.c * cp2y) + t.tx,
            (t.b * cp2x) + (t.d * cp2y) + t.ty,
            (t.a * x) + (t.c * y) + t.tx,
            (t.b * x) + (t.d * y) + t.ty,
        );

        return this;
    }

    public closePath(): this
    {
        this._tick++;

        this._activePath?.closePath();

        return this;
    }

    public ellipse(x: number, y: number, radiusX: number, radiusY: number): this
    {
        this._tick++;

        this._activePath.ellipse(x, y, radiusX, radiusY, this._transform.clone());

        return this;
    }

    public circle(x: number, y: number, radius: number): this
    {
        this._tick++;

        this._activePath.circle(x, y, radius, this._transform.clone());

        return this;
    }

    public path(path: GraphicsPath): this
    {
        this._tick++;

        this._activePath.addPath(path, this._transform.clone());

        return this;
    }

    public lineTo(x: number, y: number): this
    {
        this._tick++;

        const t = this._transform;

        this._activePath.lineTo(
            (t.a * x) + (t.c * y) + t.tx,
            (t.b * x) + (t.d * y) + t.ty
        );

        return this;
    }

    public moveTo(x: number, y: number): this
    {
        this._tick++;

        const t = this._transform;

        this._activePath.moveTo(
            (t.a * x) + (t.c * y) + t.tx,
            (t.b * x) + (t.d * y) + t.ty
        );

        return this;
    }

    public quadraticCurveTo(cpx: number, cpy: number, x: number, y: number): void
    {
        this._tick++;

        const t = this._transform;

        this._activePath.quadraticCurveTo(
            (t.a * cpx) + (t.c * cpy) + t.tx,
            (t.b * cpx) + (t.d * cpy) + t.ty,
            (t.a * x) + (t.c * y) + t.tx,
            (t.b * x) + (t.d * y) + t.ty,
        );
    }

    public rect(x: number, y: number, w: number, h: number): this
    {
        this._tick++;

        this._activePath.rect(x, y, w, h, this._transform.clone());

        return this;
    }

    public roundRect(x: number, y: number, w: number, h: number, radii?: number): this
    {
        this._tick++;

        this._activePath.roundRect(x, y, w, h, radii, this._transform.clone());

        return this;
    }

    public poly(points: number[], close?: boolean): this
    {
        this._tick++;

        this._activePath.poly(points, close, this._transform.clone());

        return this;
    }

    public star(x: number, y: number, points: number, radius: number, innerRadius: number, rotation: number): this
    {
        this._tick++;

        this._activePath.star(x, y, points, radius, innerRadius, rotation, this._transform.clone());

        return this;
    }

    public svg(svg: string): void
    {
        this._tick++;

        SVGParser(svg, this);
    }

    public restore(): void
    {
        const state = this._stateStack.pop();

        if (state)
        {
            this._transform = state.transform;
            this._fillStyle = state.fillStyle;
            this._strokeStyle = state.strokeStyle;
        }
    }

    public save(): void
    {
        this._stateStack.push({
            transform: this._transform.clone(),
            fillStyle: { ...this._fillStyle },
            strokeStyle: { ...this._strokeStyle },
        });
    }

    public getTransform(): Matrix
    {
        return this._transform;
    }

    public resetTransform(): this
    {
        this._transform.identity();

        return this;
    }

    public rotate(angle: number): this
    {
        this._transform.rotate(angle);

        return this;
    }

    public scale(x: number, y: number = x): this
    {
        this._transform.scale(x, y);

        return this;
    }

    public setTransform(transform: Matrix): this;
    public setTransform(a: number, b: number, c: number, d: number, dx: number, dy: number): this;
    public setTransform(a: number | Matrix, b?: number, c?: number, d?: number, dx?: number, dy?: number): this
    {
        if (a instanceof Matrix)
        {
            this._transform.set(a.a, a.b, a.c, a.d, a.tx, a.ty);

            return this;
        }

        this._transform.set(a, b, c, d, dx, dy);

        return this;
    }

    public transform(transform: Matrix): this;
    public transform(a: number, b: number, c: number, d: number, dx: number, dy: number): this;
    public transform(a: number | Matrix, b?: number, c?: number, d?: number, dx?: number, dy?: number): this
    {
        if (a instanceof Matrix)
        {
            this._transform.append(a);

            return this;
        }

        tempMatrix.set(a, b, c, d, dx, dy);
        this._transform.append(tempMatrix);

        return this;
    }

    public translate(x: number, y: number): this
    {
        this._transform.translate(x, y);

        return this;
    }

    public clear(): this
    {
        this.instructions.length = 0;
        this.resetTransform();

        this.onUpdate();

        return this;
    }

    protected onUpdate(): void
    {
        if (this.dirty) return;

        this.emit('update', this, 0x10);
        this.dirty = true;
        this._boundsDirty = true;
    }

    get bounds(): Bounds
    {
        if (!this._boundsDirty) return this._bounds;

        // TODO switch to idy dirty with tick..
        const bounds = this._bounds;

        bounds.clear();

        for (let i = 0; i < this.instructions.length; i++)
        {
            const instruction = this.instructions[i];
            const action = instruction.action;

            if (action === 'fill')
            {
                const data = instruction.data as FillInstruction['data'];

                bounds.addBounds(data.path.bounds);
            }
            else if (action === 'texture')
            {
                const data = instruction.data as TextureInstruction['data'];

                bounds.pushMatrix(data.transform);
                bounds.addFrame(data.dx, data.dy, data.dx + data.dw, data.dy + data.dh);
                bounds.popMatrix();
            }
        }

        return bounds;
    }

    /**
     * Check to see if a point is contained within this geometry.
     * @param point - Point to check if it's contained.
     * @returns {boolean} `true` if the point is contained within geometry.
     */
    public containsPoint(point: PointData): boolean
    {
        const instructions = this.instructions;
        let hasHit = false;

        // TODO: we should cache the bounds
        instructions.forEach((instruction) =>
        {
            const data = instruction.data as FillInstruction['data'];
            const path = data.path;

            if (!instruction.action || !path) return;

            const style = data.style;
            const shapes = path.shapePath?.shapePrimitives;

            this._forEachShape(shapes, (shape) =>
            {
                if (!style || !shape) return;

                if (typeof style !== 'number' && style.matrix)
                {
                    style.matrix.applyInverse(point, tmpPoint);
                }
                else
                {
                    tmpPoint.copyFrom(point);
                }

                hasHit = shape.contains(tmpPoint.x, tmpPoint.y);

                const holes = data.hole;

                if (!holes) return;

                const holeShapes = holes.shapePath?.shapePrimitives;

                if (!holeShapes) return;

                this._forEachShape(holeShapes, (hole) =>
                {
                    if (hole.contains(tmpPoint.x, tmpPoint.y))
                    {
                        hasHit = false;
                    }
                });
            });
        });

        return hasHit;
    }

    private _forEachShape(shapes: ShapePath['shapePrimitives'] | undefined, callback: (shape: ShapePrimitive) => void)
    {
        shapes?.forEach((shapePrimitive) =>
        {
            const shape = shapePrimitive?.shape;

            if (shape)
            {
                callback(shape);
            }
        });
    }

    /**
     * Destroys the GraphicsData object.
     * @param options - Options parameter. A boolean will act as if all options
     *  have been set to that value
     * @param {boolean} [options.texture=false] - Should it destroy the current texture of the fill/stroke style?
     * @param {boolean} [options.textureSource=false] - Should it destroy the texture source of the fill/stroke style?
     */
    public destroy(options: TypeOrBool<TextureDestroyOptions> = false): void
    {
        this._stateStack.length = 0;
        this._transform = null;

        this.emit('destroy', this);
        this.removeAllListeners();

        const destroyTexture = typeof options === 'boolean' ? options : options?.texture;

        if (destroyTexture)
        {
            const destroyTextureSource = typeof options === 'boolean' ? options : options?.textureSource;

            if (this._fillStyle.texture)
            {
                this._fillStyle.texture.destroy(destroyTextureSource);
            }

            if (this._strokeStyle.texture)
            {
                this._strokeStyle.texture.destroy(destroyTextureSource);
            }
        }

        this._fillStyle = null;
        this._strokeStyle = null;

        this.instructions = null;
        this._activePath = null;
        this._bounds = null;
        this._stateStack = null;
        this.customShader = null;
        this._transform = null;
    }
}
<|MERGE_RESOLUTION|>--- conflicted
+++ resolved
@@ -3,11 +3,7 @@
 import { Color, type ColorSource } from '../../../color/Color';
 import { Matrix } from '../../../maths/Matrix';
 import { Point } from '../../../maths/Point';
-<<<<<<< HEAD
-=======
-import { convertColorToNumber } from '../../../utils/color/convertColorToNumber';
 import { uid } from '../../../utils/data/uid';
->>>>>>> 0809e6d7
 import { deprecation } from '../../../utils/logging/deprecation';
 import { Texture } from '../../renderers/shared/texture/Texture';
 import { Bounds } from '../../scene/bounds/Bounds';
@@ -52,12 +48,8 @@
     miterLimit?: number;
 }
 
-<<<<<<< HEAD
 export type ConvertedStrokeStyle = Omit<StrokeStyle, 'color'> & ConvertedFillStyle;
 
-let UID = 0;
-=======
->>>>>>> 0809e6d7
 const tmpPoint = new Point();
 
 export type BatchMode = 'auto' | 'batch' | 'no-batch';
