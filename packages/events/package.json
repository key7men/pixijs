--- conflicted
+++ resolved
@@ -42,16 +42,8 @@
   "bugs": {
     "url": "https://github.com/pixijs/pixi.js/issues"
   },
-<<<<<<< HEAD
   "pixiRequirements": [
     "@pixi/core",
     "@pixi/display"
   ]
-=======
-  "peerDependencies": {
-    "@pixi/display": "6.5.3",
-    "@pixi/math": "6.5.3",
-    "@pixi/utils": "6.5.3"
-  }
->>>>>>> 28e6b284
 }