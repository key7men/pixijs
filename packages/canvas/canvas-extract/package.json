--- conflicted
+++ resolved
@@ -24,13 +24,9 @@
     "dist"
   ],
   "dependencies": {
-<<<<<<< HEAD
-    "@pixi/core": "5.2.4",
-=======
     "@pixi/canvas-renderer": "5.2.4",
     "@pixi/core": "5.2.4",
     "@pixi/display": "5.2.4",
->>>>>>> 01581acc
     "@pixi/math": "5.2.4",
     "@pixi/utils": "5.2.4"
   }
