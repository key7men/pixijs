import { Container } from '@pixi/display';
import { Matrix } from '@pixi/math';
import { CanvasRenderer } from '@pixi/canvas-renderer';
import '@pixi/canvas-display';

describe('CanvasRenderer', () =>
{
    it('should default context to rootContext', () =>
    {
        const renderer = new CanvasRenderer({ width: 1, height: 1 });

        try
        {
<<<<<<< HEAD
            expect(renderer.canvasContext.activeContext).to.equal(renderer.canvasContext.activeContext);
=======
            expect(renderer.context).toEqual(renderer.rootContext);
>>>>>>> d733e306
        }
        finally
        {
            renderer.destroy();
        }
    });

    it('should allow clear() to work despite no containers added to the renderer', () =>
    {
        const renderer = new CanvasRenderer({ width: 1, height: 1 });

        try
        {
            renderer.clear();
        }
        finally
        {
            renderer.destroy();
        }
    });

    it('should update transform in case of temp parent', () =>
    {
        // this test works only for CanvasRenderer, WebGLRenderer behaviour is different
        const renderer = new CanvasRenderer({ width: 1, height: 1 });
        const cont = new Container();
        const par = new Container();

        par.position.set(5, 10);
        par.addChild(cont);

        renderer.render(cont, { transform: new Matrix().translate(10, 20) });
        expect(cont.worldTransform.tx).toEqual(0);
        expect(cont.worldTransform.ty).toEqual(0);

        renderer.render(par);
        expect(cont.worldTransform.tx).toEqual(5);
        expect(cont.worldTransform.ty).toEqual(10);

        renderer.render(cont, { transform: new Matrix().translate(-20, 30) });
        expect(cont.worldTransform.tx).toEqual(0);
        expect(cont.worldTransform.ty).toEqual(0);
    });
});<|MERGE_RESOLUTION|>--- conflicted
+++ resolved
@@ -11,11 +11,7 @@
 
         try
         {
-<<<<<<< HEAD
-            expect(renderer.canvasContext.activeContext).to.equal(renderer.canvasContext.activeContext);
-=======
-            expect(renderer.context).toEqual(renderer.rootContext);
->>>>>>> d733e306
+            expect(renderer.canvasContext.activeContext).toEqual(renderer.canvasContext.rootContext);
         }
         finally
         {
