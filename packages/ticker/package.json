{
  "name": "@pixi/ticker",
  "version": "6.5.3",
  "main": "dist/cjs/ticker.js",
  "module": "dist/esm/ticker.mjs",
  "types": "index.d.ts",
  "exports": {
    ".": {
      "import": {
        "types": "./index.d.ts",
        "default": "./dist/esm/ticker.mjs"
      },
      "require": {
        "types": "./index.d.ts",
        "default": "./dist/cjs/ticker.js"
      }
    }
  },
  "description": "Tickers are control the timings within PixiJS",
  "author": "Mat Groves",
  "contributors": [
    "Matt Karl <matt@mattkarl.com>"
  ],
  "homepage": "http://pixijs.com/",
  "bugs": "https://github.com/pixijs/pixi.js/issues",
  "license": "MIT",
  "repository": {
    "type": "git",
    "url": "https://github.com/pixijs/pixi.js.git"
  },
  "publishConfig": {
    "access": "public"
  },
  "files": [
    "dist",
    "*.d.ts"
  ],
<<<<<<< HEAD
  "dependencies": {
    "@pixi/extensions": "6.5.2",
    "@pixi/settings": "6.5.2"
=======
  "peerDependencies": {
    "@pixi/extensions": "6.5.3",
    "@pixi/settings": "6.5.3"
>>>>>>> 28e6b284
  }
}<|MERGE_RESOLUTION|>--- conflicted
+++ resolved
@@ -35,14 +35,8 @@
     "dist",
     "*.d.ts"
   ],
-<<<<<<< HEAD
   "dependencies": {
-    "@pixi/extensions": "6.5.2",
-    "@pixi/settings": "6.5.2"
-=======
-  "peerDependencies": {
     "@pixi/extensions": "6.5.3",
     "@pixi/settings": "6.5.3"
->>>>>>> 28e6b284
   }
 }