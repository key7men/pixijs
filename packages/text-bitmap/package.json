{
  "name": "@pixi/text-bitmap",
  "version": "6.5.3",
  "main": "dist/cjs/text-bitmap.js",
  "module": "dist/esm/text-bitmap.mjs",
  "types": "index.d.ts",
  "exports": {
    ".": {
      "import": {
        "types": "./index.d.ts",
        "default": "./dist/esm/text-bitmap.mjs"
      },
      "require": {
        "types": "./index.d.ts",
        "default": "./dist/cjs/text-bitmap.js"
      }
    }
  },
  "description": "Text via bitmap fonts",
  "author": "Mat Groves",
  "contributors": [
    "Matt Karl <matt@mattkarl.com>"
  ],
  "homepage": "http://pixijs.com/",
  "bugs": "https://github.com/pixijs/pixi.js/issues",
  "license": "MIT",
  "repository": {
    "type": "git",
    "url": "https://github.com/pixijs/pixi.js.git"
  },
  "publishConfig": {
    "access": "public"
  },
  "files": [
    "dist",
    "*.d.ts"
  ],
<<<<<<< HEAD
  "pixiRequirements": [
    "@pixi/assets",
    "@pixi/core",
    "@pixi/display",
    "@pixi/mesh",
    "@pixi/text"
  ]
=======
  "peerDependencies": {
    "@pixi/constants": "6.5.3",
    "@pixi/core": "6.5.3",
    "@pixi/display": "6.5.3",
    "@pixi/loaders": "6.5.3",
    "@pixi/math": "6.5.3",
    "@pixi/mesh": "6.5.3",
    "@pixi/settings": "6.5.3",
    "@pixi/text": "6.5.3",
    "@pixi/utils": "6.5.3"
  }
>>>>>>> 28e6b284
}<|MERGE_RESOLUTION|>--- conflicted
+++ resolved
@@ -35,7 +35,6 @@
     "dist",
     "*.d.ts"
   ],
-<<<<<<< HEAD
   "pixiRequirements": [
     "@pixi/assets",
     "@pixi/core",
@@ -43,17 +42,4 @@
     "@pixi/mesh",
     "@pixi/text"
   ]
-=======
-  "peerDependencies": {
-    "@pixi/constants": "6.5.3",
-    "@pixi/core": "6.5.3",
-    "@pixi/display": "6.5.3",
-    "@pixi/loaders": "6.5.3",
-    "@pixi/math": "6.5.3",
-    "@pixi/mesh": "6.5.3",
-    "@pixi/settings": "6.5.3",
-    "@pixi/text": "6.5.3",
-    "@pixi/utils": "6.5.3"
-  }
->>>>>>> 28e6b284
 }