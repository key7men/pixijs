import { DEG_TO_RAD, Matrix, Point, RAD_TO_DEG, Rectangle, Transform } from '@pixi/math';
import { EventEmitter } from '@pixi/utils';
import { Bounds } from './Bounds';

import type { Container } from './Container';
import type { Filter, MaskData, Renderer } from '@pixi/core';
import type { IPointData, ObservablePoint } from '@pixi/math';
import type { Dict } from '@pixi/utils';

export interface IDestroyOptions {
    children?: boolean;
    texture?: boolean;
    baseTexture?: boolean;
}

export interface DisplayObject extends Omit<GlobalMixins.DisplayObject, keyof EventEmitter>, EventEmitter {}

/**
 * The base class for all objects that are rendered on the screen.
 *
 * This is an abstract class and can not be used on its own; rather it should be extended.
 *
 * ## Display objects implemented in PixiJS
 *
 * | Display Object                  | Description                                                           |
 * | ------------------------------- | --------------------------------------------------------------------- |
 * | {@link PIXI.Container}          | Adds support for `children` to DisplayObject                          |
 * | {@link PIXI.Graphics}           | Shape-drawing display object similar to the Canvas API                |
 * | {@link PIXI.Sprite}             | Draws textures (i.e. images)                                          |
 * | {@link PIXI.Text}               | Draws text using the Canvas API internally                            |
 * | {@link PIXI.BitmapText}         | More scaleable solution for text rendering, reusing glyph textures    |
 * | {@link PIXI.TilingSprite}       | Draws textures/images in a tiled fashion                              |
 * | {@link PIXI.AnimatedSprite}     | Draws an animation of multiple images                                 |
 * | {@link PIXI.Mesh}               | Provides a lower-level API for drawing meshes with custom data        |
 * | {@link PIXI.NineSlicePlane}     | Mesh-related                                                          |
 * | {@link PIXI.SimpleMesh}         | v4-compatible mesh                                                    |
 * | {@link PIXI.SimplePlane}        | Mesh-related                                                          |
 * | {@link PIXI.SimpleRope}         | Mesh-related                                                          |
 *
 * ## Transforms
 *
 * The [transform]{@link DisplayObject#transform} of a display object describes the projection from its
 * local coordinate space to its parent's local coordinate space. The following properties are derived
 * from the transform:
 *
 * <table>
 *   <thead>
 *     <tr>
 *       <th>Property</th>
 *       <th>Description</th>
 *     </tr>
 *   </thead>
 *   <tbody>
 *     <tr>
 *       <td>[pivot]{@link PIXI.DisplayObject#pivot}</td>
 *       <td>
 *         Invariant under rotation, scaling, and skewing. The projection of into the parent's space of the pivot
 *         is equal to position, regardless of the other three transformations. In other words, It is the center of
 *         rotation, scaling, and skewing.
 *       </td>
 *     </tr>
 *     <tr>
 *       <td>[position]{@link PIXI.DisplayObject#position}</td>
 *       <td>
 *         Translation. This is the position of the [pivot]{@link PIXI.DisplayObject#pivot} in the parent's local
 *         space. The default value of the pivot is the origin (0,0). If the top-left corner of your display object
 *         is (0,0) in its local space, then the position will be its top-left corner in the parent's local space.
 *       </td>
 *     </tr>
 *     <tr>
 *       <td>[scale]{@link PIXI.DisplayObject#scale}</td>
 *       <td>
 *         Scaling. This will stretch (or compress) the display object's projection. The scale factors are along the
 *         local coordinate axes. In other words, the display object is scaled before rotated or skewed. The center
 *         of scaling is the [pivot]{@link PIXI.DisplayObject#pivot}.
 *       </td>
 *     </tr>
 *     <tr>
 *       <td>[rotation]{@link PIXI.DisplayObject#rotation}</td>
 *       <td>
 *          Rotation. This will rotate the display object's projection by this angle (in radians).
 *       </td>
 *     </tr>
 *     <tr>
 *       <td>[skew]{@link PIXI.DisplayObject#skew}</td>
 *       <td>
 *         <p>Skewing. This can be used to deform a rectangular display object into a parallelogram.</p>
 *         <p>
 *         In PixiJS, skew has a slightly different behaviour than the conventional meaning. It can be
 *         thought of the net rotation applied to the coordinate axes (separately). For example, if "skew.x" is
 *         ⍺ and "skew.y" is β, then the line x = 0 will be rotated by ⍺ (y = -x*cot⍺) and the line y = 0 will be
 *         rotated by β (y = x*tanβ). A line y = x*tanϴ (i.e. a line at angle ϴ to the x-axis in local-space) will
 *         be rotated by an angle between ⍺ and β.
 *         </p>
 *         <p>
 *         It can be observed that if skew is applied equally to both axes, then it will be equivalent to applying
 *         a rotation. Indeed, if "skew.x" = -ϴ and "skew.y" = ϴ, it will produce an equivalent of "rotation" = ϴ.
 *         </p>
 *         <p>
 *         Another quite interesting observation is that "skew.x", "skew.y", rotation are communtative operations. Indeed,
 *         because rotation is essentially a careful combination of the two.
 *         </p>
 *       </td>
 *     </tr>
 *     <tr>
 *       <td>angle</td>
 *       <td>Rotation. This is an alias for [rotation]{@link PIXI.DisplayObject#rotation}, but in degrees.</td>
 *     </tr>
 *     <tr>
 *       <td>x</td>
 *       <td>Translation. This is an alias for position.x!</td>
 *     </tr>
 *     <tr>
 *       <td>y</td>
 *       <td>Translation. This is an alias for position.y!</td>
 *     </tr>
 *     <tr>
 *       <td>width</td>
 *       <td>
 *         Implemented in [Container]{@link PIXI.Container}. Scaling. The width property calculates scale.x by dividing
 *         the "requested" width by the local bounding box width. It is indirectly an abstraction over scale.x, and there
 *         is no concept of user-defined width.
 *       </td>
 *     </tr>
 *     <tr>
 *       <td>height</td>
 *       <td>
 *         Implemented in [Container]{@link PIXI.Container}. Scaling. The height property calculates scale.y by dividing
 *         the "requested" height by the local bounding box height. It is indirectly an abstraction over scale.y, and there
 *         is no concept of user-defined height.
 *       </td>
 *     </tr>
 *   </tbody>
 * </table>
 *
 * ## Bounds
 *
 * The bounds of a display object is defined by the minimum axis-aligned rectangle in world space that can fit
 * around it. The abstract `calculateBounds` method is responsible for providing it (and it should use the
 * `worldTransform` to calculate in world space).
 *
 * There are a few additional types of bounding boxes:
 *
 * | Bounds                | Description                                                                              |
 * | --------------------- | ---------------------------------------------------------------------------------------- |
 * | World Bounds          | This is synonymous is the regular bounds described above. See `getBounds()`.             |
 * | Local Bounds          | This the axis-aligned bounding box in the parent's local space. See `getLocalBounds()`.  |
 * | Render Bounds         | The bounds, but including extra rendering effects like filter padding.                   |
 * | Projected Bounds      | The bounds of the projected display object onto the screen. Usually equals world bounds. |
 * | Relative Bounds       | The bounds of a display object when projected onto a ancestor's (or parent's) space.     |
 * | Natural Bounds        | The bounds of an object in its own local space (not parent's space, like in local bounds)|
 * | Content Bounds        | The natural bounds when excluding all children of a `Container`.                         |
 *
 * ### calculateBounds
 *
 * [Container]{@link Container} already implements `calculateBounds` in a manner that includes children.
 *
 * But for a non-Container display object, the `calculateBounds` method must be overridden in order for `getBounds` and
 * `getLocalBounds` to work. This method must write the bounds into `this._bounds`.
 *
 * Generally, the following technique works for most simple cases: take the list of points
 * forming the "hull" of the object (i.e. outline of the object's shape), and then add them
 * using {@link PIXI.Bounds#addPointMatrix}.
 *
 * ```js
 * calculateBounds(): void
 * {
 *     const points = [...];
 *
 *     for (let i = 0, j = points.length; i < j; i++)
 *     {
 *         this._bounds.addPointMatrix(this.worldTransform, points[i]);
 *     }
 * }
 * ```
 *
 * You can optimize this for a large number of points by using {@link PIXI.Bounds#addVerticesMatrix} to pass them
 * in one array together.
 *
 * ## Alpha
 *
 * This alpha sets a display object's **relative opacity** w.r.t its parent. For example, if the alpha of a display
 * object is 0.5 and its parent's alpha is 0.5, then it will be rendered with 25% opacity (assuming alpha is not
 * applied on any ancestor further up the chain).
 *
 * The alpha with which the display object will be rendered is called the [worldAlpha]{@link PIXI.DisplayObject#worldAlpha}.
 *
 * ## Renderable vs Visible
 *
 * The `renderable` and `visible` properties can be used to prevent a display object from being rendered to the
 * screen. However, there is a subtle difference between the two. When using `renderable`, the transforms  of the display
 * object (and its children subtree) will continue to be calculated. When using `visible`, the transforms will not
 * be calculated.
 *
 * It is recommended that applications use the `renderable` property for culling. See
 * [@pixi-essentials/cull]{@link https://www.npmjs.com/package/@pixi-essentials/cull} or
 * [pixi-cull]{@link https://www.npmjs.com/package/pixi-cull} for more details.
 *
 * Otherwise, to prevent an object from rendering in the general-purpose sense - `visible` is the property to use. This
 * one is also better in terms of performance.
 *
 * @memberof PIXI
 */
export abstract class DisplayObject extends EventEmitter
{
    abstract sortDirty: boolean;

    /** The display object container that contains this display object. */
    public parent: Container;

    /**
     * The multiplied alpha of the displayObject.
     *
     * @readonly
     */
    public worldAlpha: number;

    /**
     * World transform and local transform of this object.
     * This will become read-only later, please do not assign anything there unless you know what are you doing.
     */
    public transform: Transform;

    /** The opacity of the object. */
    public alpha: number;

    /**
     * The visibility of the object. If false the object will not be drawn, and
     * the updateTransform function will not be called.
     *
     * Only affects recursive calls from parent. You can ask for bounds or call updateTransform manually.
     */
    public visible: boolean;

    /**
     * Can this object be rendered, if false the object will not be drawn but the updateTransform
     * methods will still be called.
     *
     * Only affects recursive calls from parent. You can ask for bounds manually.
     */
    public renderable: boolean;
<<<<<<< HEAD
    public cullable: boolean;
=======

    /**
     * The area the filter is applied to. This is used as more of an optimization
     * rather than figuring out the dimensions of the displayObject each frame you can set this rectangle.
     *
     * Also works as an interaction mask.
     */
>>>>>>> 1c3ac935
    public filterArea: Rectangle;

    /**
     * Sets the filters for the displayObject.
     * * IMPORTANT: This is a WebGL only feature and will be ignored by the canvas renderer.
     * To remove filters simply set this property to `'null'`.
     */
    public filters: Filter[] | null;

    /** Used to fast check if a sprite is.. a sprite! */
    public isSprite: boolean;

    /** Does any other displayObject use this object as a mask? */
    public isMask: boolean;

    /**
     * Which index in the children array the display component was before the previous zIndex sort.
     * Used by containers to help sort objects with the same zIndex, by using previous array index as the decider.
     *
     * @protected
     */
    public _lastSortedIndex: number;

    /**
     * The original, cached mask of the object.
     *
     * @protected
     */
    public _mask: Container|MaskData;

    /** The bounds object, this is used to calculate and store the bounds of the displayObject. */
    public _bounds: Bounds;

    /** Local bounds object, swapped with `_bounds` when using `getLocalBounds()`. */
    public _localBounds: Bounds;

    /**
     * The zIndex of the displayObject.
     * A higher value will mean it will be rendered on top of other displayObjects within the same container.
     *
     * @protected
     */
    protected _zIndex: number;

    /**
     * Currently enabled filters.
     *
     * @protected
     */
    protected _enabledFilters: Filter[];

    /** Flags the cached bounds as dirty. */
    protected _boundsID: number;

    /** Cache of this display-object's bounds-rectangle. */
    protected _boundsRect: Rectangle;

    /** Cache of this display-object's local-bounds rectangle. */
    protected _localBoundsRect: Rectangle;

    /** If the object has been destroyed via destroy(). If true, it should not be used. */
    protected _destroyed: boolean;

    /**
     * The number of times this object is used as a mask by another object. */
    private _maskRefCount: number;
    private tempDisplayObjectParent: TemporaryDisplayObject;
    public displayObjectUpdateTransform: () => void;

    /**
     * Mixes all enumerable properties and methods from a source object to DisplayObject.
     *
     * @param source - The source of properties and methods to mix in.
     */
    static mixin(source: Dict<any>): void
    {
        // in ES8/ES2017, this would be really easy:
        // Object.defineProperties(DisplayObject.prototype, Object.getOwnPropertyDescriptors(source));

        // get all the enumerable property keys
        const keys = Object.keys(source);

        // loop through properties
        for (let i = 0; i < keys.length; ++i)
        {
            const propertyName = keys[i];

            // Set the property using the property descriptor - this works for accessors and normal value properties
            Object.defineProperty(
                DisplayObject.prototype,
                propertyName,
                Object.getOwnPropertyDescriptor(source, propertyName)
            );
        }
    }

    constructor()
    {
        super();

        this.tempDisplayObjectParent = null;

        // TODO: need to create Transform from factory
        this.transform = new Transform();
        this.alpha = 1;
        this.visible = true;
        this.renderable = true;

<<<<<<< HEAD
        /**
         * Should rendering be skipped if the bounds of the object are out of frame.
         *
         * @member {boolean}
         */
        this.cullable = false;

        /**
         * The display object container that contains this display object.
         *
         * @member {PIXI.Container}
         */
=======
>>>>>>> 1c3ac935
        this.parent = null;
        this.worldAlpha = 1;

        this._lastSortedIndex = 0;
        this._zIndex = 0;

        this.filterArea = null;
        this.filters = null;
        this._enabledFilters = null;

        this._bounds = new Bounds();
        this._localBounds = null;
        this._boundsID = 0;
        this._boundsRect = null;
        this._localBoundsRect = null;
        this._mask = null;
        this._maskRefCount = 0;
        this._destroyed = false;

        this.isSprite = false;
        this.isMask = false;
    }

    /**
     * Fired when this DisplayObject is added to a Container.
     *
     * @instance
     * @event added
     * @param {PIXI.Container} container - The container added to.
     */

    /**
     * Fired when this DisplayObject is removed from a Container.
     *
     * @instance
     * @event removed
     * @param {PIXI.Container} container - The container removed from.
     */

    /**
     * Fired when this DisplayObject is destroyed.
     *
     * @instance
     * @event destroyed
     */

    /** Readonly flag for destroyed display objects. */
    get destroyed(): boolean
    {
        return this._destroyed;
    }

    /** Recalculates the bounds of the display object. */
    abstract calculateBounds(): void;

    abstract removeChild(child: DisplayObject): void;

    /**
     * Renders the object using the WebGL renderer.
     *
     * @param renderer - The renderer.
     */
    abstract render(renderer: Renderer): void;

    /**
     * Recursively updates transform of all objects from the root to this one
     * internal function for toLocal()
     */
    protected _recursivePostUpdateTransform(): void
    {
        if (this.parent)
        {
            this.parent._recursivePostUpdateTransform();
            this.transform.updateTransform(this.parent.transform);
        }
        else
        {
            this.transform.updateTransform(this._tempDisplayObjectParent.transform);
        }
    }

    /**
     * Updates the object transform for rendering.
     *
     * TODO - Optimization pass!
     */
    updateTransform(): void
    {
        this._boundsID++;

        this.transform.updateTransform(this.parent.transform);
        // multiply the alphas..
        this.worldAlpha = this.alpha * this.parent.worldAlpha;
    }

    /**
     * Calculates and returns the (world) bounds of the display object as a [Rectangle]{@link PIXI.Rectangle}.
     *
     * This method is expensive on containers with a large subtree (like the stage). This is because the bounds
     * of a container depend on its children's bounds, which recursively causes all bounds in the subtree to
     * be recalculated. The upside, however, is that calling `getBounds` once on a container will indeed update
     * the bounds of all children (the whole subtree, in fact). This side effect should be exploited by using
     * `displayObject._bounds.getRectangle()` when traversing through all the bounds in a scene graph. Otherwise,
     * calling `getBounds` on each object in a subtree will cause the total cost to increase quadratically as
     * its height increases.
     *
     * * The transforms of all objects in a container's **subtree** and of all **ancestors** are updated.
     * * The world bounds of all display objects in a container's **subtree** will also be recalculated.
     *
     * The `_bounds` object stores the last calculation of the bounds. You can use to entirely skip bounds
     * calculation if needed.
     *
     * ```js
     * const lastCalculatedBounds = displayObject._bounds.getRectangle(optionalRect);
     * ```
     *
     * Do know that usage of `getLocalBounds` can corrupt the `_bounds` of children (the whole subtree, actually). This
     * is a known issue that has not been solved. See [getLocalBounds]{@link PIXI.DisplayObject#getLocalBounds} for more
     * details.
     *
     * `getBounds` should be called with `skipUpdate` equal to `true` in a render() call. This is because the transforms
     * are guaranteed to be update-to-date. In fact, recalculating inside a render() call may cause corruption in certain
     * cases.
     *
     * @param skipUpdate - Setting to `true` will stop the transforms of the scene graph from
     *  being updated. This means the calculation returned MAY be out of date BUT will give you a
     *  nice performance boost.
     * @param rect - Optional rectangle to store the result of the bounds calculation.
     * @return - The minimum axis-aligned rectangle in world space that fits around this object.
     */
    getBounds(skipUpdate?: boolean, rect?: Rectangle): Rectangle
    {
        if (!skipUpdate)
        {
            if (!this.parent)
            {
                this.parent = this._tempDisplayObjectParent as Container;
                this.updateTransform();
                this.parent = null;
            }
            else
            {
                this._recursivePostUpdateTransform();
                this.updateTransform();
            }
        }

        if (this._bounds.updateID !== this._boundsID)
        {
            this.calculateBounds();
            this._bounds.updateID = this._boundsID;
        }

        if (!rect)
        {
            if (!this._boundsRect)
            {
                this._boundsRect = new Rectangle();
            }

            rect = this._boundsRect;
        }

        return this._bounds.getRectangle(rect);
    }

    /**
     * Retrieves the local bounds of the displayObject as a rectangle object.
     *
     * @param rect - Optional rectangle to store the result of the bounds calculation.
     * @return - The rectangular bounding area.
     */
    getLocalBounds(rect?: Rectangle): Rectangle
    {
        if (!rect)
        {
            if (!this._localBoundsRect)
            {
                this._localBoundsRect = new Rectangle();
            }

            rect = this._localBoundsRect;
        }

        if (!this._localBounds)
        {
            this._localBounds = new Bounds();
        }

        const transformRef = this.transform;
        const parentRef = this.parent;

        this.parent = null;
        this.transform = this._tempDisplayObjectParent.transform;

        const worldBounds = this._bounds;
        const worldBoundsID = this._boundsID;

        this._bounds = this._localBounds;

        const bounds = this.getBounds(false, rect);

        this.parent = parentRef;
        this.transform = transformRef;

        this._bounds = worldBounds;
        this._bounds.updateID += this._boundsID - worldBoundsID;// reflect side-effects

        return bounds;
    }

    /**
     * Calculates the global position of the display object.
     *
     * @param position - The world origin to calculate from.
     * @param point - A Point object in which to store the value, optional
     *  (otherwise will create a new Point).
     * @param skipUpdate - Should we skip the update transform.
     * @return - A point object representing the position of this object.
     */
    toGlobal<P extends IPointData = Point>(position: IPointData, point?: P, skipUpdate = false): P
    {
        if (!skipUpdate)
        {
            this._recursivePostUpdateTransform();

            // this parent check is for just in case the item is a root object.
            // If it is we need to give it a temporary parent so that displayObjectUpdateTransform works correctly
            // this is mainly to avoid a parent check in the main loop. Every little helps for performance :)
            if (!this.parent)
            {
                this.parent = this._tempDisplayObjectParent as Container;
                this.displayObjectUpdateTransform();
                this.parent = null;
            }
            else
            {
                this.displayObjectUpdateTransform();
            }
        }

        // don't need to update the lot
        return this.worldTransform.apply<P>(position, point);
    }

    /**
     * Calculates the local position of the display object relative to another point.
     *
     * @param position - The world origin to calculate from.
     * @param from - The DisplayObject to calculate the global position from.
     * @param point - A Point object in which to store the value, optional
     *  (otherwise will create a new Point).
     * @param skipUpdate - Should we skip the update transform
     * @return - A point object representing the position of this object
     */
    toLocal<P extends IPointData = Point>(position: IPointData, from?: DisplayObject, point?: P, skipUpdate?: boolean): P
    {
        if (from)
        {
            position = from.toGlobal(position, point, skipUpdate);
        }

        if (!skipUpdate)
        {
            this._recursivePostUpdateTransform();

            // this parent check is for just in case the item is a root object.
            // If it is we need to give it a temporary parent so that displayObjectUpdateTransform works correctly
            // this is mainly to avoid a parent check in the main loop. Every little helps for performance :)
            if (!this.parent)
            {
                this.parent = this._tempDisplayObjectParent as Container;
                this.displayObjectUpdateTransform();
                this.parent = null;
            }
            else
            {
                this.displayObjectUpdateTransform();
            }
        }

        // simply apply the matrix..
        return this.worldTransform.applyInverse<P>(position, point);
    }

    /**
     * Set the parent Container of this DisplayObject.
     *
     * @param container - The Container to add this DisplayObject to.
     * @return - The Container that this DisplayObject was added to.
     */
    setParent(container: Container): Container
    {
        if (!container || !container.addChild)
        {
            throw new Error('setParent: Argument must be a Container');
        }

        container.addChild(this);

        return container;
    }

    /**
     * Convenience function to set the position, scale, skew and pivot at once.
     *
     * @param x - The X position
     * @param y - The Y position
     * @param scaleX - The X scale value
     * @param scaleY - The Y scale value
     * @param rotation - The rotation
     * @param skewX - The X skew value
     * @param skewY - The Y skew value
     * @param pivotX - The X pivot value
     * @param pivotY - The Y pivot value
     * @return - The DisplayObject instance
     */
    setTransform(x = 0, y = 0, scaleX = 1, scaleY = 1, rotation = 0, skewX = 0, skewY = 0, pivotX = 0, pivotY = 0): this
    {
        this.position.x = x;
        this.position.y = y;
        this.scale.x = !scaleX ? 1 : scaleX;
        this.scale.y = !scaleY ? 1 : scaleY;
        this.rotation = rotation;
        this.skew.x = skewX;
        this.skew.y = skewY;
        this.pivot.x = pivotX;
        this.pivot.y = pivotY;

        return this;
    }

    /**
     * Base destroy method for generic display objects. This will automatically
     * remove the display object from its parent Container as well as remove
     * all current event listeners and internal references. Do not use a DisplayObject
     * after calling `destroy()`.
     */
    destroy(_options?: IDestroyOptions|boolean): void
    {
        if (this.parent)
        {
            this.parent.removeChild(this);
        }
        this.emit('destroyed');
        this.removeAllListeners();
        this.transform = null;

        this.parent = null;
        this._bounds = null;
        this.mask = null;

        this.filters = null;
        this.filterArea = null;
        this.hitArea = null;

        this.interactive = false;
        this.interactiveChildren = false;

        this._destroyed = true;
    }

    /**
     * @protected
     * @member {PIXI.Container}
     */
    get _tempDisplayObjectParent(): TemporaryDisplayObject
    {
        if (this.tempDisplayObjectParent === null)
        {
            // eslint-disable-next-line @typescript-eslint/no-use-before-define
            this.tempDisplayObjectParent = new TemporaryDisplayObject();
        }

        return this.tempDisplayObjectParent;
    }

    /**
     * Used in Renderer, cacheAsBitmap and other places where you call an `updateTransform` on root
     *
     * ```
     * const cacheParent = elem.enableTempParent();
     * elem.updateTransform();
     * elem.disableTempParent(cacheParent);
     * ```
     *
     * @returns - current parent
     */
    enableTempParent(): Container
    {
        const myParent = this.parent;

        this.parent = this._tempDisplayObjectParent as Container;

        return myParent;
    }

    /**
     * Pair method for `enableTempParent`
     *
     * @param cacheParent - Actual parent of element
     */
    disableTempParent(cacheParent: Container): void
    {
        this.parent = cacheParent;
    }

    /**
     * The position of the displayObject on the x axis relative to the local coordinates of the parent.
     * An alias to position.x
     */
    get x(): number
    {
        return this.position.x;
    }

    set x(value: number)
    {
        this.transform.position.x = value;
    }

    /**
     * The position of the displayObject on the y axis relative to the local coordinates of the parent.
     * An alias to position.y
     */
    get y(): number
    {
        return this.position.y;
    }

    set y(value: number)
    {
        this.transform.position.y = value;
    }

    /**
     * Current transform of the object based on world (parent) factors.
     *
     * @readonly
     */
    get worldTransform(): Matrix
    {
        return this.transform.worldTransform;
    }

    /**
     * Current transform of the object based on local factors: position, scale, other stuff.
     *
     * @readonly
     */
    get localTransform(): Matrix
    {
        return this.transform.localTransform;
    }

    /**
     * The coordinate of the object relative to the local coordinates of the parent.
     *
     * @since PixiJS 4
     */
    get position(): ObservablePoint
    {
        return this.transform.position;
    }

    set position(value: ObservablePoint)
    {
        this.transform.position.copyFrom(value);
    }

    /**
     * The scale factors of this object along the local coordinate axes.
     *
     * The default scale is (1, 1).
     *
     * @since PixiJS 4
     */
    get scale(): ObservablePoint
    {
        return this.transform.scale;
    }

    set scale(value: ObservablePoint)
    {
        this.transform.scale.copyFrom(value);
    }

    /**
     * The center of rotation, scaling, and skewing for this display object in its local space. The `position`
     * is the projection of `pivot` in the parent's local space.
     *
     * By default, the pivot is the origin (0, 0).
     *
     * @since PixiJS 4
     */
    get pivot(): ObservablePoint
    {
        return this.transform.pivot;
    }

    set pivot(value: ObservablePoint)
    {
        this.transform.pivot.copyFrom(value);
    }

    /**
     * The skew factor for the object in radians.
     *
     * @since PixiJS 4
     */
    get skew(): ObservablePoint
    {
        return this.transform.skew;
    }

    set skew(value: ObservablePoint)
    {
        this.transform.skew.copyFrom(value);
    }

    /**
     * The rotation of the object in radians.
     * 'rotation' and 'angle' have the same effect on a display object; rotation is in radians, angle is in degrees.
     */
    get rotation(): number
    {
        return this.transform.rotation;
    }

    set rotation(value: number)
    {
        this.transform.rotation = value;
    }

    /**
     * The angle of the object in degrees.
     * 'rotation' and 'angle' have the same effect on a display object; rotation is in radians, angle is in degrees.
     */
    get angle(): number
    {
        return this.transform.rotation * RAD_TO_DEG;
    }

    set angle(value: number)
    {
        this.transform.rotation = value * DEG_TO_RAD;
    }

    /**
     * The zIndex of the displayObject.
     *
     * If a container has the sortableChildren property set to true, children will be automatically
     * sorted by zIndex value; a higher value will mean it will be moved towards the end of the array,
     * and thus rendered on top of other display objects within the same container.
     *
     * @see PIXI.Container#sortableChildren
     */
    get zIndex(): number
    {
        return this._zIndex;
    }

    set zIndex(value: number)
    {
        this._zIndex = value;
        if (this.parent)
        {
            this.parent.sortDirty = true;
        }
    }

    /**
     * Indicates if the object is globally visible.
     *
     * @readonly
     */
    get worldVisible(): boolean
    {
        let item = this as DisplayObject;

        do
        {
            if (!item.visible)
            {
                return false;
            }

            item = item.parent;
        } while (item);

        return true;
    }

    /**
     * Sets a mask for the displayObject. A mask is an object that limits the visibility of an
     * object to the shape of the mask applied to it. In PixiJS a regular mask must be a
     * {@link PIXI.Graphics} or a {@link PIXI.Sprite} object. This allows for much faster masking in canvas as it
     * utilities shape clipping. To remove a mask, set this property to `null`.
     *
     * For sprite mask both alpha and red channel are used. Black mask is the same as transparent mask.
     *
     * @example
     * const graphics = new PIXI.Graphics();
     * graphics.beginFill(0xFF3300);
     * graphics.drawRect(50, 250, 100, 100);
     * graphics.endFill();
     *
     * const sprite = new PIXI.Sprite(texture);
     * sprite.mask = graphics;
     *
     * @todo At the moment, PIXI.CanvasRenderer doesn't support PIXI.Sprite as mask.
     */
    get mask(): Container|MaskData|null
    {
        return this._mask;
    }

    set mask(value: Container|MaskData|null)
    {
        if (this._mask === value)
        {
            return;
        }

        if (this._mask)
        {
            const maskObject = ((this._mask as MaskData).maskObject || this._mask) as Container;

            maskObject._maskRefCount--;

            if (maskObject._maskRefCount === 0)
            {
                maskObject.renderable = true;
                maskObject.isMask = false;
            }
        }

        this._mask = value;

        if (this._mask)
        {
            const maskObject = ((this._mask as MaskData).maskObject || this._mask) as Container;

            if (maskObject._maskRefCount === 0)
            {
                maskObject.renderable = false;
                maskObject.isMask = true;
            }

            maskObject._maskRefCount++;
        }
    }
}

/**
 * @private
 */
export class TemporaryDisplayObject extends DisplayObject
{
    calculateBounds: () => null;
    removeChild: (child: DisplayObject) => null;
    render: (renderer: Renderer) => null;
    sortDirty: boolean = null;
}

/**
 * DisplayObject default updateTransform, does not update children of container.
 * Will crash if there's no parent element.
 *
 * @memberof PIXI.DisplayObject#
 * @method displayObjectUpdateTransform
 */
DisplayObject.prototype.displayObjectUpdateTransform = DisplayObject.prototype.updateTransform;<|MERGE_RESOLUTION|>--- conflicted
+++ resolved
@@ -239,9 +239,11 @@
      * Only affects recursive calls from parent. You can ask for bounds manually.
      */
     public renderable: boolean;
-<<<<<<< HEAD
+
+    /**
+     * Should this object be rendered if the bounds of this object are out of frame?
+     */
     public cullable: boolean;
-=======
 
     /**
      * The area the filter is applied to. This is used as more of an optimization
@@ -249,7 +251,6 @@
      *
      * Also works as an interaction mask.
      */
->>>>>>> 1c3ac935
     public filterArea: Rectangle;
 
     /**
@@ -357,22 +358,8 @@
         this.alpha = 1;
         this.visible = true;
         this.renderable = true;
-
-<<<<<<< HEAD
-        /**
-         * Should rendering be skipped if the bounds of the object are out of frame.
-         *
-         * @member {boolean}
-         */
         this.cullable = false;
 
-        /**
-         * The display object container that contains this display object.
-         *
-         * @member {PIXI.Container}
-         */
-=======
->>>>>>> 1c3ac935
         this.parent = null;
         this.worldAlpha = 1;
 
