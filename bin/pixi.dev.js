<<<<<<< HEAD
/**
 * @license
 * pixi.js - v1.5.0
 * Copyright (c) 2012-2014, Mat Groves
 * http://goodboydigital.com/
 *
 * Compiled: 2014-03-22
 *
 * pixi.js is licensed under the MIT License.
 * http://www.opensource.org/licenses/mit-license.php
 */
=======
>>>>>>> 9f6e9923
/**
 * @author Mat Groves http://matgroves.com/ @Doormat23
 */

(function(){

    var root = this;

/**
 * @author Mat Groves http://matgroves.com/ @Doormat23
 */

/**
 * @module PIXI
 */
var PIXI = PIXI || {};

/* 
* 
* This file contains a lot of pixi consts which are used across the rendering engine
* @class Consts
*/
PIXI.WEBGL_RENDERER = 0;
PIXI.CANVAS_RENDERER = 1;

// useful for testing against if your lib is using pixi.
PIXI.VERSION = 'v1.5.4';

// the various blend modes supported by pixi
PIXI.blendModes = {
    NORMAL:0,
    ADD:1,
    MULTIPLY:2,
    SCREEN:3,
    OVERLAY:4,
    DARKEN:5,
    LIGHTEN:6,
    COLOR_DODGE:7,
    COLOR_BURN:8,
    HARD_LIGHT:9,
    SOFT_LIGHT:10,
    DIFFERENCE:11,
    EXCLUSION:12,
    HUE:13,
    SATURATION:14,
    COLOR:15,
    LUMINOSITY:16
};

// the scale modes
PIXI.scaleModes = {
    DEFAULT:0,
    LINEAR:0,
    NEAREST:1
};

// used to create uids for various pixi objects..
PIXI._UID = 0;

PIXI.Float32Array = Float32Array || Array;
PIXI.Uint16Array = Uint16Array || Array;

// interaction frequency 
PIXI.INTERACTION_FREQUENCY = 30;
PIXI.AUTO_PREVENT_DEFAULT = true;

PIXI.RAD_TO_DEG = 180 / Math.PI;
<<<<<<< HEAD
PIXI.DEG_TO_RAD = Math.PI / 180;
=======
PIXI.DEG_TO_RAD = Math.PI / 180;

PIXI.sayHello = function () 
{
    if ( navigator.userAgent.toLowerCase().indexOf('chrome') > -1 )
    {
        var args = [
            '%c %c %c Pixi.js ' + PIXI.VERSION + '  %c %c ' + ' http://pixjs.com  %c %c ♥%c♥%c♥ ',
            'background: #ed2577',
            'background: #ed2577',
            'color: #ed2577; background: #0a0c1a;',
            'background: #ed2577',
            'background: #0a0c1a',
            'background: #ed2577',
            'color: #ff2424; background: #fff',
            'color: #ff2424; background: #fff',
            'color: #ff2424; background: #fff'
        ];

       

        console.log.apply(console, args);
    }
    else if (window['console'])
    {
        console.log('Pixi.js ' + PIXI.VERSION + ' - http://pixjs.com');
    }
};

PIXI.sayHello();
>>>>>>> 9f6e9923
/**
 * @author Mat Groves http://matgroves.com/ @Doormat23
 */

/**
 * The Point object represents a location in a two-dimensional coordinate system, where x represents the horizontal axis and y represents the vertical axis.
 *
 * @class Point
 * @constructor
 * @param x {Number} position of the point on the x axis
 * @param y {Number} position of the point on the y axis
 */
PIXI.Point = function(x, y)
{
    /**
     * @property x
     * @type Number
     * @default 0
     */
    this.x = x || 0;

    /**
     * @property y
     * @type Number
     * @default 0
     */
    this.y = y || 0;
};

/**
 * Creates a clone of this point
 *
 * @method clone
 * @return {Point} a copy of the point
 */
PIXI.Point.prototype.clone = function()
{
    return new PIXI.Point(this.x, this.y);
};

/**
 * Sets the point to a new x and y position.
 * If y is ommited, both x and y will be set to x.
 * 
 * @method set
 * @param [x=0] {Number} position of the point on the x axis
 * @param [y=0] {Number} position of the point on the y axis
 */
PIXI.Point.prototype.set = function(x, y)
{
    this.x = x || 0;
    this.y = y || ( (y !== 0) ? this.x : 0 ) ;
};

<<<<<<< HEAD

=======
// constructor
PIXI.Point.prototype.constructor = PIXI.Point;
>>>>>>> 9f6e9923
/**
 * @author Mat Groves http://matgroves.com/
 */

/**
 * the Rectangle object is an area defined by its position, as indicated by its top-left corner point (x, y) and by its width and its height.
 *
 * @class Rectangle
 * @constructor
 * @param x {Number} The X coord of the upper-left corner of the rectangle
 * @param y {Number} The Y coord of the upper-left corner of the rectangle
 * @param width {Number} The overall width of this rectangle
 * @param height {Number} The overall height of this rectangle
 */
PIXI.Rectangle = function(x, y, width, height)
{
    /**
     * @property x
     * @type Number
     * @default 0
     */
    this.x = x || 0;

    /**
     * @property y
     * @type Number
     * @default 0
     */
    this.y = y || 0;

    /**
     * @property width
     * @type Number
     * @default 0
     */
    this.width = width || 0;

    /**
     * @property height
     * @type Number
     * @default 0
     */
    this.height = height || 0;
};

/**
 * Creates a clone of this Rectangle
 *
 * @method clone
 * @return {Rectangle} a copy of the rectangle
 */
PIXI.Rectangle.prototype.clone = function()
{
    return new PIXI.Rectangle(this.x, this.y, this.width, this.height);
};

/**
 * Checks whether the x and y coordinates passed to this function are contained within this Rectangle
 *
 * @method contains
 * @param x {Number} The X coordinate of the point to test
 * @param y {Number} The Y coordinate of the point to test
 * @return {Boolean} Whether the x/y coords are within this Rectangle
 */
PIXI.Rectangle.prototype.contains = function(x, y)
{
    if(this.width <= 0 || this.height <= 0)
        return false;

    var x1 = this.x;
    if(x >= x1 && x <= x1 + this.width)
    {
        var y1 = this.y;

        if(y >= y1 && y <= y1 + this.height)
        {
            return true;
        }
    }

    return false;
};

// constructor
PIXI.Rectangle.prototype.constructor = PIXI.Rectangle;

PIXI.EmptyRectangle = new PIXI.Rectangle(0,0,0,0);
/**
 * @author Adrien Brault <adrien.brault@gmail.com>
 */

/**
 * @class Polygon
 * @constructor
 * @param points* {Array<Point>|Array<Number>|Point...|Number...} This can be an array of Points that form the polygon,
 *      a flat array of numbers that will be interpreted as [x,y, x,y, ...], or the arguments passed can be
 *      all the points of the polygon e.g. `new PIXI.Polygon(new PIXI.Point(), new PIXI.Point(), ...)`, or the
 *      arguments passed can be flat x,y values e.g. `new PIXI.Polygon(x,y, x,y, x,y, ...)` where `x` and `y` are
 *      Numbers.
 */
PIXI.Polygon = function(points)
{
    //if points isn't an array, use arguments as the array
    if(!(points instanceof Array))
        points = Array.prototype.slice.call(arguments);

    //if this is a flat array of numbers, convert it to points
    if(typeof points[0] === 'number') {
        var p = [];
        for(var i = 0, il = points.length; i < il; i+=2) {
            p.push(
                new PIXI.Point(points[i], points[i + 1])
            );
        }

        points = p;
    }

    this.points = points;
};

/**
 * Creates a clone of this polygon
 *
 * @method clone
 * @return {Polygon} a copy of the polygon
 */
PIXI.Polygon.prototype.clone = function()
{
    var points = [];
    for (var i=0; i<this.points.length; i++) {
        points.push(this.points[i].clone());
    }

    return new PIXI.Polygon(points);
};

/**
 * Checks whether the x and y coordinates passed to this function are contained within this polygon
 *
 * @method contains
 * @param x {Number} The X coordinate of the point to test
 * @param y {Number} The Y coordinate of the point to test
 * @return {Boolean} Whether the x/y coordinates are within this polygon
 */
PIXI.Polygon.prototype.contains = function(x, y)
{
    var inside = false;

    // use some raycasting to test hits
    // https://github.com/substack/point-in-polygon/blob/master/index.js
    for(var i = 0, j = this.points.length - 1; i < this.points.length; j = i++) {
        var xi = this.points[i].x, yi = this.points[i].y,
            xj = this.points[j].x, yj = this.points[j].y,
            intersect = ((yi > y) !== (yj > y)) && (x < (xj - xi) * (y - yi) / (yj - yi) + xi);

        if(intersect) inside = !inside;
    }

    return inside;
};

// constructor
PIXI.Polygon.prototype.constructor = PIXI.Polygon;

/**
 * @author Chad Engler <chad@pantherdev.com>
 */

/**
 * The Circle object can be used to specify a hit area for displayObjects
 *
 * @class Circle
 * @constructor
 * @param x {Number} The X coordinate of the center of this circle
 * @param y {Number} The Y coordinate of the center of this circle
 * @param radius {Number} The radius of the circle
 */
PIXI.Circle = function(x, y, radius)
{
    /**
     * @property x
     * @type Number
     * @default 0
     */
    this.x = x || 0;

    /**
     * @property y
     * @type Number
     * @default 0
     */
    this.y = y || 0;

    /**
     * @property radius
     * @type Number
     * @default 0
     */
    this.radius = radius || 0;
};

/**
 * Creates a clone of this Circle instance
 *
 * @method clone
 * @return {Circle} a copy of the polygon
 */
PIXI.Circle.prototype.clone = function()
{
    return new PIXI.Circle(this.x, this.y, this.radius);
};

/**
 * Checks whether the x, and y coordinates passed to this function are contained within this circle
 *
 * @method contains
 * @param x {Number} The X coordinate of the point to test
 * @param y {Number} The Y coordinate of the point to test
 * @return {Boolean} Whether the x/y coordinates are within this polygon
 */
PIXI.Circle.prototype.contains = function(x, y)
{
    if(this.radius <= 0)
        return false;

    var dx = (this.x - x),
        dy = (this.y - y),
        r2 = this.radius * this.radius;

    dx *= dx;
    dy *= dy;

    return (dx + dy <= r2);
};

// constructor
PIXI.Circle.prototype.constructor = PIXI.Circle;


/**
 * @author Chad Engler <chad@pantherdev.com>
 */

/**
 * The Ellipse object can be used to specify a hit area for displayObjects
 *
 * @class Ellipse
 * @constructor
 * @param x {Number} The X coordinate of the upper-left corner of the framing rectangle of this ellipse
 * @param y {Number} The Y coordinate of the upper-left corner of the framing rectangle of this ellipse
 * @param width {Number} The overall width of this ellipse
 * @param height {Number} The overall height of this ellipse
 */
PIXI.Ellipse = function(x, y, width, height)
{
    /**
     * @property x
     * @type Number
     * @default 0
     */
    this.x = x || 0;

    /**
     * @property y
     * @type Number
     * @default 0
     */
    this.y = y || 0;

    /**
     * @property width
     * @type Number
     * @default 0
     */
    this.width = width || 0;

    /**
     * @property height
     * @type Number
     * @default 0
     */
    this.height = height || 0;
};

/**
 * Creates a clone of this Ellipse instance
 *
 * @method clone
 * @return {Ellipse} a copy of the ellipse
 */
PIXI.Ellipse.prototype.clone = function()
{
    return new PIXI.Ellipse(this.x, this.y, this.width, this.height);
};

/**
 * Checks whether the x and y coordinates passed to this function are contained within this ellipse
 *
 * @method contains
 * @param x {Number} The X coordinate of the point to test
 * @param y {Number} The Y coordinate of the point to test
 * @return {Boolean} Whether the x/y coords are within this ellipse
 */
PIXI.Ellipse.prototype.contains = function(x, y)
{
    if(this.width <= 0 || this.height <= 0)
        return false;

    //normalize the coords to an ellipse with center 0,0
    var normx = ((x - this.x) / this.width),
        normy = ((y - this.y) / this.height);

    normx *= normx;
    normy *= normy;

    return (normx + normy <= 1);
};

/**
* Returns the framing rectangle of the ellipse as a PIXI.Rectangle object
*
* @method getBounds
* @return {Rectangle} the framing rectangle
*/
PIXI.Ellipse.prototype.getBounds = function()
{
    return new PIXI.Rectangle(this.x, this.y, this.width, this.height);
};

// constructor
PIXI.Ellipse.prototype.constructor = PIXI.Ellipse;

/**
 * @author Mat Groves http://matgroves.com/ @Doormat23
 */

/**
 * The Matrix class is now an object, which makes it a lot faster, 
 * here is a representation of it : 
 * | a | b | tx|
 * | c | c | ty|
 * | 0 | 0 | 1 |
 *
 * @class Matrix
 * @constructor
 */
PIXI.Matrix = function()
{
    this.a = 1;
    this.b = 0;
    this.c = 0;
    this.d = 1;
    this.tx = 0;
    this.ty = 0;
};

/**
 * Creates a pixi matrix object based on the array given as a parameter
 *
 * @method fromArray
 * @param array {Array} The array that the matrix will be filled with
 */
PIXI.Matrix.prototype.fromArray = function(array)
{
    this.a = array[0];
    this.b = array[1];
    this.c = array[3];
    this.d = array[4];
    this.tx = array[2];
    this.ty = array[5];
};

/**
 * Creates an array from the current Matrix object
 *
 * @method toArray
 * @param transpose {Boolean} Whether we need to transpose the matrix or not
 * @return {Array} the newly created array which contains the matrix
 */
PIXI.Matrix.prototype.toArray = function(transpose)
{
    if(!this.array) this.array = new Float32Array(9);
    var array = this.array;

    if(transpose)
    {
        array[0] = this.a;
        array[1] = this.c;
        array[2] = 0;
        array[3] = this.b;
        array[4] = this.d;
        array[5] = 0;
        array[6] = this.tx;
        array[7] = this.ty;
        array[8] = 1;
    }
    else
    {
        array[0] = this.a;
        array[1] = this.b;
        array[2] = this.tx;
        array[3] = this.c;
        array[4] = this.d;
        array[5] = this.ty;
        array[6] = 0;
        array[7] = 0;
        array[8] = 1;
    }

    return array;
};

<<<<<<< HEAD
PIXI.identityMatrix = new PIXI.Matrix();
=======
PIXI.identityMatrix = new PIXI.Matrix();

PIXI.determineMatrixArrayType = function() {
    return (typeof Float32Array !== 'undefined') ? Float32Array : Array;
};

/**
 * The Matrix2 class will choose the best type of array to use between
 * a regular javascript Array and a Float32Array if the latter is available
 *
 * @class Matrix2
 * @constructor
 */
PIXI.Matrix2 = PIXI.determineMatrixArrayType();

>>>>>>> 9f6e9923
/**
 * @author Mat Groves http://matgroves.com/ @Doormat23
 */

/**
 * The base class for all objects that are rendered on the screen. 
 * This is an abstract class and should not be used on its own rather it should be extended.
 *
 * @class DisplayObject
 * @constructor
 */
PIXI.DisplayObject = function()
{
    /**
     * The coordinate of the object relative to the local coordinates of the parent.
     *
     * @property position
     * @type Point
     */
    this.position = new PIXI.Point();

    /**
     * The scale factor of the object.
     *
     * @property scale
     * @type Point
     */
    this.scale = new PIXI.Point(1,1);//{x:1, y:1};

    /**
     * The pivot point of the displayObject that it rotates around
     *
     * @property pivot
     * @type Point
     */
    this.pivot = new PIXI.Point(0,0);

    /**
     * The rotation of the object in radians.
     *
     * @property rotation
     * @type Number
     */
    this.rotation = 0;

    /**
     * The opacity of the object.
     *
     * @property alpha
     * @type Number
     */
    this.alpha = 1;

    /**
     * The visibility of the object.
     *
     * @property visible
     * @type Boolean
     */
    this.visible = true;

    /**
     * This is the defined area that will pick up mouse / touch events. It is null by default.
     * Setting it is a neat way of optimising the hitTest function that the interactionManager will use (as it will not need to hit test all the children)
     *
     * @property hitArea
     * @type Rectangle|Circle|Ellipse|Polygon
     */
    this.hitArea = null;

    /**
     * This is used to indicate if the displayObject should display a mouse hand cursor on rollover
     *
     * @property buttonMode
     * @type Boolean
     */
    this.buttonMode = false;

    /**
     * Can this object be rendered
     *
     * @property renderable
     * @type Boolean
     */
    this.renderable = false;

    /**
     * [read-only] The display object container that contains this display object.
     *
     * @property parent
     * @type DisplayObjectContainer
     * @readOnly
     */
    this.parent = null;

    /**
     * [read-only] The stage the display object is connected to, or undefined if it is not connected to the stage.
     *
     * @property stage
     * @type Stage
     * @readOnly
     */
    this.stage = null;

    /**
     * [read-only] The multiplied alpha of the displayObject
     *
     * @property worldAlpha
     * @type Number
     * @readOnly
     */
    this.worldAlpha = 1;

    /**
     * [read-only] Whether or not the object is interactive, do not toggle directly! use the `interactive` property
     *
     * @property _interactive
     * @type Boolean
     * @readOnly
     * @private
     */
    this._interactive = false;

    /**
     * This is the cursor that will be used when the mouse is over this object. To enable this the element must have interaction = true and buttonMode = true
     * 
     * @property defaultCursor
     * @type String
     *
    */
    this.defaultCursor = 'pointer';

    /**
     * [read-only] Current transform of the object based on world (parent) factors
     *
     * @property worldTransform
     * @type Mat3
     * @readOnly
     * @private
     */
    this.worldTransform = new PIXI.Matrix();

    /**
     * [NYI] Unknown
     *
     * @property color
     * @type Array<>
     * @private
     */
    this.color = [];

    /**
     * [NYI] Holds whether or not this object is dynamic, for rendering optimization
     *
     * @property dynamic
     * @type Boolean
     * @private
     */
    this.dynamic = true;

    // cached sin rotation and cos rotation
    this._sr = 0;
    this._cr = 1;

    /**
     * The area the filter is applied to like the hitArea this is used as more of an optimisation
     * rather than figuring out the dimensions of the displayObject each frame you can set this rectangle
     *
     * @property filterArea
     * @type Rectangle
     */
    this.filterArea = null;//new PIXI.Rectangle(0,0,1,1);

    /**
     * The original, cached bounds of the object
     *
     * @property _bounds
     * @type Rectangle
     * @private
     */
    this._bounds = new PIXI.Rectangle(0, 0, 1, 1);
    /**
     * The most up-to-date bounds of the object
     *
     * @property _currentBounds
     * @type Rectangle
     * @private
     */
    this._currentBounds = null;
    /**
     * The original, cached mask of the object
     *
     * @property _currentBounds
     * @type Rectangle
     * @private
     */
    this._mask = null;

    this._cacheAsBitmap = false;
    this._cacheIsDirty = false;


    /*
     * MOUSE Callbacks
     */

    /**
     * A callback that is used when the users clicks on the displayObject with their mouse
     * @method click
     * @param interactionData {InteractionData}
     */

    /**
     * A callback that is used when the user clicks the mouse down over the sprite
     * @method mousedown
     * @param interactionData {InteractionData}
     */

    /**
     * A callback that is used when the user releases the mouse that was over the displayObject
     * for this callback to be fired the mouse must have been pressed down over the displayObject
     * @method mouseup
     * @param interactionData {InteractionData}
     */

    /**
     * A callback that is used when the user releases the mouse that was over the displayObject but is no longer over the displayObject
     * for this callback to be fired, The touch must have started over the displayObject
     * @method mouseupoutside
     * @param interactionData {InteractionData}
     */

    /**
     * A callback that is used when the users mouse rolls over the displayObject
     * @method mouseover
     * @param interactionData {InteractionData}
     */

    /**
     * A callback that is used when the users mouse leaves the displayObject
     * @method mouseout
     * @param interactionData {InteractionData}
     */


    /*
     * TOUCH Callbacks
     */

    /**
     * A callback that is used when the users taps on the sprite with their finger
     * basically a touch version of click
     * @method tap
     * @param interactionData {InteractionData}
     */

    /**
     * A callback that is used when the user touches over the displayObject
     * @method touchstart
     * @param interactionData {InteractionData}
     */

    /**
     * A callback that is used when the user releases a touch over the displayObject
     * @method touchend
     * @param interactionData {InteractionData}
     */

    /**
     * A callback that is used when the user releases the touch that was over the displayObject
     * for this callback to be fired, The touch must have started over the sprite
     * @method touchendoutside
     * @param interactionData {InteractionData}
     */
};

// constructor
PIXI.DisplayObject.prototype.constructor = PIXI.DisplayObject;

/**
 * [Deprecated] Indicates if the sprite will have touch and mouse interactivity. It is false by default
 * Instead of using this function you can now simply set the interactive property to true or false
 *
 * @method setInteractive
 * @param interactive {Boolean}
 * @deprecated Simply set the `interactive` property directly
 */
PIXI.DisplayObject.prototype.setInteractive = function(interactive)
{
    this.interactive = interactive;
};

/**
 * Indicates if the sprite will have touch and mouse interactivity. It is false by default
 *
 * @property interactive
 * @type Boolean
 * @default false
 */
Object.defineProperty(PIXI.DisplayObject.prototype, 'interactive', {
    get: function() {
        return this._interactive;
    },
    set: function(value) {
        this._interactive = value;

        // TODO more to be done here..
        // need to sort out a re-crawl!
        if(this.stage)this.stage.dirty = true;
    }
});

/**
 * [read-only] Indicates if the sprite is globaly visible.
 *
 * @property worldVisible
 * @type Boolean
 */
Object.defineProperty(PIXI.DisplayObject.prototype, 'worldVisible', {
    get: function() {
        var item = this;

        do
        {
            if(!item.visible)return false;
            item = item.parent;
        }
        while(item);

        return true;
    }
});

/**
 * Sets a mask for the displayObject. A mask is an object that limits the visibility of an object to the shape of the mask applied to it.
 * In PIXI a regular mask must be a PIXI.Graphics object. This allows for much faster masking in canvas as it utilises shape clipping.
 * To remove a mask, set this property to null.
 *
 * @property mask
 * @type Graphics
 */
Object.defineProperty(PIXI.DisplayObject.prototype, 'mask', {
    get: function() {
        return this._mask;
    },
    set: function(value) {

        if(this._mask)this._mask.isMask = false;
        this._mask = value;
        if(this._mask)this._mask.isMask = true;
    }
});

/**
 * Sets the filters for the displayObject.
 * * IMPORTANT: This is a webGL only feature and will be ignored by the canvas renderer.
 * To remove filters simply set this property to 'null'
 * @property filters
 * @type Array An array of filters
 */
Object.defineProperty(PIXI.DisplayObject.prototype, 'filters', {
    get: function() {
        return this._filters;
    },
    set: function(value) {

        if(value)
        {
            // now put all the passes in one place..
            var passes = [];
            for (var i = 0; i < value.length; i++)
            {
                var filterPasses = value[i].passes;
                for (var j = 0; j < filterPasses.length; j++)
                {
                    passes.push(filterPasses[j]);
                }
            }

            // TODO change this as it is legacy
            this._filterBlock = {target:this, filterPasses:passes};
        }

        this._filters = value;
    }
});

/**
 * Set weather or not a the display objects is cached as a bitmap.
 * This basically takes a snap shot of the display object as it is at that moment. It can provide a performance benefit for complex static displayObjects
 * To remove filters simply set this property to 'null'
 * @property cacheAsBitmap
 * @type Boolean
 */
Object.defineProperty(PIXI.DisplayObject.prototype, 'cacheAsBitmap', {
    get: function() {
        return  this._cacheAsBitmap;
    },
    set: function(value) {

        if(this._cacheAsBitmap === value)return;

        if(value)
        {
            //this._cacheIsDirty = true;
            this._generateCachedSprite();
        }
        else
        {
            this._destroyCachedSprite();
        }

        this._cacheAsBitmap = value;
    }
});

/*
 * Updates the object transform for rendering
 *
 * @method updateTransform
 * @private
 */
PIXI.DisplayObject.prototype.updateTransform = function()
{
    // TODO OPTIMIZE THIS!! with dirty
    if(this.rotation !== this.rotationCache)
    {

        this.rotationCache = this.rotation;
        this._sr =  Math.sin(this.rotation);
        this._cr =  Math.cos(this.rotation);
    }

   // var localTransform = this.localTransform//.toArray();
    var parentTransform = this.parent.worldTransform;//.toArray();
    var worldTransform = this.worldTransform;//.toArray();

    var px = this.pivot.x;
    var py = this.pivot.y;

    var a00 = this._cr * this.scale.x,
        a01 = -this._sr * this.scale.y,
        a10 = this._sr * this.scale.x,
        a11 = this._cr * this.scale.y,
        a02 = this.position.x - a00 * px - py * a01,
        a12 = this.position.y - a11 * py - px * a10,
        b00 = parentTransform.a, b01 = parentTransform.b,
        b10 = parentTransform.c, b11 = parentTransform.d;

    worldTransform.a = b00 * a00 + b01 * a10;
    worldTransform.b = b00 * a01 + b01 * a11;
    worldTransform.tx = b00 * a02 + b01 * a12 + parentTransform.tx;

    worldTransform.c = b10 * a00 + b11 * a10;
    worldTransform.d = b10 * a01 + b11 * a11;
    worldTransform.ty = b10 * a02 + b11 * a12 + parentTransform.ty;

    this.worldAlpha = this.alpha * this.parent.worldAlpha;
};

/**
 * Retrieves the bounds of the displayObject as a rectangle object
 *
 * @method getBounds
 * @return {Rectangle} the rectangular bounding area
 */
PIXI.DisplayObject.prototype.getBounds = function( matrix )
{
    matrix = matrix;//just to get passed js hinting (and preserve inheritance)
    return PIXI.EmptyRectangle;
};

/**
 * Retrieves the local bounds of the displayObject as a rectangle object
 *
 * @method getLocalBounds
 * @return {Rectangle} the rectangular bounding area
 */
PIXI.DisplayObject.prototype.getLocalBounds = function()
{
    return this.getBounds(PIXI.identityMatrix);///PIXI.EmptyRectangle();
};


/**
 * Sets the object's stage reference, the stage this object is connected to
 *
 * @method setStageReference
 * @param stage {Stage} the stage that the object will have as its current stage reference
 */
PIXI.DisplayObject.prototype.setStageReference = function(stage)
{
    this.stage = stage;
    if(this._interactive)this.stage.dirty = true;
};

PIXI.DisplayObject.prototype.generateTexture = function(renderer)
{
    var bounds = this.getLocalBounds();

    var renderTexture = new PIXI.RenderTexture(bounds.width | 0, bounds.height | 0, renderer);
    renderTexture.render(this, new PIXI.Point(-bounds.x, -bounds.y) );

    return renderTexture;
};

PIXI.DisplayObject.prototype.updateCache = function()
{
    this._generateCachedSprite();
};

PIXI.DisplayObject.prototype._renderCachedSprite = function(renderSession)
{
    this._cachedSprite.worldAlpha = this.worldAlpha;
   
    if(renderSession.gl)
    {
        PIXI.Sprite.prototype._renderWebGL.call(this._cachedSprite, renderSession);
    }
    else
    {
        PIXI.Sprite.prototype._renderCanvas.call(this._cachedSprite, renderSession);
    }
};

PIXI.DisplayObject.prototype._generateCachedSprite = function()//renderSession)
{
    this._cacheAsBitmap = false;
    var bounds = this.getLocalBounds();
   
    if(!this._cachedSprite)
    {
        var renderTexture = new PIXI.RenderTexture(bounds.width | 0, bounds.height | 0);//, renderSession.renderer);
        
        this._cachedSprite = new PIXI.Sprite(renderTexture);
        this._cachedSprite.worldTransform = this.worldTransform;
    }
    else
    {
        this._cachedSprite.texture.resize(bounds.width | 0, bounds.height | 0);
    }

    //REMOVE filter!
    var tempFilters = this._filters;
    this._filters = null;

    this._cachedSprite.filters = tempFilters;
    this._cachedSprite.texture.render(this, new PIXI.Point(-bounds.x, -bounds.y) );

    this._cachedSprite.anchor.x = -( bounds.x / bounds.width );
    this._cachedSprite.anchor.y = -( bounds.y / bounds.height );


    this._filters = tempFilters;

    this._cacheAsBitmap = true;
};

/**
* Renders the object using the WebGL renderer
*
* @method _renderWebGL
* @param renderSession {RenderSession} 
* @private
*/
PIXI.DisplayObject.prototype._destroyCachedSprite = function()
{
    if(!this._cachedSprite)return;

    this._cachedSprite.texture.destroy(true);
  //  console.log("DESTROY")
    // let the gc collect the unused sprite
    // TODO could be object pooled!
    this._cachedSprite = null;
};


PIXI.DisplayObject.prototype._renderWebGL = function(renderSession)
{
    // OVERWRITE;
    // this line is just here to pass jshinting :)
    renderSession = renderSession;
};

/**
* Renders the object using the Canvas renderer
*
* @method _renderCanvas
* @param renderSession {RenderSession} 
* @private
*/
PIXI.DisplayObject.prototype._renderCanvas = function(renderSession)
{
    // OVERWRITE;
    // this line is just here to pass jshinting :)
    renderSession = renderSession;
};

/**
 * The position of the displayObject on the x axis relative to the local coordinates of the parent.
 *
 * @property x
 * @type Number
 */
Object.defineProperty(PIXI.DisplayObject.prototype, 'x', {
    get: function() {
        return  this.position.x;
    },
    set: function(value) {
        this.position.x = value;
    }
});

/**
 * The position of the displayObject on the y axis relative to the local coordinates of the parent.
 *
 * @property y
 * @type Number
 */
Object.defineProperty(PIXI.DisplayObject.prototype, 'y', {
    get: function() {
        return  this.position.y;
    },
    set: function(value) {
        this.position.y = value;
    }
});

/**
 * @author Mat Groves http://matgroves.com/ @Doormat23
 */


/**
 * A DisplayObjectContainer represents a collection of display objects.
 * It is the base class of all display objects that act as a container for other objects.
 *
 * @class DisplayObjectContainer
 * @extends DisplayObject
 * @constructor
 */
PIXI.DisplayObjectContainer = function()
{
    PIXI.DisplayObject.call( this );

    /**
     * [read-only] The array of children of this container.
     *
     * @property children
     * @type Array<DisplayObject>
     * @readOnly
     */
    this.children = [];
};

// constructor
PIXI.DisplayObjectContainer.prototype = Object.create( PIXI.DisplayObject.prototype );
PIXI.DisplayObjectContainer.prototype.constructor = PIXI.DisplayObjectContainer;

/**
 * The width of the displayObjectContainer, setting this will actually modify the scale to achieve the value set
 *
 * @property width
 * @type Number
 */

 
Object.defineProperty(PIXI.DisplayObjectContainer.prototype, 'width', {
    get: function() {
        return this.scale.x * this.getLocalBounds().width;
    },
    set: function(value) {
        this.scale.x = value / (this.getLocalBounds().width/this.scale.x);
        this._width = value;
    }
});


/**
 * The height of the displayObjectContainer, setting this will actually modify the scale to achieve the value set
 *
 * @property height
 * @type Number
 */

Object.defineProperty(PIXI.DisplayObjectContainer.prototype, 'height', {
    get: function() {
        return  this.scale.y * this.getLocalBounds().height;
    },
    set: function(value) {
        this.scale.y = value / (this.getLocalBounds().height/this.scale.y);
        this._height = value;
    }
});


/**
 * Adds a child to the container.
 *
 * @method addChild
 * @param child {DisplayObject} The DisplayObject to add to the container
 */
PIXI.DisplayObjectContainer.prototype.addChild = function(child)
{
    return this.addChildAt(child, this.children.length);
};

/**
 * Adds a child to the container at a specified index. If the index is out of bounds an error will be thrown
 *
 * @method addChildAt
 * @param child {DisplayObject} The child to add
 * @param index {Number} The index to place the child in
 */
PIXI.DisplayObjectContainer.prototype.addChildAt = function(child, index)
{
    if(index >= 0 && index <= this.children.length)
    {
        if(child.parent)
        {
            child.parent.removeChild(child);
        }

        child.parent = this;

        this.children.splice(index, 0, child);

        if(this.stage)child.setStageReference(this.stage);

        return child;
    }
    else
    {
        throw new Error(child + ' The index '+ index +' supplied is out of bounds ' + this.children.length);
    }
};

/**
 * [NYI] Swaps the depth of 2 displayObjects
 *
 * @method swapChildren
 * @param child {DisplayObject}
 * @param child2 {DisplayObject}
 * @private
 */
PIXI.DisplayObjectContainer.prototype.swapChildren = function(child, child2)
{
    if(child === child2) {
        return;
    }

    var index1 = this.children.indexOf(child);
    var index2 = this.children.indexOf(child2);

    if(index1 < 0 || index2 < 0) {
        throw new Error('swapChildren: Both the supplied DisplayObjects must be a child of the caller.');
    }

    this.children[index1] = child2;
    this.children[index2] = child;
    
};

/**
 * Returns the child at the specified index
 *
 * @method getChildAt
 * @param index {Number} The index to get the child from
 */
PIXI.DisplayObjectContainer.prototype.getChildAt = function(index)
{
    if(index >= 0 && index < this.children.length)
    {
        return this.children[index];
    }
    else
    {
        throw new Error('Supplied index does not exist in the child list, or the supplied DisplayObject must be a child of the caller');
    }
};

/**
 * Removes a child from the container.
 *
 * @method removeChild
 * @param child {DisplayObject} The DisplayObject to remove
 */
PIXI.DisplayObjectContainer.prototype.removeChild = function(child)
{
    return this.removeChildAt( this.children.indexOf( child ) );
};

/**
 * Removes a child from the specified index position in the child list of the container.
 *
 * @method removeChildAt
 * @param index {Number} The index to get the child from
 */
PIXI.DisplayObjectContainer.prototype.removeChildAt = function(index)
{
    var child = this.getChildAt( index );
    if(this.stage)
        child.removeStageReference();

    child.parent = undefined;
    this.children.splice( index, 1 );
    return child;
};

/**
* Removes all child instances from the child list of the container.
*
* @method removeChildren
* @param beginIndex {Number} The beginning position. Predefined value is 0.
* @param endIndex {Number} The ending position. Predefined value is children's array length.
*/
PIXI.DisplayObjectContainer.prototype.removeChildren = function(beginIndex, endIndex)
{
    var begin = beginIndex || 0;
    var end = typeof endIndex === 'number' ? endIndex : this.children.length;
    var range = end - begin;

    if (range > 0 && range <= end)
    {
        var removed = this.children.splice(begin, range);
        for (var i = 0; i < removed.length; i++) {
            var child = removed[i];
            if(this.stage)
                child.removeStageReference();
            child.parent = undefined;
        }
        return removed;
    }
    else
    {
        throw new Error( 'Range Error, numeric values are outside the acceptable range' );
    }
};

/*
 * Updates the container's childrens transform for rendering
 *
 * @method updateTransform
 * @private
 */
PIXI.DisplayObjectContainer.prototype.updateTransform = function()
{
    //this._currentBounds = null;

    if(!this.visible)return;

    PIXI.DisplayObject.prototype.updateTransform.call( this );

    if(this._cacheAsBitmap)return;

    for(var i=0,j=this.children.length; i<j; i++)
    {
        this.children[i].updateTransform();
    }
};

/**
 * Retrieves the bounds of the displayObjectContainer as a rectangle object
 *
 * @method getBounds
 * @return {Rectangle} the rectangular bounding area
 */
PIXI.DisplayObjectContainer.prototype.getBounds = function(matrix)
{
    if(this.children.length === 0)return PIXI.EmptyRectangle;

    // TODO the bounds have already been calculated this render session so return what we have
    if(matrix)
    {
        var matrixCache = this.worldTransform;
        this.worldTransform = matrix;
        this.updateTransform();
        this.worldTransform = matrixCache;
    }

    var minX = Infinity;
    var minY = Infinity;

    var maxX = -Infinity;
    var maxY = -Infinity;

    var childBounds;
    var childMaxX;
    var childMaxY;

    var childVisible = false;

    for(var i=0,j=this.children.length; i<j; i++)
    {
        var child = this.children[i];
        
        if(!child.visible)continue;

        childVisible = true;

        childBounds = this.children[i].getBounds( matrix );
     
        minX = minX < childBounds.x ? minX : childBounds.x;
        minY = minY < childBounds.y ? minY : childBounds.y;

        childMaxX = childBounds.width + childBounds.x;
        childMaxY = childBounds.height + childBounds.y;

        maxX = maxX > childMaxX ? maxX : childMaxX;
        maxY = maxY > childMaxY ? maxY : childMaxY;
    }

    if(!childVisible)
        return PIXI.EmptyRectangle;

    var bounds = this._bounds;

    bounds.x = minX;
    bounds.y = minY;
    bounds.width = maxX - minX;
    bounds.height = maxY - minY;

    // TODO: store a reference so that if this function gets called again in the render cycle we do not have to recalculate
    //this._currentBounds = bounds;
   
    return bounds;
};

PIXI.DisplayObjectContainer.prototype.getLocalBounds = function()
{
    var matrixCache = this.worldTransform;

    this.worldTransform = PIXI.identityMatrix;

    for(var i=0,j=this.children.length; i<j; i++)
    {
        this.children[i].updateTransform();
    }

    var bounds = this.getBounds();

    this.worldTransform = matrixCache;

    return bounds;
};

/**
 * Sets the container's stage reference, the stage this object is connected to
 *
 * @method setStageReference
 * @param stage {Stage} the stage that the container will have as its current stage reference
 */
PIXI.DisplayObjectContainer.prototype.setStageReference = function(stage)
{
    this.stage = stage;
    if(this._interactive)this.stage.dirty = true;

    for(var i=0,j=this.children.length; i<j; i++)
    {
        var child = this.children[i];
        child.setStageReference(stage);
    }
};

/**
 * removes the current stage reference of the container
 *
 * @method removeStageReference
 */
PIXI.DisplayObjectContainer.prototype.removeStageReference = function()
{

    for(var i=0,j=this.children.length; i<j; i++)
    {
        var child = this.children[i];
        child.removeStageReference();
    }

    if(this._interactive)this.stage.dirty = true;
    
    this.stage = null;
};

/**
* Renders the object using the WebGL renderer
*
* @method _renderWebGL
* @param renderSession {RenderSession} 
* @private
*/
PIXI.DisplayObjectContainer.prototype._renderWebGL = function(renderSession)
{
    if(!this.visible || this.alpha <= 0)return;
    
    if(this._cacheAsBitmap)
    {
        this._renderCachedSprite(renderSession);
        return;
    }
    
    var i,j;

    if(this._mask || this._filters)
    {
        
        // push filter first as we need to ensure the stencil buffer is correct for any masking
        if(this._filters)
        {
            renderSession.spriteBatch.flush();
            renderSession.filterManager.pushFilter(this._filterBlock);
        }

        if(this._mask)
        {
            renderSession.spriteBatch.stop();
            renderSession.maskManager.pushMask(this.mask, renderSession);
            renderSession.spriteBatch.start();
        }

        // simple render children!
        for(i=0,j=this.children.length; i<j; i++)
        {
            this.children[i]._renderWebGL(renderSession);
        }

        renderSession.spriteBatch.stop();

        if(this._mask)renderSession.maskManager.popMask(this._mask, renderSession);
        if(this._filters)renderSession.filterManager.popFilter();
        
        renderSession.spriteBatch.start();
    }
    else
    {
        // simple render children!
        for(i=0,j=this.children.length; i<j; i++)
        {
            this.children[i]._renderWebGL(renderSession);
        }
    }
};

/**
* Renders the object using the Canvas renderer
*
* @method _renderCanvas
* @param renderSession {RenderSession} 
* @private
*/
PIXI.DisplayObjectContainer.prototype._renderCanvas = function(renderSession)
{
    if(this.visible === false || this.alpha === 0)return;

    if(this._cacheAsBitmap)
    {

        this._renderCachedSprite(renderSession);
        return;
    }

    if(this._mask)
    {
        renderSession.maskManager.pushMask(this._mask, renderSession.context);
    }

    for(var i=0,j=this.children.length; i<j; i++)
    {
        var child = this.children[i];
        child._renderCanvas(renderSession);
    }

    if(this._mask)
    {
        renderSession.maskManager.popMask(renderSession.context);
    }
};

/**
 * @author Mat Groves http://matgroves.com/ @Doormat23
 */

/**
 * The Sprite object is the base for all textured objects that are rendered to the screen
 *
 * @class Sprite
 * @extends DisplayObjectContainer
 * @constructor
 * @param texture {Texture} The texture for this sprite
 * 
 * A sprite can be created directly from an image like this : 
 * var sprite = new PIXI.Sprite.fromImage('assets/image.png');
 * yourStage.addChild(sprite);
 * then obviously don't forget to add it to the stage you have already created
 */
PIXI.Sprite = function(texture)
{
    PIXI.DisplayObjectContainer.call( this );

    /**
     * The anchor sets the origin point of the texture.
     * The default is 0,0 this means the texture's origin is the top left
     * Setting than anchor to 0.5,0.5 means the textures origin is centred
     * Setting the anchor to 1,1 would mean the textures origin points will be the bottom right corner
     *
     * @property anchor
     * @type Point
     */
    this.anchor = new PIXI.Point();

    /**
     * The texture that the sprite is using
     *
     * @property texture
     * @type Texture
     */
    this.texture = texture;

    /**
     * The width of the sprite (this is initially set by the texture)
     *
     * @property _width
     * @type Number
     * @private
     */
    this._width = 0;

    /**
     * The height of the sprite (this is initially set by the texture)
     *
     * @property _height
     * @type Number
     * @private
     */
    this._height = 0;


    /**
     * The tint applied to the sprite. This is a hex value
     *
     * @property tint
     * @type Number
     * @default 0xFFFFFF
     */
    this.tint = 0xFFFFFF;// * Math.random();
    
    /**
     * The blend mode to be applied to the sprite
     *
     * @property blendMode
     * @type Number
     * @default PIXI.blendModes.NORMAL;
     */
    this.blendMode = PIXI.blendModes.NORMAL;

    if(texture.baseTexture.hasLoaded)
    {
        this.onTextureUpdate();
    }
    else
    {
        this.onTextureUpdateBind = this.onTextureUpdate.bind(this);
        this.texture.on( 'update', this.onTextureUpdateBind );
    }

    this.renderable = true;
};

// constructor
PIXI.Sprite.prototype = Object.create( PIXI.DisplayObjectContainer.prototype );
PIXI.Sprite.prototype.constructor = PIXI.Sprite;

/**
 * The width of the sprite, setting this will actually modify the scale to achieve the value set
 *
 * @property width
 * @type Number
 */
Object.defineProperty(PIXI.Sprite.prototype, 'width', {
    get: function() {
        return this.scale.x * this.texture.frame.width;
    },
    set: function(value) {
        this.scale.x = value / this.texture.frame.width;
        this._width = value;
    }
});

/**
 * The height of the sprite, setting this will actually modify the scale to achieve the value set
 *
 * @property height
 * @type Number
 */
Object.defineProperty(PIXI.Sprite.prototype, 'height', {
    get: function() {
        return  this.scale.y * this.texture.frame.height;
    },
    set: function(value) {
        this.scale.y = value / this.texture.frame.height;
        this._height = value;
    }
});

/**
 * Sets the texture of the sprite
 *
 * @method setTexture
 * @param texture {Texture} The PIXI texture that is displayed by the sprite
 */
PIXI.Sprite.prototype.setTexture = function(texture)
{
    // stop current texture;
    if(this.texture.baseTexture !== texture.baseTexture)
    {
        this.textureChange = true;
        this.texture = texture;
    }
    else
    {
        this.texture = texture;
    }

    this.cachedTint = 0xFFFFFF;
};

/**
 * When the texture is updated, this event will fire to update the scale and frame
 *
 * @method onTextureUpdate
 * @param event
 * @private
 */
PIXI.Sprite.prototype.onTextureUpdate = function()
{
    // so if _width is 0 then width was not set..
    if(this._width)this.scale.x = this._width / this.texture.frame.width;
    if(this._height)this.scale.y = this._height / this.texture.frame.height;


    this.updateFrame = true;
};

/**
* Returns the framing rectangle of the sprite as a PIXI.Rectangle object
*
* @method getBounds
* @param matrix {Matrix} the transformation matrix of the sprite
* @return {Rectangle} the framing rectangle
*/
PIXI.Sprite.prototype.getBounds = function(matrix)
{

    var width = this.texture.frame.width;
    var height = this.texture.frame.height;

    var w0 = width * (1-this.anchor.x);
    var w1 = width * -this.anchor.x;

    var h0 = height * (1-this.anchor.y);
    var h1 = height * -this.anchor.y;

    var worldTransform = matrix || this.worldTransform ;

    var a = worldTransform.a;
    var b = worldTransform.c;
    var c = worldTransform.b;
    var d = worldTransform.d;
    var tx = worldTransform.tx;
    var ty = worldTransform.ty;

    var x1 = a * w1 + c * h1 + tx;
    var y1 = d * h1 + b * w1 + ty;

    var x2 = a * w0 + c * h1 + tx;
    var y2 = d * h1 + b * w0 + ty;

    var x3 = a * w0 + c * h0 + tx;
    var y3 = d * h0 + b * w0 + ty;

    var x4 =  a * w1 + c * h0 + tx;
    var y4 =  d * h0 + b * w1 + ty;

    var maxX = -Infinity;
    var maxY = -Infinity;

    var minX = Infinity;
    var minY = Infinity;

    minX = x1 < minX ? x1 : minX;
    minX = x2 < minX ? x2 : minX;
    minX = x3 < minX ? x3 : minX;
    minX = x4 < minX ? x4 : minX;

    minY = y1 < minY ? y1 : minY;
    minY = y2 < minY ? y2 : minY;
    minY = y3 < minY ? y3 : minY;
    minY = y4 < minY ? y4 : minY;

    maxX = x1 > maxX ? x1 : maxX;
    maxX = x2 > maxX ? x2 : maxX;
    maxX = x3 > maxX ? x3 : maxX;
    maxX = x4 > maxX ? x4 : maxX;

    maxY = y1 > maxY ? y1 : maxY;
    maxY = y2 > maxY ? y2 : maxY;
    maxY = y3 > maxY ? y3 : maxY;
    maxY = y4 > maxY ? y4 : maxY;

    var bounds = this._bounds;

    bounds.x = minX;
    bounds.width = maxX - minX;

    bounds.y = minY;
    bounds.height = maxY - minY;

    // store a reference so that if this function gets called again in the render cycle we do not have to recalculate
    this._currentBounds = bounds;

    return bounds;
};

/**
* Renders the object using the WebGL renderer
*
* @method _renderWebGL
* @param renderSession {RenderSession} 
* @private
*/
PIXI.Sprite.prototype._renderWebGL = function(renderSession)
{
    // if the sprite is not visible or the alpha is 0 then no need to render this element
    if(!this.visible || this.alpha <= 0)return;
    
    var i,j;

    // do a quick check to see if this element has a mask or a filter.
    if(this._mask || this._filters)
    {
        var spriteBatch =  renderSession.spriteBatch;

        // push filter first as we need to ensure the stencil buffer is correct for any masking
        if(this._filters)
        {
            spriteBatch.flush();
            renderSession.filterManager.pushFilter(this._filterBlock);
        }

        if(this._mask)
        {
            spriteBatch.stop();
            renderSession.maskManager.pushMask(this.mask, renderSession);
            spriteBatch.start();
        }

        // add this sprite to the batch
        spriteBatch.render(this);

        // now loop through the children and make sure they get rendered
        for(i=0,j=this.children.length; i<j; i++)
        {
            this.children[i]._renderWebGL(renderSession);
        }

        // time to stop the sprite batch as either a mask element or a filter draw will happen next
        spriteBatch.stop();

        if(this._mask)renderSession.maskManager.popMask(this._mask, renderSession);
        if(this._filters)renderSession.filterManager.popFilter();
        
        spriteBatch.start();
    }
    else
    {
        renderSession.spriteBatch.render(this);

        // simple render children!
        for(i=0,j=this.children.length; i<j; i++)
        {
            this.children[i]._renderWebGL(renderSession);
        }
    }

   
    //TODO check culling  
};

/**
* Renders the object using the Canvas renderer
*
* @method _renderCanvas
* @param renderSession {RenderSession} 
* @private
*/
PIXI.Sprite.prototype._renderCanvas = function(renderSession)
{
    // if the sprite is not visible or the alpha is 0 then no need to render this element
    if(this.visible === false || this.alpha === 0)return;
    
    var frame = this.texture.frame;
    var context = renderSession.context;
    var texture = this.texture;

    if(this.blendMode !== renderSession.currentBlendMode)
    {
        renderSession.currentBlendMode = this.blendMode;
        context.globalCompositeOperation = PIXI.blendModesCanvas[renderSession.currentBlendMode];
    }

    if(this._mask)
    {
        renderSession.maskManager.pushMask(this._mask, renderSession.context);
    }

    

    //ignore null sources
    if(texture.valid)
    {
        context.globalAlpha = this.worldAlpha;

        var transform = this.worldTransform;

        // allow for trimming
        if (renderSession.roundPixels)
        {
            context.setTransform(transform.a, transform.c, transform.b, transform.d, transform.tx | 0, transform.ty | 0);
        }
        else
        {
            context.setTransform(transform.a, transform.c, transform.b, transform.d, transform.tx, transform.ty);
        }

        //if smoothingEnabled is supported and we need to change the smoothing property for this texture
        if(renderSession.smoothProperty && renderSession.scaleMode !== this.texture.baseTexture.scaleMode) {
            renderSession.scaleMode = this.texture.baseTexture.scaleMode;
            context[renderSession.smoothProperty] = (renderSession.scaleMode === PIXI.scaleModes.LINEAR);
        }

        if(this.tint !== 0xFFFFFF)
        {
            
            if(this.cachedTint !== this.tint)
            {
                // no point tinting an image that has not loaded yet!
                if(!texture.baseTexture.hasLoaded)return;

                this.cachedTint = this.tint;
                
                //TODO clean up caching - how to clean up the caches?
                this.tintedTexture = PIXI.CanvasTinter.getTintedTexture(this, this.tint);
                
            }

            context.drawImage(this.tintedTexture,
                               0,
                               0,
                               frame.width,
                               frame.height,
                               (this.anchor.x) * -frame.width,
                               (this.anchor.y) * -frame.height,
                               frame.width,
                               frame.height);
        }
        else
        {

           

            if(texture.trim)
            {
                var trim =  texture.trim;

                context.drawImage(this.texture.baseTexture.source,
                               frame.x,
                               frame.y,
                               frame.width,
                               frame.height,
                               trim.x - this.anchor.x * trim.width,
                               trim.y - this.anchor.y * trim.height,
                               frame.width,
                               frame.height);
            }
            else
            {
               
                context.drawImage(this.texture.baseTexture.source,
                               frame.x,
                               frame.y,
                               frame.width,
                               frame.height,
                               (this.anchor.x) * -frame.width,
                               (this.anchor.y) * -frame.height,
                               frame.width,
                               frame.height);
            }
            
        }
    }

    // OVERWRITE
    for(var i=0,j=this.children.length; i<j; i++)
    {
        var child = this.children[i];
        child._renderCanvas(renderSession);
    }

    if(this._mask)
    {
        renderSession.maskManager.popMask(renderSession.context);
    }
};


// some helper functions..

/**
 *
 * Helper function that creates a sprite that will contain a texture from the TextureCache based on the frameId
 * The frame ids are created when a Texture packer file has been loaded
 *
 * @method fromFrame
 * @static
 * @param frameId {String} The frame Id of the texture in the cache
 * @return {Sprite} A new Sprite using a texture from the texture cache matching the frameId
 */
PIXI.Sprite.fromFrame = function(frameId)
{
    var texture = PIXI.TextureCache[frameId];
    if(!texture) throw new Error('The frameId "' + frameId + '" does not exist in the texture cache' + this);
    return new PIXI.Sprite(texture);
};

/**
 *
 * Helper function that creates a sprite that will contain a texture based on an image url
 * If the image is not in the texture cache it will be loaded
 *
 * @method fromImage
 * @static
 * @param imageId {String} The image url of the texture
 * @return {Sprite} A new Sprite using a texture from the texture cache matching the image id
 */
PIXI.Sprite.fromImage = function(imageId, crossorigin, scaleMode)
{
    var texture = PIXI.Texture.fromImage(imageId, crossorigin, scaleMode);
    return new PIXI.Sprite(texture);
};

/**
 * @author Mat Groves http://matgroves.com/
 */

/**
 * The SpriteBatch class is a really fast version of the DisplayObjectContainer 
 * built solely for speed, so use when you need a lot of sprites or particles.
 * And it's extremely easy to use : 

    var container = new PIXI.SpriteBatch();
 
    stage.addChild(container);
 
    for(var i  = 0; i < 100; i++)
    {
        var sprite = new PIXI.Sprite.fromImage("myImage.png");
        container.addChild(sprite);
    }
 * And here you have a hundred sprites that will be renderer at the speed of light
 *
 * @class SpriteBatch
 * @constructor
 * @param texture {Texture}
 */
PIXI.SpriteBatch = function(texture)
{
    PIXI.DisplayObjectContainer.call( this);

    this.textureThing = texture;

    this.ready = false;
};

PIXI.SpriteBatch.prototype = Object.create(PIXI.DisplayObjectContainer.prototype);
PIXI.SpriteBatch.constructor = PIXI.SpriteBatch;

/*
 * Initialises the spriteBatch
 *
 * @method initWebGL
 * @param gl {WebGLContext} the current WebGL drawing context
 */
PIXI.SpriteBatch.prototype.initWebGL = function(gl)
{
    // TODO only one needed for the whole engine really?
    this.fastSpriteBatch = new PIXI.WebGLFastSpriteBatch(gl);

    this.ready = true;
};

/*
 * Updates the object transform for rendering
 *
 * @method updateTransform
 * @private
 */
PIXI.SpriteBatch.prototype.updateTransform = function()
{
   // TODO dont need to!
    PIXI.DisplayObject.prototype.updateTransform.call( this );
  //  PIXI.DisplayObjectContainer.prototype.updateTransform.call( this );
};

/**
* Renders the object using the WebGL renderer
*
* @method _renderWebGL
* @param renderSession {RenderSession} 
* @private
*/
PIXI.SpriteBatch.prototype._renderWebGL = function(renderSession)
{
    if(!this.visible || this.alpha <= 0 || !this.children.length)return;

    if(!this.ready)this.initWebGL( renderSession.gl );
    
    renderSession.spriteBatch.stop();
    
    renderSession.shaderManager.setShader(renderSession.shaderManager.fastShader);
    
    this.fastSpriteBatch.begin(this, renderSession);
    this.fastSpriteBatch.render(this);

    renderSession.spriteBatch.start();
 
};

/**
* Renders the object using the Canvas renderer
*
* @method _renderCanvas
* @param renderSession {RenderSession} 
* @private
*/
PIXI.SpriteBatch.prototype._renderCanvas = function(renderSession)
{
    var context = renderSession.context;
    context.globalAlpha = this.worldAlpha;

    PIXI.DisplayObject.prototype.updateTransform.call(this);

    var transform = this.worldTransform;
    // alow for trimming
       
    var isRotated = true;

    for (var i = 0; i < this.children.length; i++) {
       
        var child = this.children[i];

        if(!child.visible)continue;

        var texture = child.texture;
        var frame = texture.frame;

        context.globalAlpha = this.worldAlpha * child.alpha;

        if(child.rotation % (Math.PI * 2) === 0)
        {
            if(isRotated)
            {
                context.setTransform(transform.a, transform.c, transform.b, transform.d, transform.tx, transform.ty);
                isRotated = false;
            }

            // this is the fastest  way to optimise! - if rotation is 0 then we can avoid any kind of setTransform call
            context.drawImage(texture.baseTexture.source,
                                 frame.x,
                                 frame.y,
                                 frame.width,
                                 frame.height,
                                 ((child.anchor.x) * (-frame.width * child.scale.x) + child.position.x  + 0.5) | 0,
                                 ((child.anchor.y) * (-frame.height * child.scale.y) + child.position.y  + 0.5) | 0,
                                 frame.width * child.scale.x,
                                 frame.height * child.scale.y);
        }
        else
        {
            if(!isRotated)isRotated = true;
    
            PIXI.DisplayObject.prototype.updateTransform.call(child);
           
            var childTransform = child.worldTransform;

            // allow for trimming
           
            if (renderSession.roundPixels)
            {
                context.setTransform(childTransform.a, childTransform.c, childTransform.b, childTransform.d, childTransform.tx | 0, childTransform.ty | 0);
            }
            else
            {
                context.setTransform(childTransform.a, childTransform.c, childTransform.b, childTransform.d, childTransform.tx, childTransform.ty);
            }

            context.drawImage(texture.baseTexture.source,
                                 frame.x,
                                 frame.y,
                                 frame.width,
                                 frame.height,
                                 ((child.anchor.x) * (-frame.width) + 0.5) | 0,
                                 ((child.anchor.y) * (-frame.height) + 0.5) | 0,
                                 frame.width,
                                 frame.height);
           

        }

       // context.restore();
    }

//    context.restore();
};


/**
 * @author Mat Groves http://matgroves.com/ @Doormat23
 */

/**
 * A MovieClip is a simple way to display an animation depicted by a list of textures.
 *
 * @class MovieClip
 * @extends Sprite
 * @constructor
 * @param textures {Array<Texture>} an array of {Texture} objects that make up the animation
 */
PIXI.MovieClip = function(textures)
{
    PIXI.Sprite.call(this, textures[0]);

    /**
     * The array of textures that make up the animation
     *
     * @property textures
     * @type Array
     */
    this.textures = textures;

    /**
     * The speed that the MovieClip will play at. Higher is faster, lower is slower
     *
     * @property animationSpeed
     * @type Number
     * @default 1
     */
    this.animationSpeed = 1;

    /**
     * Whether or not the movie clip repeats after playing.
     *
     * @property loop
     * @type Boolean
     * @default true
     */
    this.loop = true;

    /**
     * Function to call when a MovieClip finishes playing
     *
     * @property onComplete
     * @type Function
     */
    this.onComplete = null;

    /**
     * [read-only] The MovieClips current frame index (this may not have to be a whole number)
     *
     * @property currentFrame
     * @type Number
     * @default 0
     * @readOnly
     */
    this.currentFrame = 0;

    /**
     * [read-only] Indicates if the MovieClip is currently playing
     *
     * @property playing
     * @type Boolean
     * @readOnly
     */
    this.playing = false;
};

// constructor
PIXI.MovieClip.prototype = Object.create( PIXI.Sprite.prototype );
PIXI.MovieClip.prototype.constructor = PIXI.MovieClip;

/**
* [read-only] totalFrames is the total number of frames in the MovieClip. This is the same as number of textures
* assigned to the MovieClip.
*
* @property totalFrames
* @type Number
* @default 0
* @readOnly
*/
Object.defineProperty( PIXI.MovieClip.prototype, 'totalFrames', {
	get: function() {

		return this.textures.length;
	}
});


/**
 * Stops the MovieClip
 *
 * @method stop
 */
PIXI.MovieClip.prototype.stop = function()
{
    this.playing = false;
};

/**
 * Plays the MovieClip
 *
 * @method play
 */
PIXI.MovieClip.prototype.play = function()
{
    this.playing = true;
};

/**
 * Stops the MovieClip and goes to a specific frame
 *
 * @method gotoAndStop
 * @param frameNumber {Number} frame index to stop at
 */
PIXI.MovieClip.prototype.gotoAndStop = function(frameNumber)
{
    this.playing = false;
    this.currentFrame = frameNumber;
    var round = (this.currentFrame + 0.5) | 0;
    this.setTexture(this.textures[round % this.textures.length]);
};

/**
 * Goes to a specific frame and begins playing the MovieClip
 *
 * @method gotoAndPlay
 * @param frameNumber {Number} frame index to start at
 */
PIXI.MovieClip.prototype.gotoAndPlay = function(frameNumber)
{
    this.currentFrame = frameNumber;
    this.playing = true;
};

/*
 * Updates the object transform for rendering
 *
 * @method updateTransform
 * @private
 */
PIXI.MovieClip.prototype.updateTransform = function()
{
    PIXI.Sprite.prototype.updateTransform.call(this);

    if(!this.playing)return;

    this.currentFrame += this.animationSpeed;

    var round = (this.currentFrame + 0.5) | 0;

    this.currentFrame = this.currentFrame % this.textures.length;

    if(this.loop || round < this.textures.length)
    {
        this.setTexture(this.textures[round % this.textures.length]);
    }
    else if(round >= this.textures.length)
    {
        this.gotoAndStop(this.textures.length - 1);
        if(this.onComplete)
        {
            this.onComplete();
        }
    }
};

/**
 * A short hand way of creating a movieclip from an array of frame ids
 *
 * @static
 * @method fromFrames
 * @param frames {Array} the array of frames ids the movieclip will use as its texture frames
 */
PIXI.MovieClip.fromFrames = function(frames)
{
    var textures = [];

    for (var i = 0; i < frames.length; i++)
    {
        textures.push(new PIXI.Texture.fromFrame(frames[i]));
    }

    return new PIXI.MovieClip(textures);
};

/**
 * A short hand way of creating a movieclip from an array of image ids
 *
 * @static
 * @method fromFrames
 * @param frames {Array} the array of image ids the movieclip will use as its texture frames
 */
PIXI.MovieClip.fromImages = function(images)
{
    var textures = [];

    for (var i = 0; i < images.length; i++)
    {
        textures.push(new PIXI.Texture.fromImage(images[i]));
    }

    return new PIXI.MovieClip(textures);
};
/**
 * @author Mat Groves http://matgroves.com/ @Doormat23
 */


PIXI.FilterBlock = function()
{
    this.visible = true;
    this.renderable = true;
};

/**
 * @author Mat Groves http://matgroves.com/ @Doormat23
 * - Modified by Tom Slezakowski http://www.tomslezakowski.com @TomSlezakowski (24/03/2014) - Added dropShadowColor.
 */

/**
 * A Text Object will create a line(s) of text. To split a line you can use '\n' 
 * or add a wordWrap property set to true and and wordWrapWidth property with a value
 * in the style object
 *
 * @class Text
 * @extends Sprite
 * @constructor
 * @param text {String} The copy that you would like the text to display
 * @param [style] {Object} The style parameters
 * @param [style.font] {String} default 'bold 20px Arial' The style and size of the font
 * @param [style.fill='black'] {String|Number} A canvas fillstyle that will be used on the text e.g 'red', '#00FF00'
 * @param [style.align='left'] {String} Alignment for multiline text ('left', 'center' or 'right'), does not affect single line text
 * @param [style.stroke] {String|Number} A canvas fillstyle that will be used on the text stroke e.g 'blue', '#FCFF00'
 * @param [style.strokeThickness=0] {Number} A number that represents the thickness of the stroke. Default is 0 (no stroke)
 * @param [style.wordWrap=false] {Boolean} Indicates if word wrap should be used
 * @param [style.wordWrapWidth=100] {Number} The width at which text will wrap, it needs wordWrap to be set to true
 * @param [style.dropShadow=false] {Boolean} Set a drop shadow for the text
 * @param [style.dropShadowColor='#000000'] {String} A fill style to be used on the dropshadow e.g 'red', '#00FF00'
 * @param [style.dropShadowAngle=Math.PI/4] {Number} Set a angle of the drop shadow
 * @param [style.dropShadowDistance=5] {Number} Set a distance of the drop shadow
 */
PIXI.Text = function(text, style)
{
    /**
     * The canvas element that everything is drawn to
     *
     * @property canvas
     * @type HTMLCanvasElement
     */
    this.canvas = document.createElement('canvas');

    /**
     * The canvas 2d context that everything is drawn with
     * @property context
     * @type HTMLCanvasElement 2d Context
     */
    this.context = this.canvas.getContext('2d');

    PIXI.Sprite.call(this, PIXI.Texture.fromCanvas(this.canvas));

    this.setText(text);
    this.setStyle(style);

    this.updateText();
    this.dirty = false;
};

// constructor
PIXI.Text.prototype = Object.create(PIXI.Sprite.prototype);
PIXI.Text.prototype.constructor = PIXI.Text;

/**
 * Set the style of the text
 *
 * @method setStyle
 * @param [style] {Object} The style parameters
 * @param [style.font='bold 20pt Arial'] {String} The style and size of the font
 * @param [style.fill='black'] {Object} A canvas fillstyle that will be used on the text eg 'red', '#00FF00'
 * @param [style.align='left'] {String} Alignment for multiline text ('left', 'center' or 'right'), does not affect single line text
 * @param [style.stroke='black'] {String} A canvas fillstyle that will be used on the text stroke eg 'blue', '#FCFF00'
 * @param [style.strokeThickness=0] {Number} A number that represents the thickness of the stroke. Default is 0 (no stroke)
 * @param [style.wordWrap=false] {Boolean} Indicates if word wrap should be used
 * @param [style.wordWrapWidth=100] {Number} The width at which text will wrap
 * @param [style.dropShadow=false] {Boolean} Set a drop shadow for the text
 * @param [style.dropShadowColor='#000000'] {String} A fill style to be used on the dropshadow e.g 'red', '#00FF00'
 * @param [style.dropShadowAngle=Math.PI/4] {Number} Set a angle of the drop shadow
 * @param [style.dropShadowDistance=5] {Number} Set a distance of the drop shadow
 */
PIXI.Text.prototype.setStyle = function(style)
{
    style = style || {};
    style.font = style.font || 'bold 20pt Arial';
    style.fill = style.fill || 'black';
    style.align = style.align || 'left';
    style.stroke = style.stroke || 'black'; //provide a default, see: https://github.com/GoodBoyDigital/pixi.js/issues/136
    style.strokeThickness = style.strokeThickness || 0;
    style.wordWrap = style.wordWrap || false;
    style.wordWrapWidth = style.wordWrapWidth || 100;
    style.wordWrapWidth = style.wordWrapWidth || 100;
    
    style.dropShadow = style.dropShadow || false;
    style.dropShadowAngle = style.dropShadowAngle || Math.PI / 6;
    style.dropShadowDistance = style.dropShadowDistance || 4;
    style.dropShadowColor = style.dropShadowColor || 'black';

    this.style = style;
    this.dirty = true;
};

/**
 * Set the copy for the text object. To split a line you can use '\n'
 *
 * @method setText
 * @param {String} text The copy that you would like the text to display
 */
PIXI.Text.prototype.setText = function(text)
{
    this.text = text.toString() || ' ';
    this.dirty = true;

};

/**
 * Renders text and updates it when needed
 *
 * @method updateText
 * @private
 */
PIXI.Text.prototype.updateText = function()
{
    this.context.font = this.style.font;

    var outputText = this.text;

    // word wrap
    // preserve original text
    if(this.style.wordWrap)outputText = this.wordWrap(this.text);

    //split text into lines
    var lines = outputText.split(/(?:\r\n|\r|\n)/);

    //calculate text width
    var lineWidths = [];
    var maxLineWidth = 0;
    for (var i = 0; i < lines.length; i++)
    {
        var lineWidth = this.context.measureText(lines[i]).width;
        lineWidths[i] = lineWidth;
        maxLineWidth = Math.max(maxLineWidth, lineWidth);
    }

    var width = maxLineWidth + this.style.strokeThickness;
    if(this.style.dropShadow)width += this.style.dropShadowDistance;

    this.canvas.width = width + this.context.lineWidth;
    //calculate text height
    var lineHeight = this.determineFontHeight('font: ' + this.style.font  + ';') + this.style.strokeThickness;
    
    var height = lineHeight * lines.length;
    if(this.style.dropShadow)height += this.style.dropShadowDistance;

    this.canvas.height = height;

    if(navigator.isCocoonJS) this.context.clearRect(0,0,this.canvas.width,this.canvas.height);
    
    this.context.font = this.style.font;
    this.context.strokeStyle = this.style.stroke;
    this.context.lineWidth = this.style.strokeThickness;
    this.context.textBaseline = 'top';

    var linePositionX;
    var linePositionY;

    if(this.style.dropShadow)
    {
        this.context.fillStyle = this.style.dropShadowColor;

        var xShadowOffset = Math.sin(this.style.dropShadowAngle) * this.style.dropShadowDistance;
        var yShadowOffset = Math.cos(this.style.dropShadowAngle) * this.style.dropShadowDistance;

        for (i = 0; i < lines.length; i++)
        {
            linePositionX = this.style.strokeThickness / 2;
            linePositionY = this.style.strokeThickness / 2 + i * lineHeight;

            if(this.style.align === 'right')
            {
                linePositionX += maxLineWidth - lineWidths[i];
            }
            else if(this.style.align === 'center')
            {
                linePositionX += (maxLineWidth - lineWidths[i]) / 2;
            }

            if(this.style.fill)
            {
                this.context.fillText(lines[i], linePositionX + xShadowOffset, linePositionY + yShadowOffset);
            }

          //  if(dropShadow)
        }
    }

    //set canvas text styles
    this.context.fillStyle = this.style.fill;
    
    //draw lines line by line
    for (i = 0; i < lines.length; i++)
    {
        linePositionX = this.style.strokeThickness / 2;
        linePositionY = this.style.strokeThickness / 2 + i * lineHeight;

        if(this.style.align === 'right')
        {
            linePositionX += maxLineWidth - lineWidths[i];
        }
        else if(this.style.align === 'center')
        {
            linePositionX += (maxLineWidth - lineWidths[i]) / 2;
        }

        if(this.style.stroke && this.style.strokeThickness)
        {
            this.context.strokeText(lines[i], linePositionX, linePositionY);
        }

        if(this.style.fill)
        {
            this.context.fillText(lines[i], linePositionX, linePositionY);
        }

      //  if(dropShadow)
    }


    this.updateTexture();
};

/**
 * Updates texture size based on canvas size
 *
 * @method updateTexture
 * @private
 */
PIXI.Text.prototype.updateTexture = function()
{
    this.texture.baseTexture.width = this.canvas.width;
    this.texture.baseTexture.height = this.canvas.height;
    this.texture.frame.width = this.canvas.width;
    this.texture.frame.height = this.canvas.height;

    this._width = this.canvas.width;
    this._height = this.canvas.height;

    this.requiresUpdate =  true;
};

/**
* Renders the object using the WebGL renderer
*
* @method _renderWebGL
* @param renderSession {RenderSession} 
* @private
*/
PIXI.Text.prototype._renderWebGL = function(renderSession)
{
    if(this.requiresUpdate)
    {
        this.requiresUpdate = false;
        PIXI.updateWebGLTexture(this.texture.baseTexture, renderSession.gl);
    }

    PIXI.Sprite.prototype._renderWebGL.call(this, renderSession);
};

/**
 * Updates the transform of this object
 *
 * @method updateTransform
 * @private
 */
PIXI.Text.prototype.updateTransform = function()
{
    if(this.dirty)
    {
        this.updateText();
        this.dirty = false;
    }

    PIXI.Sprite.prototype.updateTransform.call(this);
};

/*
 * http://stackoverflow.com/users/34441/ellisbben
 * great solution to the problem!
 * returns the height of the given font
 *
 * @method determineFontHeight
 * @param fontStyle {Object}
 * @private
 */
PIXI.Text.prototype.determineFontHeight = function(fontStyle)
{
    // build a little reference dictionary so if the font style has been used return a
    // cached version...
    var result = PIXI.Text.heightCache[fontStyle];

    if(!result)
    {
        var body = document.getElementsByTagName('body')[0];
        var dummy = document.createElement('div');
        var dummyText = document.createTextNode('M');
        dummy.appendChild(dummyText);
        dummy.setAttribute('style', fontStyle + ';position:absolute;top:0;left:0');
        body.appendChild(dummy);

        result = dummy.offsetHeight;
        PIXI.Text.heightCache[fontStyle] = result;

        body.removeChild(dummy);
    }

    return result;
};

/**
 * Applies newlines to a string to have it optimally fit into the horizontal
 * bounds set by the Text object's wordWrapWidth property.
 *
 * @method wordWrap
 * @param text {String}
 * @private
 */
PIXI.Text.prototype.wordWrap = function(text)
{
    // Greedy wrapping algorithm that will wrap words as the line grows longer
    // than its horizontal bounds.
    var result = '';
    var lines = text.split('\n');
    for (var i = 0; i < lines.length; i++)
    {
        var spaceLeft = this.style.wordWrapWidth;
        var words = lines[i].split(' ');
        for (var j = 0; j < words.length; j++)
        {
            var wordWidth = this.context.measureText(words[j]).width;
            var wordWidthWithSpace = wordWidth + this.context.measureText(' ').width;
            if(j === 0 || wordWidthWithSpace > spaceLeft)
            {
                // Skip printing the newline if it's the first word of the line that is
                // greater than the word wrap width.
                if(j > 0)
                {
                    result += '\n';
                }
                result += words[j];
                spaceLeft = this.style.wordWrapWidth - wordWidth;
            }
            else
            {
                spaceLeft -= wordWidthWithSpace;
                result += ' ' + words[j];
            }
        }

        if (i < lines.length-1)
        {
            result += '\n';
        }
    }
    return result;
};

/**
 * Destroys this text object
 *
 * @method destroy
 * @param destroyBaseTexture {Boolean} whether to destroy the base texture as well
 */
PIXI.Text.prototype.destroy = function(destroyBaseTexture)
{
    // make sure to reset the the context and canvas.. dont want this hanging around in memory!
    this.context = null;
    this.canvas = null;

    this.texture.destroy(destroyBaseTexture === undefined ? true : destroyBaseTexture);
};

PIXI.Text.heightCache = {};

/**
 * @author Mat Groves http://matgroves.com/ @Doormat23
 */

/**
 * A Text Object will create a line(s) of text using bitmap font. To split a line you can use '\n', '\r' or '\r\n'
 * You can generate the fnt files using
 * http://www.angelcode.com/products/bmfont/ for windows or
 * http://www.bmglyph.com/ for mac.
 *
 * @class BitmapText
 * @extends DisplayObjectContainer
 * @constructor
 * @param text {String} The copy that you would like the text to display
 * @param style {Object} The style parameters
 * @param style.font {String} The size (optional) and bitmap font id (required) eq 'Arial' or '20px Arial' (must have loaded previously)
 * @param [style.align='left'] {String} Alignment for multiline text ('left', 'center' or 'right'), does not affect single line text
 */
PIXI.BitmapText = function(text, style)
{
    PIXI.DisplayObjectContainer.call(this);

    this._pool = [];

    this.setText(text);
    this.setStyle(style);
    this.updateText();
    this.dirty = false;
};

// constructor
PIXI.BitmapText.prototype = Object.create(PIXI.DisplayObjectContainer.prototype);
PIXI.BitmapText.prototype.constructor = PIXI.BitmapText;

/**
 * Set the copy for the text object
 *
 * @method setText
 * @param text {String} The copy that you would like the text to display
 */
PIXI.BitmapText.prototype.setText = function(text)
{
    this.text = text || ' ';
    this.dirty = true;
};

/**
 * Set the style of the text
 * style.font {String} The size (optional) and bitmap font id (required) eq 'Arial' or '20px Arial' (must have loaded previously)
 * [style.align='left'] {String} Alignment for multiline text ('left', 'center' or 'right'), does not affect single line text
 *
 * @method setStyle
 * @param style {Object} The style parameters, contained as properties of an object
 */
PIXI.BitmapText.prototype.setStyle = function(style)
{
    style = style || {};
    style.align = style.align || 'left';
    this.style = style;

    var font = style.font.split(' ');
    this.fontName = font[font.length - 1];
    this.fontSize = font.length >= 2 ? parseInt(font[font.length - 2], 10) : PIXI.BitmapText.fonts[this.fontName].size;

    this.dirty = true;
    this.tint = style.tint;
};

/**
 * Renders text and updates it when needed
 *
 * @method updateText
 * @private
 */
PIXI.BitmapText.prototype.updateText = function()
{
    var data = PIXI.BitmapText.fonts[this.fontName];
    var pos = new PIXI.Point();
    var prevCharCode = null;
    var chars = [];
    var maxLineWidth = 0;
    var lineWidths = [];
    var line = 0;
    var scale = this.fontSize / data.size;
    

    for(var i = 0; i < this.text.length; i++)
    {
        var charCode = this.text.charCodeAt(i);
        if(/(?:\r\n|\r|\n)/.test(this.text.charAt(i)))
        {
            lineWidths.push(pos.x);
            maxLineWidth = Math.max(maxLineWidth, pos.x);
            line++;

            pos.x = 0;
            pos.y += data.lineHeight;
            prevCharCode = null;
            continue;
        }

        var charData = data.chars[charCode];
        if(!charData) continue;

        if(prevCharCode && charData[prevCharCode])
        {
            pos.x += charData.kerning[prevCharCode];
        }
        chars.push({texture:charData.texture, line: line, charCode: charCode, position: new PIXI.Point(pos.x + charData.xOffset, pos.y + charData.yOffset)});
        pos.x += charData.xAdvance;

        prevCharCode = charCode;
    }

    lineWidths.push(pos.x);
    maxLineWidth = Math.max(maxLineWidth, pos.x);

    var lineAlignOffsets = [];
    for(i = 0; i <= line; i++)
    {
        var alignOffset = 0;
        if(this.style.align === 'right')
        {
            alignOffset = maxLineWidth - lineWidths[i];
        }
        else if(this.style.align === 'center')
        {
            alignOffset = (maxLineWidth - lineWidths[i]) / 2;
        }
        lineAlignOffsets.push(alignOffset);
    }

    var lenChildren = this.children.length;
    var lenChars = chars.length;
    var tint = this.tint || 0xFFFFFF;
    for(i = 0; i < lenChars; i++)
    {
        var c = i < lenChildren ? this.children[i] : this._pool.pop(); // get old child if have. if not - take from pool.

        if (c) c.setTexture(chars[i].texture); // check if got one before.
        else c = new PIXI.Sprite(chars[i].texture); // if no create new one.

        c.position.x = (chars[i].position.x + lineAlignOffsets[chars[i].line]) * scale;
        c.position.y = chars[i].position.y * scale;
        c.scale.x = c.scale.y = scale;
        c.tint = tint;
        if (!c.parent) this.addChild(c);
    }

    // remove unnecessary children.
    // and put their into the pool.
    while(this.children.length > lenChars)
    {
        var child = this.getChildAt(this.children.length - 1);
        this._pool.push(child);
        this.removeChild(child);
    }


    /**
     * [read-only] The width of the overall text, different from fontSize,
     * which is defined in the style object
     *
     * @property textWidth
     * @type Number
     */
    this.textWidth = maxLineWidth * scale;

    /**
     * [read-only] The height of the overall text, different from fontSize,
     * which is defined in the style object
     *
     * @property textHeight
     * @type Number
     */
    this.textHeight = (pos.y + data.lineHeight) * scale;
};

/**
 * Updates the transform of this object
 *
 * @method updateTransform
 * @private
 */
PIXI.BitmapText.prototype.updateTransform = function()
{
    if(this.dirty)
    {
        this.updateText();
        this.dirty = false;
    }

    PIXI.DisplayObjectContainer.prototype.updateTransform.call(this);
};

PIXI.BitmapText.fonts = {};

/**
 * @author Mat Groves http://matgroves.com/ @Doormat23
 */
 
/**
 * Holds all information related to an Interaction event
 *
 * @class InteractionData
 * @constructor
 */
PIXI.InteractionData = function()
{
    /**
     * This point stores the global coords of where the touch/mouse event happened
     *
     * @property global
     * @type Point
     */
    this.global = new PIXI.Point();

   
    /**
     * The target Sprite that was interacted with
     *
     * @property target
     * @type Sprite
     */
    this.target = null;

    /**
     * When passed to an event handler, this will be the original DOM Event that was captured
     *
     * @property originalEvent
     * @type Event
     */
    this.originalEvent = null;
};

/**
 * This will return the local coordinates of the specified displayObject for this InteractionData
 *
 * @method getLocalPosition
 * @param displayObject {DisplayObject} The DisplayObject that you would like the local coords off
 * @return {Point} A point containing the coordinates of the InteractionData position relative to the DisplayObject
 */
PIXI.InteractionData.prototype.getLocalPosition = function(displayObject)
{
    var worldTransform = displayObject.worldTransform;
    var global = this.global;

    // do a cheeky transform to get the mouse coords;
    var a00 = worldTransform.a, a01 = worldTransform.b, a02 = worldTransform.tx,
        a10 = worldTransform.c, a11 = worldTransform.d, a12 = worldTransform.ty,
        id = 1 / (a00 * a11 + a01 * -a10);
    // set the mouse coords...
    return new PIXI.Point(a11 * id * global.x + -a01 * id * global.y + (a12 * a01 - a02 * a11) * id,
                               a00 * id * global.y + -a10 * id * global.x + (-a12 * a00 + a02 * a10) * id);
};

// constructor
PIXI.InteractionData.prototype.constructor = PIXI.InteractionData;
/**
 * @author Mat Groves http://matgroves.com/ @Doormat23
 */

 /**
 * The interaction manager deals with mouse and touch events. Any DisplayObject can be interactive
 * if its interactive parameter is set to true
 * This manager also supports multitouch.
 *
 * @class InteractionManager
 * @constructor
 * @param stage {Stage} The stage to handle interactions
 */
PIXI.InteractionManager = function(stage)
{
    /**
     * a reference to the stage
     *
     * @property stage
     * @type Stage
     */
    this.stage = stage;

    /**
     * the mouse data
     *
     * @property mouse
     * @type InteractionData
     */
    this.mouse = new PIXI.InteractionData();

    /**
     * an object that stores current touches (InteractionData) by id reference
     *
     * @property touchs
     * @type Object
     */
    this.touchs = {};

    // helpers
    this.tempPoint = new PIXI.Point();

    /**
     * 
     * @property mouseoverEnabled
     * @type Boolean
     * @default
     */
    this.mouseoverEnabled = true;

    /**
     * tiny little interactiveData pool !
     * 
     * @property pool
     * @type Array
     */
    this.pool = [];

    /**
     * An array containing all the iterative items from the our interactive tree
     * @property interactiveItems
     * @type Array
     * @private
     *
     */
    this.interactiveItems = [];

    /**
     * Our canvas
     * @property interactionDOMElement
     * @type HTMLCanvasElement
     * @private
     */
    this.interactionDOMElement = null;

    //this will make it so that you dont have to call bind all the time
    this.onMouseMove = this.onMouseMove.bind( this );
    this.onMouseDown = this.onMouseDown.bind(this);
    this.onMouseOut = this.onMouseOut.bind(this);
    this.onMouseUp = this.onMouseUp.bind(this);

    this.onTouchStart = this.onTouchStart.bind(this);
    this.onTouchEnd = this.onTouchEnd.bind(this);
    this.onTouchMove = this.onTouchMove.bind(this);

    this.last = 0;

    /**
     * The css style of the cursor that is being used
     * @property currentCursorStyle
     * @type String
     *
     */
    this.currentCursorStyle = 'inherit';

    /**
     * Is set to true when the mouse is moved out of the canvas
     * @property mouseOut
     * @type Boolean
     *
     */
    this.mouseOut = false;
};

// constructor
PIXI.InteractionManager.prototype.constructor = PIXI.InteractionManager;

/**
 * Collects an interactive sprite recursively to have their interactions managed
 *
 * @method collectInteractiveSprite
 * @param displayObject {DisplayObject} the displayObject to collect
 * @param iParent {DisplayObject} the display object's parent
 * @private
 */
PIXI.InteractionManager.prototype.collectInteractiveSprite = function(displayObject, iParent)
{
    var children = displayObject.children;
    var length = children.length;

    // make an interaction tree... {item.__interactiveParent}
    for (var i = length-1; i >= 0; i--)
    {
        var child = children[i];

        // push all interactive bits
        if(child._interactive)
        {
            iParent.interactiveChildren = true;
            //child.__iParent = iParent;
            this.interactiveItems.push(child);

            if(child.children.length > 0)
            {
                this.collectInteractiveSprite(child, child);
            }
        }
        else
        {
            child.__iParent = null;

            if(child.children.length > 0)
            {
                this.collectInteractiveSprite(child, iParent);
            }
        }

    }
};

/**
 * Sets the target for event delegation
 *
 * @method setTarget
 * @param target {WebGLRenderer|CanvasRenderer} the renderer to bind events to
 * @private
 */
PIXI.InteractionManager.prototype.setTarget = function(target)
{
    this.target = target;

    //check if the dom element has been set. If it has don't do anything
    if( this.interactionDOMElement === null ) {

        this.setTargetDomElement( target.view );
    }

    
};


/**
 * Sets the DOM element which will receive mouse/touch events. This is useful for when you have other DOM
 * elements on top of the renderers Canvas element. With this you'll be able to delegate another DOM element
 * to receive those events
 *
 * @method setTargetDomElement
 * @param domElement {DOMElement} the DOM element which will receive mouse and touch events
 * @private
 */
PIXI.InteractionManager.prototype.setTargetDomElement = function(domElement)
{

    this.removeEvents();


    if (window.navigator.msPointerEnabled)
    {
        // time to remove some of that zoom in ja..
        domElement.style['-ms-content-zooming'] = 'none';
        domElement.style['-ms-touch-action'] = 'none';

        // DO some window specific touch!
    }

    this.interactionDOMElement = domElement;

    domElement.addEventListener('mousemove',  this.onMouseMove, true);
    domElement.addEventListener('mousedown',  this.onMouseDown, true);
    domElement.addEventListener('mouseout',   this.onMouseOut, true);

    // aint no multi touch just yet!
    domElement.addEventListener('touchstart', this.onTouchStart, true);
    domElement.addEventListener('touchend', this.onTouchEnd, true);
    domElement.addEventListener('touchmove', this.onTouchMove, true);

    window.addEventListener('mouseup',  this.onMouseUp, true);
};


PIXI.InteractionManager.prototype.removeEvents = function()
{
    if(!this.interactionDOMElement)return;

    this.interactionDOMElement.style['-ms-content-zooming'] = '';
    this.interactionDOMElement.style['-ms-touch-action'] = '';

    this.interactionDOMElement.off('mousemove',  this.onMouseMove, true);
    this.interactionDOMElement.off('mousedown',  this.onMouseDown, true);
    this.interactionDOMElement.off('mouseout',   this.onMouseOut, true);

    // aint no multi touch just yet!
    this.interactionDOMElement.off('touchstart', this.onTouchStart, true);
    this.interactionDOMElement.off('touchend', this.onTouchEnd, true);
    this.interactionDOMElement.off('touchmove', this.onTouchMove, true);

    this.interactionDOMElement = null;

    window.off('mouseup',  this.onMouseUp, true);
};

/**
 * updates the state of interactive objects
 *
 * @method update
 * @private
 */
PIXI.InteractionManager.prototype.update = function()
{
    if(!this.target)return;

    // frequency of 30fps??
    var now = Date.now();
    var diff = now - this.last;
    diff = (diff * PIXI.INTERACTION_FREQUENCY ) / 1000;
    if(diff < 1)return;
    this.last = now;

    var i = 0;

    // ok.. so mouse events??
    // yes for now :)
    // OPTIMISE - how often to check??
    if(this.dirty)
    {
        this.dirty = false;

        var len = this.interactiveItems.length;

        for (i = 0; i < len; i++) {
            this.interactiveItems[i].interactiveChildren = false;
        }

        this.interactiveItems = [];

        if(this.stage.interactive)this.interactiveItems.push(this.stage);
        // go through and collect all the objects that are interactive..
        this.collectInteractiveSprite(this.stage, this.stage);
    }

    // loop through interactive objects!
    var length = this.interactiveItems.length;
    var cursor = 'inherit';
    var over = false;

    for (i = 0; i < length; i++)
    {
        var item = this.interactiveItems[i];

        // OPTIMISATION - only calculate every time if the mousemove function exists..
        // OK so.. does the object have any other interactive functions?
        // hit-test the clip!
       // if(item.mouseover || item.mouseout || item.buttonMode)
       // {
        // ok so there are some functions so lets hit test it..
        item.__hit = this.hitTest(item, this.mouse);
        this.mouse.target = item;
        // ok so deal with interactions..
        // looks like there was a hit!
        if(item.__hit && !over)
        {
            if(item.buttonMode) cursor = item.defaultCursor;

            if(!item.interactiveChildren)over = true;

            if(!item.__isOver)
            {
                if(item.mouseover)item.mouseover(this.mouse);
                item.__isOver = true;
            }
        }
        else
        {
            if(item.__isOver)
            {
                // roll out!
                if(item.mouseout)item.mouseout(this.mouse);
                item.__isOver = false;
            }
        }
    }

    if( this.currentCursorStyle !== cursor )
    {
        this.currentCursorStyle = cursor;
        this.interactionDOMElement.style.cursor = cursor;
    }
};

/**
 * Is called when the mouse moves across the renderer element
 *
 * @method onMouseMove
 * @param event {Event} The DOM event of the mouse moving
 * @private
 */
PIXI.InteractionManager.prototype.onMouseMove = function(event)
{
    this.mouse.originalEvent = event || window.event; //IE uses window.event
    // TODO optimize by not check EVERY TIME! maybe half as often? //
    var rect = this.interactionDOMElement.getBoundingClientRect();

    this.mouse.global.x = (event.clientX - rect.left) * (this.target.width / rect.width);
    this.mouse.global.y = (event.clientY - rect.top) * ( this.target.height / rect.height);

    var length = this.interactiveItems.length;

    for (var i = 0; i < length; i++)
    {
        var item = this.interactiveItems[i];

        if(item.mousemove)
        {
            //call the function!
            item.mousemove(this.mouse);
        }
    }
};

/**
 * Is called when the mouse button is pressed down on the renderer element
 *
 * @method onMouseDown
 * @param event {Event} The DOM event of a mouse button being pressed down
 * @private
 */
PIXI.InteractionManager.prototype.onMouseDown = function(event)
{
    this.mouse.originalEvent = event || window.event; //IE uses window.event

    if(PIXI.AUTO_PREVENT_DEFAULT)this.mouse.originalEvent.preventDefault();

    // loop through interaction tree...
    // hit test each item! ->
    // get interactive items under point??
    //stage.__i
    var length = this.interactiveItems.length;

    // while
    // hit test
    for (var i = 0; i < length; i++)
    {
        var item = this.interactiveItems[i];

        if(item.mousedown || item.click)
        {
            item.__mouseIsDown = true;
            item.__hit = this.hitTest(item, this.mouse);

            if(item.__hit)
            {
                //call the function!
                if(item.mousedown)item.mousedown(this.mouse);
                item.__isDown = true;

                // just the one!
                if(!item.interactiveChildren)break;
            }
        }
    }
};

/**
 * Is called when the mouse button is moved out of the renderer element
 *
 * @method onMouseOut
 * @param event {Event} The DOM event of a mouse button being moved out
 * @private 
 */
PIXI.InteractionManager.prototype.onMouseOut = function()
{
    var length = this.interactiveItems.length;

    this.interactionDOMElement.style.cursor = 'inherit';

    for (var i = 0; i < length; i++)
    {
        var item = this.interactiveItems[i];
        if(item.__isOver)
        {
            this.mouse.target = item;
            if(item.mouseout)item.mouseout(this.mouse);
            item.__isOver = false;
        }
    }

    this.mouseOut = true;

    // move the mouse to an impossible position
    this.mouse.global.x = -10000;
    this.mouse.global.y = -10000;
};

/**
 * Is called when the mouse button is released on the renderer element
 *
 * @method onMouseUp
 * @param event {Event} The DOM event of a mouse button being released
 * @private
 */
PIXI.InteractionManager.prototype.onMouseUp = function(event)
{

    this.mouse.originalEvent = event || window.event; //IE uses window.event

    var length = this.interactiveItems.length;
    var up = false;

    for (var i = 0; i < length; i++)
    {
        var item = this.interactiveItems[i];

        item.__hit = this.hitTest(item, this.mouse);

        if(item.__hit && !up)
        {
            //call the function!
            if(item.mouseup)
            {
                item.mouseup(this.mouse);
            }
            if(item.__isDown)
            {
                if(item.click)item.click(this.mouse);
            }

            if(!item.interactiveChildren)up = true;
        }
        else
        {
            if(item.__isDown)
            {
                if(item.mouseupoutside)item.mouseupoutside(this.mouse);
            }
        }

        item.__isDown = false;
        //}
    }
};

/**
 * Tests if the current mouse coordinates hit a sprite
 *
 * @method hitTest
 * @param item {DisplayObject} The displayObject to test for a hit
 * @param interactionData {InteractionData} The interactionData object to update in the case there is a hit
 * @private
 */
PIXI.InteractionManager.prototype.hitTest = function(item, interactionData)
{
    var global = interactionData.global;

    if( !item.worldVisible )return false;

    // temp fix for if the element is in a non visible
   
    var isSprite = (item instanceof PIXI.Sprite),
        worldTransform = item.worldTransform,
        a00 = worldTransform.a, a01 = worldTransform.b, a02 = worldTransform.tx,
        a10 = worldTransform.c, a11 = worldTransform.d, a12 = worldTransform.ty,
        id = 1 / (a00 * a11 + a01 * -a10),
        x = a11 * id * global.x + -a01 * id * global.y + (a12 * a01 - a02 * a11) * id,
        y = a00 * id * global.y + -a10 * id * global.x + (-a12 * a00 + a02 * a10) * id;

    interactionData.target = item;

    //a sprite or display object with a hit area defined
    if(item.hitArea && item.hitArea.contains) {
        if(item.hitArea.contains(x, y)) {
            //if(isSprite)
            interactionData.target = item;

            return true;
        }

        return false;
    }
    // a sprite with no hitarea defined
    else if(isSprite)
    {
        var width = item.texture.frame.width,
            height = item.texture.frame.height,
            x1 = -width * item.anchor.x,
            y1;

        if(x > x1 && x < x1 + width)
        {
            y1 = -height * item.anchor.y;

            if(y > y1 && y < y1 + height)
            {
                // set the target property if a hit is true!
                interactionData.target = item;
                return true;
            }
        }
    }

    var length = item.children.length;

    for (var i = 0; i < length; i++)
    {
        var tempItem = item.children[i];
        var hit = this.hitTest(tempItem, interactionData);
        if(hit)
        {
            // hmm.. TODO SET CORRECT TARGET?
            interactionData.target = item;
            return true;
        }
    }

    return false;
};

/**
 * Is called when a touch is moved across the renderer element
 *
 * @method onTouchMove
 * @param event {Event} The DOM event of a touch moving across the renderer view
 * @private
 */
PIXI.InteractionManager.prototype.onTouchMove = function(event)
{
    var rect = this.interactionDOMElement.getBoundingClientRect();
    var changedTouches = event.changedTouches;
    var touchData;
    var i = 0;

    for (i = 0; i < changedTouches.length; i++)
    {
        var touchEvent = changedTouches[i];
        touchData = this.touchs[touchEvent.identifier];
        touchData.originalEvent =  event || window.event;

        // update the touch position
        touchData.global.x = (touchEvent.clientX - rect.left) * (this.target.width / rect.width);
        touchData.global.y = (touchEvent.clientY - rect.top)  * (this.target.height / rect.height);
        if(navigator.isCocoonJS) {
            touchData.global.x = touchEvent.clientX;
            touchData.global.y = touchEvent.clientY;
        }

        for (var j = 0; j < this.interactiveItems.length; j++)
        {
            var item = this.interactiveItems[j];
            if(item.touchmove && item.__touchData && item.__touchData[touchEvent.identifier]) item.touchmove(touchData);
        }
    }
};

/**
 * Is called when a touch is started on the renderer element
 *
 * @method onTouchStart
 * @param event {Event} The DOM event of a touch starting on the renderer view
 * @private
 */
PIXI.InteractionManager.prototype.onTouchStart = function(event)
{
    var rect = this.interactionDOMElement.getBoundingClientRect();

    if(PIXI.AUTO_PREVENT_DEFAULT)event.preventDefault();
    
    var changedTouches = event.changedTouches;
    for (var i=0; i < changedTouches.length; i++)
    {
        var touchEvent = changedTouches[i];

        var touchData = this.pool.pop();
        if(!touchData)touchData = new PIXI.InteractionData();

        touchData.originalEvent =  event || window.event;

        this.touchs[touchEvent.identifier] = touchData;
        touchData.global.x = (touchEvent.clientX - rect.left) * (this.target.width / rect.width);
        touchData.global.y = (touchEvent.clientY - rect.top)  * (this.target.height / rect.height);
        if(navigator.isCocoonJS) {
            touchData.global.x = touchEvent.clientX;
            touchData.global.y = touchEvent.clientY;
        }

        var length = this.interactiveItems.length;

        for (var j = 0; j < length; j++)
        {
            var item = this.interactiveItems[j];

            if(item.touchstart || item.tap)
            {
                item.__hit = this.hitTest(item, touchData);

                if(item.__hit)
                {
                    //call the function!
                    if(item.touchstart)item.touchstart(touchData);
                    item.__isDown = true;
                    item.__touchData = item.__touchData || {};
                    item.__touchData[touchEvent.identifier] = touchData;

                    if(!item.interactiveChildren)break;
                }
            }
        }
    }
};

/**
 * Is called when a touch is ended on the renderer element
 *
 * @method onTouchEnd
 * @param event {Event} The DOM event of a touch ending on the renderer view
 * @private
 */
PIXI.InteractionManager.prototype.onTouchEnd = function(event)
{
    //this.mouse.originalEvent = event || window.event; //IE uses window.event
    var rect = this.interactionDOMElement.getBoundingClientRect();
    var changedTouches = event.changedTouches;

    for (var i=0; i < changedTouches.length; i++)
    {
        var touchEvent = changedTouches[i];
        var touchData = this.touchs[touchEvent.identifier];
        var up = false;
        touchData.global.x = (touchEvent.clientX - rect.left) * (this.target.width / rect.width);
        touchData.global.y = (touchEvent.clientY - rect.top)  * (this.target.height / rect.height);
        if(navigator.isCocoonJS) {
            touchData.global.x = touchEvent.clientX;
            touchData.global.y = touchEvent.clientY;
        }

        var length = this.interactiveItems.length;
        for (var j = 0; j < length; j++)
        {
            var item = this.interactiveItems[j];

            if(item.__touchData && item.__touchData[touchEvent.identifier]) {

                item.__hit = this.hitTest(item, item.__touchData[touchEvent.identifier]);

                // so this one WAS down...
                touchData.originalEvent = event || window.event;
                // hitTest??

                if(item.touchend || item.tap)
                {
                    if(item.__hit && !up)
                    {
                        if(item.touchend)item.touchend(touchData);
                        if(item.__isDown)
                        {
                            if(item.tap)item.tap(touchData);
                        }

                        if(!item.interactiveChildren)up = true;
                    }
                    else
                    {
                        if(item.__isDown)
                        {
                            if(item.touchendoutside)item.touchendoutside(touchData);
                        }
                    }

                    item.__isDown = false;
                }

                item.__touchData[touchEvent.identifier] = null;
            }
        }
        // remove the touch..
        this.pool.push(touchData);
        this.touchs[touchEvent.identifier] = null;
    }
};

/**
 * @author Mat Groves http://matgroves.com/ @Doormat23
 */

/**
 * A Stage represents the root of the display tree. Everything connected to the stage is rendered
 *
 * @class Stage
 * @extends DisplayObjectContainer
 * @constructor
 * @param backgroundColor {Number} the background color of the stage, you have to pass this in is in hex format
 *      like: 0xFFFFFF for white
 * 
 * Creating a stage is a mandatory process when you use Pixi, which is as simple as this : 
 * var stage = new PIXI.Stage(0xFFFFFF);
 * where the parameter given is the background colour of the stage, in hex
 * you will use this stage instance to add your sprites to it and therefore to the renderer
 * Here is how to add a sprite to the stage : 
 * stage.addChild(sprite);
 */
PIXI.Stage = function(backgroundColor)
{
    PIXI.DisplayObjectContainer.call( this );

    /**
     * [read-only] Current transform of the object based on world (parent) factors
     *
     * @property worldTransform
     * @type Mat3
     * @readOnly
     * @private
     */
    this.worldTransform = new PIXI.Matrix();

    /**
     * Whether or not the stage is interactive
     *
     * @property interactive
     * @type Boolean
     */
    this.interactive = true;

    /**
     * The interaction manage for this stage, manages all interactive activity on the stage
     *
     * @property interactive
     * @type InteractionManager
     */
    this.interactionManager = new PIXI.InteractionManager(this);

    /**
     * Whether the stage is dirty and needs to have interactions updated
     *
     * @property dirty
     * @type Boolean
     * @private
     */
    this.dirty = true;

    //the stage is its own stage
    this.stage = this;

    //optimize hit detection a bit
    this.stage.hitArea = new PIXI.Rectangle(0,0,100000, 100000);

    this.setBackgroundColor(backgroundColor);
};

// constructor
PIXI.Stage.prototype = Object.create( PIXI.DisplayObjectContainer.prototype );
PIXI.Stage.prototype.constructor = PIXI.Stage;

/**
 * Sets another DOM element which can receive mouse/touch interactions instead of the default Canvas element.
 * This is useful for when you have other DOM elements on top of the Canvas element.
 *
 * @method setInteractionDelegate
 * @param domElement {DOMElement} This new domElement which will receive mouse/touch events
 */
PIXI.Stage.prototype.setInteractionDelegate = function(domElement)
{
    this.interactionManager.setTargetDomElement( domElement );
};

/*
 * Updates the object transform for rendering
 *
 * @method updateTransform
 * @private
 */
PIXI.Stage.prototype.updateTransform = function()
{
    this.worldAlpha = 1;

    for(var i=0,j=this.children.length; i<j; i++)
    {
        this.children[i].updateTransform();
    }

    if(this.dirty)
    {
        this.dirty = false;
        // update interactive!
        this.interactionManager.dirty = true;
    }

    if(this.interactive)this.interactionManager.update();
};

/**
 * Sets the background color for the stage
 *
 * @method setBackgroundColor
 * @param backgroundColor {Number} the color of the background, easiest way to pass this in is in hex format
 *      like: 0xFFFFFF for white
 */
PIXI.Stage.prototype.setBackgroundColor = function(backgroundColor)
{
    this.backgroundColor = backgroundColor || 0x000000;
    this.backgroundColorSplit = PIXI.hex2rgb(this.backgroundColor);
    var hex = this.backgroundColor.toString(16);
    hex = '000000'.substr(0, 6 - hex.length) + hex;
    this.backgroundColorString = '#' + hex;
};

/**
 * This will return the point containing global coords of the mouse.
 *
 * @method getMousePosition
 * @return {Point} The point containing the coords of the global InteractionData position.
 */
PIXI.Stage.prototype.getMousePosition = function()
{
    return this.interactionManager.mouse.global;
};

/**
 * @author Mat Groves http://matgroves.com/ @Doormat23
 */
 
// http://paulirish.com/2011/requestanimationframe-for-smart-animating/
// http://my.opera.com/emoller/blog/2011/12/20/requestanimationframe-for-smart-er-animating

// requestAnimationFrame polyfill by Erik Möller. fixes from Paul Irish and Tino Zijdel

// MIT license

/**
 * A polyfill for requestAnimationFrame
 * You can actually use both requestAnimationFrame and requestAnimFrame, 
 * you will still benefit from the polyfill
 *
 * @method requestAnimationFrame
 */
/**
 * A polyfill for cancelAnimationFrame
 *
 * @method cancelAnimationFrame
 */
var lastTime = 0;
var vendors = ['ms', 'moz', 'webkit', 'o'];
for(var x = 0; x < vendors.length && !window.requestAnimationFrame; ++x) {
    window.requestAnimationFrame = window[vendors[x] + 'RequestAnimationFrame'];
    window.cancelAnimationFrame = window[vendors[x] + 'CancelAnimationFrame'] ||
        window[vendors[x] + 'CancelRequestAnimationFrame'];
}

if (!window.requestAnimationFrame) {
    window.requestAnimationFrame = function(callback) {
        var currTime = new Date().getTime();
        var timeToCall = Math.max(0, 16 - (currTime - lastTime));
        var id = window.setTimeout(function() { callback(currTime + timeToCall); },
          timeToCall);
        lastTime = currTime + timeToCall;
        return id;
    };
}

if (!window.cancelAnimationFrame) {
    window.cancelAnimationFrame = function(id) {
        clearTimeout(id);
    };
}

window.requestAnimFrame = window.requestAnimationFrame;

/**
 * Converts a hex color number to an [R, G, B] array
 *
 * @method hex2rgb
 * @param hex {Number}
 */
PIXI.hex2rgb = function(hex) {
    return [(hex >> 16 & 0xFF) / 255, ( hex >> 8 & 0xFF) / 255, (hex & 0xFF)/ 255];
};

/**
 * Converts a color as an [R, G, B] array to a hex number
 *
 * @method rgb2hex
 * @param rgb {Array}
 */
PIXI.rgb2hex = function(rgb) {
    return ((rgb[0]*255 << 16) + (rgb[1]*255 << 8) + rgb[2]*255);
};

/**
 * A polyfill for Function.prototype.bind
 *
 * @method bind
 */
if (typeof Function.prototype.bind !== 'function') {
    Function.prototype.bind = (function () {
        var slice = Array.prototype.slice;
        return function (thisArg) {
            var target = this, boundArgs = slice.call(arguments, 1);

            if (typeof target !== 'function') throw new TypeError();

            function bound() {
                var args = boundArgs.concat(slice.call(arguments));
                target.apply(this instanceof bound ? this : thisArg, args);
            }

            bound.prototype = (function F(proto) {
                if (proto) F.prototype = proto;
                if (!(this instanceof F)) return new F();
            })(target.prototype);

            return bound;
        };
    })();
}

/**
 * A wrapper for ajax requests to be handled cross browser
 *
 * @class AjaxRequest
 * @constructor
 */
PIXI.AjaxRequest = function()
{
    var activexmodes = ['Msxml2.XMLHTTP.6.0', 'Msxml2.XMLHTTP.3.0', 'Microsoft.XMLHTTP']; //activeX versions to check for in IE

    if (window.ActiveXObject)
    { //Test for support for ActiveXObject in IE first (as XMLHttpRequest in IE7 is broken)
        for (var i=0; i<activexmodes.length; i++)
        {
            try{
                return new window.ActiveXObject(activexmodes[i]);
            }
            catch(e) {
                //suppress error
            }
        }
    }
    else if (window.XMLHttpRequest) // if Mozilla, Safari etc
    {
        return new window.XMLHttpRequest();
    }
    else
    {
        return false;
    }
};
/*
PIXI.packColorRGBA = function(r, g, b, a)//r, g, b, a)
{
  //  console.log(r, b, c, d)
  return (Math.floor((r)*63) << 18) | (Math.floor((g)*63) << 12) | (Math.floor((b)*63) << 6);// | (Math.floor((a)*63))
  //  i = i | (Math.floor((a)*63));
   // return i;
   // var r = (i / 262144.0 ) / 64;
   // var g = (i / 4096.0)%64 / 64;
  //  var b = (i / 64.0)%64 / 64;
  //  var a = (i)%64 / 64;
     
  //  console.log(r, g, b, a);
  //  return i;

};
*/
/*
PIXI.packColorRGB = function(r, g, b)//r, g, b, a)
{
    return (Math.floor((r)*255) << 16) | (Math.floor((g)*255) << 8) | (Math.floor((b)*255));
};

PIXI.unpackColorRGB = function(r, g, b)//r, g, b, a)
{
    return (Math.floor((r)*255) << 16) | (Math.floor((g)*255) << 8) | (Math.floor((b)*255));
};
*/

/**
 * Checks whether the Canvas BlendModes are supported by the current browser
 *
 * @method canUseNewCanvasBlendModes
 * @return {Boolean} whether they are supported
 */
PIXI.canUseNewCanvasBlendModes = function()
{
    var canvas = document.createElement('canvas');
    canvas.width = 1;
    canvas.height = 1;
    var context = canvas.getContext('2d');
    context.fillStyle = '#000';
    context.fillRect(0,0,1,1);
    context.globalCompositeOperation = 'multiply';
    context.fillStyle = '#fff';
    context.fillRect(0,0,1,1);
    return context.getImageData(0,0,1,1).data[0] === 0;
};

/**
 * Given a number, this function returns the closest number that is a power of two
 * this function is taken from Starling Framework as its pretty neat ;)
 *
 * @method getNextPowerOfTwo
 * @param number {Number}
 * @return {Number} the closest number that is a power of two
 */
PIXI.getNextPowerOfTwo = function(number)
{
    if (number > 0 && (number & (number - 1)) === 0) // see: http://goo.gl/D9kPj
        return number;
    else
    {
        var result = 1;
        while (result < number) result <<= 1;
        return result;
    }
};

/**
 * @author Mat Groves http://matgroves.com/ @Doormat23
 * @author Chad Engler https://github.com/englercj @Rolnaaba
 */

/**
 * Originally based on https://github.com/mrdoob/eventtarget.js/ from mr DOob.
 * Currently takes inspiration from the nodejs EventEmitter, and EventEmitter3
 */

/**
 * Mixins event emitter functionality to a class
 *
 * @class EventTarget
 * @example
 *      function MyEmitter() {
 *          PIXI.EventTarget.call(this); //mixes in event target stuff
 *      }
 *
 *      var em = new MyEmitter();
 *      em.emit('eventName', 'some data', 'some moar data', {}, null, ...);
 */
PIXI.EventTarget = function() {
    this._listeners = this._listeners || {};

    /**
     * Return a list of assigned event listeners.
     *
     * @param eventName {String} The events that should be listed.
     * @returns {Array}
     * @api public
     */
    this.listeners = function listeners(eventName) {
        return Array.apply(this, this._listeners[eventName] || []);
    };

    /**
     * Emit an event to all registered event listeners.
     *
     * @param eventName {String} The name of the event.
     * @returns {Boolean} Indication if we've emitted an event.
     * @api public
     */
    this.emit = function emit(eventName, data) {
        if(!data || data.__isEventObject !== true)
            data = new PIXI.Event(this, eventName, data);

        if(this._listeners && this._listeners[eventName]) {
            var listeners = this._listeners[eventName],
                length = listeners.length,
                fn = listeners[0],
                i;

            for(i = 0; i < length; fn = listeners[++i]) {
                //call the event listener
                fn.call(this, data);

                //remove the listener if this is a "once" event
                if(fn.__isOnce)
                    this.off(eventName, fn);

                //if "stopImmediatePropagation" is called, stop calling all events
                if(data.stoppedImmediate)
                    return;
            }

            //if "stopPropagation" is called then don't bubble the event
            if(data.stopped)
                return;
        }

<<<<<<< HEAD
        if(this.parent && this.parent.emit) {
            this.parent.emit.call(this.parent, eventName, data);
=======
        if ( listeners[ type ].indexOf( listener ) === - 1 ) {

            listeners[ type ].unshift( listener );
>>>>>>> 9f6e9923
        }

        return true;
    };

    /**
     * Register a new EventListener for the given event.
     *
     * @param eventName {String} Name of the event.
     * @param callback {Functon} fn Callback function.
     * @api public
     */
    this.on = function on(eventName, fn) {
        if(!this._listeners[eventName])
            this._listeners[eventName] = [];

        this._listeners[eventName].push(fn);

        return this;
    };

    /**
     * Add an EventListener that's only called once.
     *
     * @param eventName {String} Name of the event.
     * @param callback {Function} Callback function.
     * @api public
     */
    this.once = function once(eventName, fn) {
        fn.__isOnce = true;
        return this.on(eventName, fn);
    };

<<<<<<< HEAD
    /**
     * Remove event listeners.
     *
     * @param eventName {String} The event we want to remove.
     * @param callback {Function} The listener that we need to find.
     * @api public
     */
    this.off = function off(eventName, fn) {
        if(!this._listeners[eventName])
            return this;
=======

        for(var i = listeners[ event.type ].length-1; i >= 0; i--) {
//        for(var i = 0, l=listeners[ event.type ].length; i < l; i++) {

>>>>>>> 9f6e9923

        var index = this._listeners[eventName].indexOf(fn);

        if(index !== -1) {
            this._listeners[eventName].splice(index, 1);
        }

        return this;
    };

    /**
     * Remove all listeners or only the listeners for the specified event.
     *
     * @param eventName {String} The event want to remove all listeners for.
     * @api public
     */
    this.removeAllListeners = function removeAllListeners(eventName) {
        if(!this._listeners[eventName])
            return this;

        this._listeners[eventName].length = 0;

        return this;
    };

    /**
     * Alias methods names because people roll like that.
     */
    this.removeEventListener = this.off;
    this.addEventListener = this.on;
    this.dispatchEvent = this.emit;
};

PIXI.Event = function(target, name, data) {
    this.__isEventObject = true;

    this.stopped = false;
    this.stoppedImmediate = false;

    this.target = target;
    this.type = name;
    this.data = data;

    this.timeStamp = Date.now();
};

PIXI.Event.prototype.stopPropagation = function() {
    this.stopped = true;
};

PIXI.Event.prototype.stopImmediatePropagation = function() {
    this.stoppedImmediate = true;
};

/**
 * @author Mat Groves http://matgroves.com/ @Doormat23
 */

/**
 * This helper function will automatically detect which renderer you should be using.
 * WebGL is the preferred renderer as it is a lot faster. If webGL is not supported by
 * the browser then this function will return a canvas renderer
 * @class autoDetectRenderer
 * @static
 * @param width=800 {Number} the width of the renderers view
 * @param height=600 {Number} the height of the renderers view
 * @param [view] {Canvas} the canvas to use as a view, optional 
 * @param [transparent=false] {Boolean} the transparency of the render view, default false
 * @param [antialias=false] {Boolean} sets antialias (only applicable in webGL chrome at the moment)
 *
 */
PIXI.autoDetectRenderer = function(width, height, view, transparent, antialias)
{
    if(!width)width = 800;
    if(!height)height = 600;

    // BORROWED from Mr Doob (mrdoob.com)
    var webgl = ( function () { try {
                                    var canvas = document.createElement( 'canvas' );
                                    return !! window.WebGLRenderingContext && ( canvas.getContext( 'webgl' ) || canvas.getContext( 'experimental-webgl' ) );
                                } catch( e ) {
                                    return false;
                                }
                            } )();

    if( webgl )
    {
        return new PIXI.WebGLRenderer(width, height, view, transparent, antialias);
    }

    return  new PIXI.CanvasRenderer(width, height, view, transparent);
};
<<<<<<< HEAD

=======

/**
 * This helper function will automatically detect which renderer you should be using.
 * This function is very similar to the autoDetectRenderer function except that is will return a canvas renderer for android.
 * Even thought both android chrome suports webGL the canvas implementation perform better at the time of writing. 
 * This function will likely change and update as webGL performance imporoves on thease devices.
 * @class getRecommendedRenderer
 * @static
 * @param width=800 {Number} the width of the renderers view
 * @param height=600 {Number} the height of the renderers view
 * @param [view] {Canvas} the canvas to use as a view, optional 
 * @param [transparent=false] {Boolean} the transparency of the render view, default false
 * @param [antialias=false] {Boolean} sets antialias (only applicable in webGL chrome at the moment)
 *
 */
PIXI.autoDetectRecommendedRenderer = function(width, height, view, transparent, antialias)
{
    if(!width)width = 800;
    if(!height)height = 600;

    // BORROWED from Mr Doob (mrdoob.com)
    var webgl = ( function () { try {
                                    var canvas = document.createElement( 'canvas' );
                                    return !! window.WebGLRenderingContext && ( canvas.getContext( 'webgl' ) || canvas.getContext( 'experimental-webgl' ) );
                                } catch( e ) {
                                    return false;
                                }
                            } )();

    var isAndroid = /Android/i.test(navigator.userAgent);

    if( webgl && !isAndroid)
    {
        return new PIXI.WebGLRenderer(width, height, view, transparent, antialias);
    }

    return  new PIXI.CanvasRenderer(width, height, view, transparent);
};

>>>>>>> 9f6e9923
/*
    PolyK library
    url: http://polyk.ivank.net
    Released under MIT licence.

    Copyright (c) 2012 Ivan Kuckir

    Permission is hereby granted, free of charge, to any person
    obtaining a copy of this software and associated documentation
    files (the "Software"), to deal in the Software without
    restriction, including without limitation the rights to use,
    copy, modify, merge, publish, distribute, sublicense, and/or sell
    copies of the Software, and to permit persons to whom the
    Software is furnished to do so, subject to the following
    conditions:

    The above copyright notice and this permission notice shall be
    included in all copies or substantial portions of the Software.

    THE SOFTWARE IS PROVIDED "AS IS", WITHOUT WARRANTY OF ANY KIND,
    EXPRESS OR IMPLIED, INCLUDING BUT NOT LIMITED TO THE WARRANTIES
    OF MERCHANTABILITY, FITNESS FOR A PARTICULAR PURPOSE AND
    NONINFRINGEMENT. IN NO EVENT SHALL THE AUTHORS OR COPYRIGHT
    HOLDERS BE LIABLE FOR ANY CLAIM, DAMAGES OR OTHER LIABILITY,
    WHETHER IN AN ACTION OF CONTRACT, TORT OR OTHERWISE, ARISING
    FROM, OUT OF OR IN CONNECTION WITH THE SOFTWARE OR THE USE OR
    OTHER DEALINGS IN THE SOFTWARE.

    This is an amazing lib!

    slightly modified by Mat Groves (matgroves.com);
*/

/**
 * Based on the Polyk library http://polyk.ivank.net released under MIT licence.
 * This is an amazing lib!
 * slightly modified by Mat Groves (matgroves.com);
 * @class PolyK
 *
 */
PIXI.PolyK = {};

/**
 * Triangulates shapes for webGL graphic fills
 *
 * @method Triangulate
 * 
 */
PIXI.PolyK.Triangulate = function(p)
{
    var sign = true;

    var n = p.length >> 1;
    if(n < 3) return [];

    var tgs = [];
    var avl = [];
    for(var i = 0; i < n; i++) avl.push(i);

    i = 0;
    var al = n;
    while(al > 3)
    {
        var i0 = avl[(i+0)%al];
        var i1 = avl[(i+1)%al];
        var i2 = avl[(i+2)%al];

        var ax = p[2*i0],  ay = p[2*i0+1];
        var bx = p[2*i1],  by = p[2*i1+1];
        var cx = p[2*i2],  cy = p[2*i2+1];

        var earFound = false;
        if(PIXI.PolyK._convex(ax, ay, bx, by, cx, cy, sign))
        {
            earFound = true;
            for(var j = 0; j < al; j++)
            {
                var vi = avl[j];
                if(vi === i0 || vi === i1 || vi === i2) continue;

                if(PIXI.PolyK._PointInTriangle(p[2*vi], p[2*vi+1], ax, ay, bx, by, cx, cy)) {
                    earFound = false;
                    break;
                }
            }
        }

        if(earFound)
        {
            tgs.push(i0, i1, i2);
            avl.splice((i+1)%al, 1);
            al--;
            i = 0;
        }
        else if(i++ > 3*al)
        {
            // need to flip flip reverse it!
            // reset!
            if(sign)
            {
                tgs = [];
                avl = [];
                for(i = 0; i < n; i++) avl.push(i);

                i = 0;
                al = n;

                sign = false;
            }
            else
            {
                window.console.log("PIXI Warning: shape too complex to fill");
                return [];
            }
        }
    }

    tgs.push(avl[0], avl[1], avl[2]);
    return tgs;
};

/**
 * Checks whether a point is within a triangle
 *
 * @method _PointInTriangle
 * @param px {Number} x coordinate of the point to test
 * @param py {Number} y coordinate of the point to test
 * @param ax {Number} x coordinate of the a point of the triangle
 * @param ay {Number} y coordinate of the a point of the triangle
 * @param bx {Number} x coordinate of the b point of the triangle
 * @param by {Number} y coordinate of the b point of the triangle
 * @param cx {Number} x coordinate of the c point of the triangle
 * @param cy {Number} y coordinate of the c point of the triangle
 * @private
 */
PIXI.PolyK._PointInTriangle = function(px, py, ax, ay, bx, by, cx, cy)
{
    var v0x = cx-ax;
    var v0y = cy-ay;
    var v1x = bx-ax;
    var v1y = by-ay;
    var v2x = px-ax;
    var v2y = py-ay;

    var dot00 = v0x*v0x+v0y*v0y;
    var dot01 = v0x*v1x+v0y*v1y;
    var dot02 = v0x*v2x+v0y*v2y;
    var dot11 = v1x*v1x+v1y*v1y;
    var dot12 = v1x*v2x+v1y*v2y;

    var invDenom = 1 / (dot00 * dot11 - dot01 * dot01);
    var u = (dot11 * dot02 - dot01 * dot12) * invDenom;
    var v = (dot00 * dot12 - dot01 * dot02) * invDenom;

    // Check if point is in triangle
    return (u >= 0) && (v >= 0) && (u + v < 1);
};

/**
 * Checks whether a shape is convex
 *
 * @method _convex
 * 
 * @private
 */
PIXI.PolyK._convex = function(ax, ay, bx, by, cx, cy, sign)
{
    return ((ay-by)*(cx-bx) + (bx-ax)*(cy-by) >= 0) === sign;
};

/**
 * @author Mat Groves http://matgroves.com/ @Doormat23
 */

// TODO Alvin and Mat
// Should we eventually create a Utils class ? 
// Or just move this file to the pixi.js file ?
PIXI.initDefaultShaders = function()
{
   
  //  PIXI.stripShader = new PIXI.StripShader();
//    PIXI.stripShader.init();

};

PIXI.CompileVertexShader = function(gl, shaderSrc)
{
    return PIXI._CompileShader(gl, shaderSrc, gl.VERTEX_SHADER);
};

PIXI.CompileFragmentShader = function(gl, shaderSrc)
{
    return PIXI._CompileShader(gl, shaderSrc, gl.FRAGMENT_SHADER);
};

PIXI._CompileShader = function(gl, shaderSrc, shaderType)
{
    var src = shaderSrc.join("\n");
    var shader = gl.createShader(shaderType);
    gl.shaderSource(shader, src);
    gl.compileShader(shader);

    if (!gl.getShaderParameter(shader, gl.COMPILE_STATUS)) {
        window.console.log(gl.getShaderInfoLog(shader));
        return null;
    }

    return shader;
};

PIXI.compileProgram = function(gl, vertexSrc, fragmentSrc)
{
    var fragmentShader = PIXI.CompileFragmentShader(gl, fragmentSrc);
    var vertexShader = PIXI.CompileVertexShader(gl, vertexSrc);

    var shaderProgram = gl.createProgram();

    gl.attachShader(shaderProgram, vertexShader);
    gl.attachShader(shaderProgram, fragmentShader);
    gl.linkProgram(shaderProgram);

    if (!gl.getProgramParameter(shaderProgram, gl.LINK_STATUS)) {
        window.console.log("Could not initialise shaders");
    }

    return shaderProgram;
};

/**
 * @author Mat Groves http://matgroves.com/ @Doormat23
 * @author Richard Davey http://www.photonstorm.com @photonstorm
 */

/**
* @class PixiShader
* @constructor
*/
PIXI.PixiShader = function(gl)
{
    this._UID = PIXI._UID++;
    
    /**
     * @property gl
     * @type WebGLContext
     */
    this.gl = gl;

    /**
    * @property {any} program - The WebGL program.
    */
    this.program = null;

    /**
    * @property {array} fragmentSrc - The fragment shader.
    */
    this.fragmentSrc = [
        'precision lowp float;',
        'varying vec2 vTextureCoord;',
        'varying vec4 vColor;',
        'uniform sampler2D uSampler;',
        'void main(void) {',
        '   gl_FragColor = texture2D(uSampler, vTextureCoord) * vColor ;',
        '}'
    ];

    /**
    * @property {number} textureCount - A local texture counter for multi-texture shaders.
    */
    this.textureCount = 0;

    this.attributes = [];

    this.init();
};

/**
* Initialises the shader
* @method init
*
*/
PIXI.PixiShader.prototype.init = function()
{
    var gl = this.gl;

    var program = PIXI.compileProgram(gl, this.vertexSrc || PIXI.PixiShader.defaultVertexSrc, this.fragmentSrc);
    
    gl.useProgram(program);

    // get and store the uniforms for the shader
    this.uSampler = gl.getUniformLocation(program, 'uSampler');
    this.projectionVector = gl.getUniformLocation(program, 'projectionVector');
    this.offsetVector = gl.getUniformLocation(program, 'offsetVector');
    this.dimensions = gl.getUniformLocation(program, 'dimensions');

    // get and store the attributes
    this.aVertexPosition = gl.getAttribLocation(program, 'aVertexPosition');
    this.aTextureCoord = gl.getAttribLocation(program, 'aTextureCoord');
    this.colorAttribute = gl.getAttribLocation(program, 'aColor');


    // Begin worst hack eva //

    // WHY??? ONLY on my chrome pixel the line above returns -1 when using filters?
    // maybe its something to do with the current state of the gl context.
    // Im convinced this is a bug in the chrome browser as there is NO reason why this should be returning -1 especially as it only manifests on my chrome pixel
    // If theres any webGL people that know why could happen please help :)
    if(this.colorAttribute === -1)
    {
        this.colorAttribute = 2;
    }

    this.attributes = [this.aVertexPosition, this.aTextureCoord, this.colorAttribute];

    // End worst hack eva //

    // add those custom shaders!
    for (var key in this.uniforms)
    {
        // get the uniform locations..
        this.uniforms[key].uniformLocation = gl.getUniformLocation(program, key);
    }

    this.initUniforms();

    this.program = program;
};

/**
* Initialises the shader uniform values.
* Uniforms are specified in the GLSL_ES Specification: http://www.khronos.org/registry/webgl/specs/latest/1.0/
* http://www.khronos.org/registry/gles/specs/2.0/GLSL_ES_Specification_1.0.17.pdf
*
* @method initUniforms
*/
PIXI.PixiShader.prototype.initUniforms = function()
{
    this.textureCount = 1;
    var gl = this.gl;
    var uniform;

    for (var key in this.uniforms)
    {
        uniform = this.uniforms[key];

        var type = uniform.type;

        if (type === 'sampler2D')
        {
            uniform._init = false;

            if (uniform.value !== null)
            {
                this.initSampler2D(uniform);
            }
        }
        else if (type === 'mat2' || type === 'mat3' || type === 'mat4')
        {
            //  These require special handling
            uniform.glMatrix = true;
            uniform.glValueLength = 1;

            if (type === 'mat2')
            {
                uniform.glFunc = gl.uniformMatrix2fv;
            }
            else if (type === 'mat3')
            {
                uniform.glFunc = gl.uniformMatrix3fv;
            }
            else if (type === 'mat4')
            {
                uniform.glFunc = gl.uniformMatrix4fv;
            }
        }
        else
        {
            //  GL function reference
            uniform.glFunc = gl['uniform' + type];

            if (type === '2f' || type === '2i')
            {
                uniform.glValueLength = 2;
            }
            else if (type === '3f' || type === '3i')
            {
                uniform.glValueLength = 3;
            }
            else if (type === '4f' || type === '4i')
            {
                uniform.glValueLength = 4;
            }
            else
            {
                uniform.glValueLength = 1;
            }
        }
    }

};

/**
* Initialises a Sampler2D uniform (which may only be available later on after initUniforms once the texture has loaded)
*
* @method initSampler2D
*/
PIXI.PixiShader.prototype.initSampler2D = function(uniform)
{
    if (!uniform.value || !uniform.value.baseTexture || !uniform.value.baseTexture.hasLoaded)
    {
        return;
    }

    var gl = this.gl;

    gl.activeTexture(gl['TEXTURE' + this.textureCount]);
    gl.bindTexture(gl.TEXTURE_2D, uniform.value.baseTexture._glTextures[gl.id]);

    //  Extended texture data
    if (uniform.textureData)
    {
        var data = uniform.textureData;

        // GLTexture = mag linear, min linear_mipmap_linear, wrap repeat + gl.generateMipmap(gl.TEXTURE_2D);
        // GLTextureLinear = mag/min linear, wrap clamp
        // GLTextureNearestRepeat = mag/min NEAREST, wrap repeat
        // GLTextureNearest = mag/min nearest, wrap clamp
        // AudioTexture = whatever + luminance + width 512, height 2, border 0
        // KeyTexture = whatever + luminance + width 256, height 2, border 0

        //  magFilter can be: gl.LINEAR, gl.LINEAR_MIPMAP_LINEAR or gl.NEAREST
        //  wrapS/T can be: gl.CLAMP_TO_EDGE or gl.REPEAT

        var magFilter = (data.magFilter) ? data.magFilter : gl.LINEAR;
        var minFilter = (data.minFilter) ? data.minFilter : gl.LINEAR;
        var wrapS = (data.wrapS) ? data.wrapS : gl.CLAMP_TO_EDGE;
        var wrapT = (data.wrapT) ? data.wrapT : gl.CLAMP_TO_EDGE;
        var format = (data.luminance) ? gl.LUMINANCE : gl.RGBA;

        if (data.repeat)
        {
            wrapS = gl.REPEAT;
            wrapT = gl.REPEAT;
        }

        gl.pixelStorei(gl.UNPACK_FLIP_Y_WEBGL, !!data.flipY);

        if (data.width)
        {
            var width = (data.width) ? data.width : 512;
            var height = (data.height) ? data.height : 2;
            var border = (data.border) ? data.border : 0;

            // void texImage2D(GLenum target, GLint level, GLenum internalformat, GLsizei width, GLsizei height, GLint border, GLenum format, GLenum type, ArrayBufferView? pixels);
            gl.texImage2D(gl.TEXTURE_2D, 0, format, width, height, border, format, gl.UNSIGNED_BYTE, null);
        }
        else
        {
            //  void texImage2D(GLenum target, GLint level, GLenum internalformat, GLenum format, GLenum type, ImageData? pixels);
            gl.texImage2D(gl.TEXTURE_2D, 0, format, gl.RGBA, gl.UNSIGNED_BYTE, uniform.value.baseTexture.source);
        }

        gl.texParameteri(gl.TEXTURE_2D, gl.TEXTURE_MAG_FILTER, magFilter);
        gl.texParameteri(gl.TEXTURE_2D, gl.TEXTURE_MIN_FILTER, minFilter);
        gl.texParameteri(gl.TEXTURE_2D, gl.TEXTURE_WRAP_S, wrapS);
        gl.texParameteri(gl.TEXTURE_2D, gl.TEXTURE_WRAP_T, wrapT);
    }

    gl.uniform1i(uniform.uniformLocation, this.textureCount);

    uniform._init = true;

    this.textureCount++;

};

/**
* Updates the shader uniform values.
*
* @method syncUniforms
*/
PIXI.PixiShader.prototype.syncUniforms = function()
{
    this.textureCount = 1;
    var uniform;
    var gl = this.gl;

    //  This would probably be faster in an array and it would guarantee key order
    for (var key in this.uniforms)
    {
        uniform = this.uniforms[key];

        if (uniform.glValueLength === 1)
        {
            if (uniform.glMatrix === true)
            {
                uniform.glFunc.call(gl, uniform.uniformLocation, uniform.transpose, uniform.value);
            }
            else
            {
                uniform.glFunc.call(gl, uniform.uniformLocation, uniform.value);
            }
        }
        else if (uniform.glValueLength === 2)
        {
            uniform.glFunc.call(gl, uniform.uniformLocation, uniform.value.x, uniform.value.y);
        }
        else if (uniform.glValueLength === 3)
        {
            uniform.glFunc.call(gl, uniform.uniformLocation, uniform.value.x, uniform.value.y, uniform.value.z);
        }
        else if (uniform.glValueLength === 4)
        {
            uniform.glFunc.call(gl, uniform.uniformLocation, uniform.value.x, uniform.value.y, uniform.value.z, uniform.value.w);
        }
        else if (uniform.type === 'sampler2D')
        {
            if (uniform._init)
            {
                gl.activeTexture(gl['TEXTURE' + this.textureCount]);
                gl.bindTexture(gl.TEXTURE_2D, uniform.value.baseTexture._glTextures[gl.id] || PIXI.createWebGLTexture( uniform.value.baseTexture, gl));
                gl.uniform1i(uniform.uniformLocation, this.textureCount);
                this.textureCount++;
            }
            else
            {
                this.initSampler2D(uniform);
            }
        }
    }

};

/**
* Destroys the shader
* @method destroy
*/
PIXI.PixiShader.prototype.destroy = function()
{
    this.gl.deleteProgram( this.program );
    this.uniforms = null;
    this.gl = null;

    this.attributes = null;
};

/**
* The Default Vertex shader source
* @property defaultVertexSrc
* @type String
*/
PIXI.PixiShader.defaultVertexSrc = [
    'attribute vec2 aVertexPosition;',
    'attribute vec2 aTextureCoord;',
    'attribute vec2 aColor;',

    'uniform vec2 projectionVector;',
    'uniform vec2 offsetVector;',

    'varying vec2 vTextureCoord;',
    'varying vec4 vColor;',

    'const vec2 center = vec2(-1.0, 1.0);',

    'void main(void) {',
    '   gl_Position = vec4( ((aVertexPosition + offsetVector) / projectionVector) + center , 0.0, 1.0);',
    '   vTextureCoord = aTextureCoord;',
    '   vec3 color = mod(vec3(aColor.y/65536.0, aColor.y/256.0, aColor.y), 256.0) / 256.0;',
    '   vColor = vec4(color * aColor.x, aColor.x);',
    '}'
];

/**
 * @author Mat Groves http://matgroves.com/ @Doormat23
 * @author Richard Davey http://www.photonstorm.com @photonstorm
 */

/**
* @class PixiFastShader
* @constructor
* @param gl {WebGLContext} the current WebGL drawing context
*/
PIXI.PixiFastShader = function(gl)
{
    this._UID = PIXI._UID++;
    
    /**
     * @property gl
     * @type WebGLContext
     */
    this.gl = gl;

    /**
     * @property {any} program - The WebGL program.
     */
    this.program = null;

    /**
     * @property {array} fragmentSrc - The fragment shader.
     */
    this.fragmentSrc = [
        'precision lowp float;',
        'varying vec2 vTextureCoord;',
        'varying float vColor;',
        'uniform sampler2D uSampler;',
        'void main(void) {',
        '   gl_FragColor = texture2D(uSampler, vTextureCoord) * vColor ;',
        '}'
    ];

    /**
    * @property {array} vertexSrc - The vertex shader
    */
    this.vertexSrc = [
        'attribute vec2 aVertexPosition;',
        'attribute vec2 aPositionCoord;',
        'attribute vec2 aScale;',
        'attribute float aRotation;',
        'attribute vec2 aTextureCoord;',
        'attribute float aColor;',

        'uniform vec2 projectionVector;',
        'uniform vec2 offsetVector;',
        'uniform mat3 uMatrix;',

        'varying vec2 vTextureCoord;',
        'varying float vColor;',

        'const vec2 center = vec2(-1.0, 1.0);',

        'void main(void) {',
        '   vec2 v;',
        '   vec2 sv = aVertexPosition * aScale;',
        '   v.x = (sv.x) * cos(aRotation) - (sv.y) * sin(aRotation);',
        '   v.y = (sv.x) * sin(aRotation) + (sv.y) * cos(aRotation);',
        '   v = ( uMatrix * vec3(v + aPositionCoord , 1.0) ).xy ;',
        '   gl_Position = vec4( ( v / projectionVector) + center , 0.0, 1.0);',
        '   vTextureCoord = aTextureCoord;',
      //  '   vec3 color = mod(vec3(aColor.y/65536.0, aColor.y/256.0, aColor.y), 256.0) / 256.0;',
        '   vColor = aColor;',
        '}'
    ];


    /**
    * @property {number} textureCount - A local texture counter for multi-texture shaders.
    */
    this.textureCount = 0;

    
    this.init();
};

/**
* Initialises the shader
* @method init
*
*/
PIXI.PixiFastShader.prototype.init = function()
{

    var gl = this.gl;

    var program = PIXI.compileProgram(gl, this.vertexSrc, this.fragmentSrc);
    
    gl.useProgram(program);

    // get and store the uniforms for the shader
    this.uSampler = gl.getUniformLocation(program, 'uSampler');

    this.projectionVector = gl.getUniformLocation(program, 'projectionVector');
    this.offsetVector = gl.getUniformLocation(program, 'offsetVector');
    this.dimensions = gl.getUniformLocation(program, 'dimensions');
    this.uMatrix = gl.getUniformLocation(program, 'uMatrix');

    // get and store the attributes
    this.aVertexPosition = gl.getAttribLocation(program, 'aVertexPosition');
    this.aPositionCoord = gl.getAttribLocation(program, 'aPositionCoord');

    this.aScale = gl.getAttribLocation(program, 'aScale');
    this.aRotation = gl.getAttribLocation(program, 'aRotation');

    this.aTextureCoord = gl.getAttribLocation(program, 'aTextureCoord');
    this.colorAttribute = gl.getAttribLocation(program, 'aColor');
   

   
    // Begin worst hack eva //

    // WHY??? ONLY on my chrome pixel the line above returns -1 when using filters?
    // maybe its somthing to do with the current state of the gl context.
    // Im convinced this is a bug in the chrome browser as there is NO reason why this should be returning -1 especially as it only manifests on my chrome pixel
    // If theres any webGL people that know why could happen please help :)
    if(this.colorAttribute === -1)
    {
        this.colorAttribute = 2;
    }

    this.attributes = [this.aVertexPosition, this.aPositionCoord,  this.aScale, this.aRotation, this.aTextureCoord, this.colorAttribute];
    
    // End worst hack eva //


    this.program = program;
};

/**
* Destroys the shader
* @method destroy
*
*/
PIXI.PixiFastShader.prototype.destroy = function()
{
    this.gl.deleteProgram( this.program );
    this.uniforms = null;
    this.gl = null;

    this.attributes = null;
};

/**
 * @author Mat Groves http://matgroves.com/ @Doormat23
 */


PIXI.StripShader = function(gl)
{
    this._UID = PIXI._UID++;
    
    this.gl = gl;

    /**
    * @property {any} program - The WebGL program.
    */
    this.program = null;

    /**
     * @property {array} fragmentSrc - The fragment shader.
     */
    this.fragmentSrc = [
        'precision mediump float;',
        'varying vec2 vTextureCoord;',
     //   'varying float vColor;',
        'uniform float alpha;',
        'uniform sampler2D uSampler;',

        'void main(void) {',
        '   gl_FragColor = texture2D(uSampler, vec2(vTextureCoord.x, vTextureCoord.y));',
      //  '   gl_FragColor = vec4(1.0, 0.0, 0.0, 1.0);',//gl_FragColor * alpha;',
        '}'
    ];

     /**
    * @property {array} fragmentSrc - The fragment shader.
    */
    this.vertexSrc  = [
        'attribute vec2 aVertexPosition;',
        'attribute vec2 aTextureCoord;',
        'uniform mat3 translationMatrix;',
        'uniform vec2 projectionVector;',
        'uniform vec2 offsetVector;',
      //  'uniform float alpha;',
       // 'uniform vec3 tint;',
        'varying vec2 vTextureCoord;',
      //  'varying vec4 vColor;',

        'void main(void) {',
        '   vec3 v = translationMatrix * vec3(aVertexPosition , 1.0);',
        '   v -= offsetVector.xyx;',
        '   gl_Position = vec4( v.x / projectionVector.x -1.0, v.y / -projectionVector.y + 1.0 , 0.0, 1.0);',
        '   vTextureCoord = aTextureCoord;',
       // '   vColor = aColor * vec4(tint * alpha, alpha);',
        '}'
    ];

    this.init();
};

/**
* Initialises the shader
* @method init
*
*/
PIXI.StripShader.prototype.init = function()
{
    var gl = this.gl;

    var program = PIXI.compileProgram(gl, this.vertexSrc, this.fragmentSrc);
    gl.useProgram(program);

    // get and store the uniforms for the shader
    this.uSampler = gl.getUniformLocation(program, 'uSampler');
    this.projectionVector = gl.getUniformLocation(program, 'projectionVector');
    this.offsetVector = gl.getUniformLocation(program, 'offsetVector');
    this.colorAttribute = gl.getAttribLocation(program, 'aColor');
    //this.dimensions = gl.getUniformLocation(this.program, 'dimensions');

    // get and store the attributes
    this.aVertexPosition = gl.getAttribLocation(program, 'aVertexPosition');
    this.aTextureCoord = gl.getAttribLocation(program, 'aTextureCoord');

    this.attributes = [this.aVertexPosition, this.aTextureCoord];

    this.translationMatrix = gl.getUniformLocation(program, 'translationMatrix');
    this.alpha = gl.getUniformLocation(program, 'alpha');

    this.program = program;
};

/**
 * @author Mat Groves http://matgroves.com/ @Doormat23
 */

/**
* @class PrimitiveShader
* @constructor
* @param gl {WebGLContext} the current WebGL drawing context
*/
PIXI.PrimitiveShader = function(gl)
{
    this._UID = PIXI._UID++;
 
    /**
     * @property gl
     * @type WebGLContext
     */
    this.gl = gl;

    /**
    * @property {any} program - The WebGL program.
    */
    this.program = null;

    /**
     * @property fragmentSrc
     * @type Array
     */
    this.fragmentSrc = [
        'precision mediump float;',
        'varying vec4 vColor;',

        'void main(void) {',
        '   gl_FragColor = vColor;',
        '}'
    ];

    /**
     * @property vertexSrc
     * @type Array
     */
    this.vertexSrc  = [
        'attribute vec2 aVertexPosition;',
        'attribute vec4 aColor;',
        'uniform mat3 translationMatrix;',
        'uniform vec2 projectionVector;',
        'uniform vec2 offsetVector;',
        'uniform float alpha;',
        'uniform vec3 tint;',
        'varying vec4 vColor;',

        'void main(void) {',
        '   vec3 v = translationMatrix * vec3(aVertexPosition , 1.0);',
        '   v -= offsetVector.xyx;',
        '   gl_Position = vec4( v.x / projectionVector.x -1.0, v.y / -projectionVector.y + 1.0 , 0.0, 1.0);',
        '   vColor = aColor * vec4(tint * alpha, alpha);',
        '}'
    ];

    this.init();
};

/**
* Initialises the shader
* @method init
*
*/
PIXI.PrimitiveShader.prototype.init = function()
{

    var gl = this.gl;

    var program = PIXI.compileProgram(gl, this.vertexSrc, this.fragmentSrc);
    gl.useProgram(program);

    // get and store the uniforms for the shader
    this.projectionVector = gl.getUniformLocation(program, 'projectionVector');
    this.offsetVector = gl.getUniformLocation(program, 'offsetVector');
    this.tintColor = gl.getUniformLocation(program, 'tint');


    // get and store the attributes
    this.aVertexPosition = gl.getAttribLocation(program, 'aVertexPosition');
    this.colorAttribute = gl.getAttribLocation(program, 'aColor');

    this.attributes = [this.aVertexPosition, this.colorAttribute];

    this.translationMatrix = gl.getUniformLocation(program, 'translationMatrix');
    this.alpha = gl.getUniformLocation(program, 'alpha');

    this.program = program;
};

/**
* Destroys the shader
* @method destroy
*
*/
PIXI.PrimitiveShader.prototype.destroy = function()
{
    this.gl.deleteProgram( this.program );
    this.uniforms = null;
    this.gl = null;

    this.attribute = null;
};

/**
 * @author Mat Groves http://matgroves.com/ @Doormat23
 */

/**
* @class ComplexPrimitiveShader
* @constructor
* @param gl {WebGLContext} the current WebGL drawing context
*/
PIXI.ComplexPrimitiveShader = function(gl)
{
    this._UID = PIXI._UID++;
    /**
     * @property gl
     * @type WebGLContext
     */
    this.gl = gl;

    /**
    * @property {any} program - The WebGL program.
    */
    this.program = null;

    /**
     * @property fragmentSrc
     * @type Array
     */
    this.fragmentSrc = [
        'precision mediump float;',
        


        'varying vec4 vColor;',

        'void main(void) {',
        '   gl_FragColor = vColor;',
        '}'
    ];

    /**
     * @property vertexSrc
     * @type Array
     */
    this.vertexSrc  = [
        'attribute vec2 aVertexPosition;',
        //'attribute vec4 aColor;',
        'uniform mat3 translationMatrix;',
        'uniform vec2 projectionVector;',
        'uniform vec2 offsetVector;',
        
        'uniform vec3 tint;',
        'uniform float alpha;',
        'uniform vec3 color;',

        'varying vec4 vColor;',

        'void main(void) {',
        '   vec3 v = translationMatrix * vec3(aVertexPosition , 1.0);',
        '   v -= offsetVector.xyx;',
        '   gl_Position = vec4( v.x / projectionVector.x -1.0, v.y / -projectionVector.y + 1.0 , 0.0, 1.0);',
        '   vColor = vec4(color * alpha * tint, alpha);',//" * vec4(tint * alpha, alpha);',
        '}'
    ];

    this.init();
};

/**
* Initialises the shader
* @method init
*
*/
PIXI.ComplexPrimitiveShader.prototype.init = function()
{

    var gl = this.gl;

    var program = PIXI.compileProgram(gl, this.vertexSrc, this.fragmentSrc);
    gl.useProgram(program);

    // get and store the uniforms for the shader
    this.projectionVector = gl.getUniformLocation(program, 'projectionVector');
    this.offsetVector = gl.getUniformLocation(program, 'offsetVector');
    this.tintColor = gl.getUniformLocation(program, 'tint');
    this.color = gl.getUniformLocation(program, 'color');


    // get and store the attributes
    this.aVertexPosition = gl.getAttribLocation(program, 'aVertexPosition');
   // this.colorAttribute = gl.getAttribLocation(program, 'aColor');

    this.attributes = [this.aVertexPosition, this.colorAttribute];

    this.translationMatrix = gl.getUniformLocation(program, 'translationMatrix');
    this.alpha = gl.getUniformLocation(program, 'alpha');

    this.program = program;
};

/**
* Destroys the shader
* @method destroy
*
*/
PIXI.ComplexPrimitiveShader.prototype.destroy = function()
{
    this.gl.deleteProgram( this.program );
    this.uniforms = null;
    this.gl = null;

    this.attribute = null;
};

/**
 * @author Mat Groves http://matgroves.com/ @Doormat23
 */

/**
 * A set of functions used by the webGL renderer to draw the primitive graphics data
 *
 * @class WebGLGraphics
 * @private
 * @static
 */
PIXI.WebGLGraphics = function()
{

};

/**
 * Renders the graphics object
 *
 * @static
 * @private
 * @method renderGraphics
 * @param graphics {Graphics}
 * @param renderSession {Object}
 */
PIXI.WebGLGraphics.renderGraphics = function(graphics, renderSession)//projection, offset)
{
    var gl = renderSession.gl;
    var projection = renderSession.projection,
        offset = renderSession.offset,
        shader = renderSession.shaderManager.primitiveShader,
        webGLData;

    if(graphics.dirty)
    {
        PIXI.WebGLGraphics.updateGraphics(graphics, gl);
    }

    var webGL = graphics._webGL[gl.id];

    // This  could be speeded up for sure!

    // TODO blend mode needs to be broken out into its own manager..
    if(graphics.blendMode !== renderSession.spriteBatch.currentBlendMode)
    {
        renderSession.spriteBatch.setBlendMode(graphics.blendMode);
    }
    
    for (var i = 0; i < webGL.data.length; i++)
    {
        if(webGL.data[i].mode === 1)
        {
            webGLData = webGL.data[i];

            renderSession.stencilManager.pushStencil(graphics, webGLData, renderSession);

            // render quad..
            gl.drawElements(gl.TRIANGLE_FAN, 4, gl.UNSIGNED_SHORT, ( webGLData.indices.length - 4 ) * 2 );
            
            renderSession.stencilManager.popStencil(graphics, webGLData, renderSession);
        }
        else
        {
            renderSession.shaderManager.setShader( shader );//activatePrimitiveShader();
            shader = renderSession.shaderManager.primitiveShader;
            gl.uniformMatrix3fv(shader.translationMatrix, false, graphics.worldTransform.toArray(true));

            gl.uniform2f(shader.projectionVector, projection.x, -projection.y);
            gl.uniform2f(shader.offsetVector, -offset.x, -offset.y);

            gl.uniform3fv(shader.tintColor, PIXI.hex2rgb(graphics.tint));

            gl.uniform1f(shader.alpha, graphics.worldAlpha);
            
            webGLData = webGL.data[i];

            gl.bindBuffer(gl.ARRAY_BUFFER, webGLData.buffer);

            gl.vertexAttribPointer(shader.aVertexPosition, 2, gl.FLOAT, false, 4 * 6, 0);
            gl.vertexAttribPointer(shader.colorAttribute, 4, gl.FLOAT, false,4 * 6, 2 * 4);

            // set the index buffer!
            gl.bindBuffer(gl.ELEMENT_ARRAY_BUFFER, webGLData.indexBuffer);
            gl.drawElements(gl.TRIANGLE_STRIP,  webGLData.indices.length, gl.UNSIGNED_SHORT, 0 );

         //   renderSession.shaderManager.deactivatePrimitiveShader();
        }
    }

    // return to default shader...
    //  PIXI.activateShader(PIXI.defaultShader);
};

/**
 * Updates the graphics object
 *
 * @static
 * @private
 * @method updateGraphics
 * @param graphicsData {Graphics} The graphics object to update
 * @param gl {WebGLContext} the current WebGL drawing context
 */
PIXI.WebGLGraphics.updateGraphics = function(graphics, gl)
{
    // get the contexts graphics object
    var webGL = graphics._webGL[gl.id];
    // if the graphics object does not exist in the webGL context time to create it!
    if(!webGL)webGL = graphics._webGL[gl.id] = {lastIndex:0, data:[], gl:gl};

    // flag the graphics as not dirty as we are about to update it...
    graphics.dirty = false;

    var i;

    // if the user cleared the graphics object we will need to clear every object
    if(graphics.clearDirty)
    {
        graphics.clearDirty = false;

        // lop through and return all the webGLDatas to the object pool so than can be reused later on
        for (i = 0; i < webGL.data.length; i++)
        {
            var graphicsData = webGL.data[i];
            graphicsData.reset();
            PIXI.WebGLGraphics.graphicsDataPool.push( graphicsData );
        }

        // clear the array and reset the index.. 
        webGL.data = [];
        webGL.lastIndex = 0;
    }

    
    var webGLData;
    
    // loop through the graphics datas and construct each one..
    // if the object is a complex fill then the new stencil buffer technique will be used
    // other wise graphics objects will be pushed into a batch..
    for (i = webGL.lastIndex; i < graphics.graphicsData.length; i++)
    {
        var data = graphics.graphicsData[i];

        if(data.type === PIXI.Graphics.POLY)
        {
            // MAKE SURE WE HAVE THE CORRECT TYPE..
            if(data.fill)
            {
                if(data.points.length > 6)
                {
                    if(data.points.length > 5 * 2)
                    {
                        webGLData = PIXI.WebGLGraphics.switchMode(webGL, 1);
                        PIXI.WebGLGraphics.buildComplexPoly(data, webGLData);
                    }
                    else
                    {
                        webGLData = PIXI.WebGLGraphics.switchMode(webGL, 0);
                        PIXI.WebGLGraphics.buildPoly(data, webGLData);
                    }
                }
            }

            if(data.lineWidth > 0)
            {
                webGLData = PIXI.WebGLGraphics.switchMode(webGL, 0);
                PIXI.WebGLGraphics.buildLine(data, webGLData);

            }
        }
        else
        {
            webGLData = PIXI.WebGLGraphics.switchMode(webGL, 0);
            
            if(data.type === PIXI.Graphics.RECT)
            {
                PIXI.WebGLGraphics.buildRectangle(data, webGLData);
            }
            else if(data.type === PIXI.Graphics.CIRC || data.type === PIXI.Graphics.ELIP)
            {
                PIXI.WebGLGraphics.buildCircle(data, webGLData);
            }
            else if(data.type === PIXI.Graphics.RREC)
            {
                PIXI.WebGLGraphics.buildRoundedRectangle(data, webGL);
            }
        }


        webGL.lastIndex++;
    }

    // upload all the dirty data...
    for (i = 0; i < webGL.data.length; i++)
    {
        webGLData = webGL.data[i];
        if(webGLData.dirty)webGLData.upload();
    }
};


PIXI.WebGLGraphics.switchMode = function(webGL, type)
{
    var webGLData;

    if(!webGL.data.length)
    {
        webGLData = PIXI.WebGLGraphics.graphicsDataPool.pop() || new PIXI.WebGLGraphicsData(webGL.gl);
        webGLData.mode = type;
        webGL.data.push(webGLData);
    }
    else
    {
        webGLData = webGL.data[webGL.data.length-1];

        if(webGLData.mode !== type || type === 1)
        {
            webGLData = PIXI.WebGLGraphics.graphicsDataPool.pop() || new PIXI.WebGLGraphicsData(webGL.gl);
            webGLData.mode = type;
            webGL.data.push(webGLData);
        }
    }

    webGLData.dirty = true;

    return webGLData;
};

/**
 * Builds a rectangle to draw
 *
 * @static
 * @private
 * @method buildRectangle
 * @param graphicsData {Graphics} The graphics object containing all the necessary properties
 * @param webGLData {Object}
 */
PIXI.WebGLGraphics.buildRectangle = function(graphicsData, webGLData)
{
    // --- //
    // need to convert points to a nice regular data
    //
    var rectData = graphicsData.points;
    var x = rectData[0];
    var y = rectData[1];
    var width = rectData[2];
    var height = rectData[3];


    if(graphicsData.fill)
    {
        var color = PIXI.hex2rgb(graphicsData.fillColor);
        var alpha = graphicsData.fillAlpha;

        var r = color[0] * alpha;
        var g = color[1] * alpha;
        var b = color[2] * alpha;

        var verts = webGLData.points;
        var indices = webGLData.indices;

        var vertPos = verts.length/6;

        // start
        verts.push(x, y);
        verts.push(r, g, b, alpha);

        verts.push(x + width, y);
        verts.push(r, g, b, alpha);

        verts.push(x , y + height);
        verts.push(r, g, b, alpha);

        verts.push(x + width, y + height);
        verts.push(r, g, b, alpha);

        // insert 2 dead triangles..
        indices.push(vertPos, vertPos, vertPos+1, vertPos+2, vertPos+3, vertPos+3);
    }

    if(graphicsData.lineWidth)
    {
        var tempPoints = graphicsData.points;

        graphicsData.points = [x, y,
                  x + width, y,
                  x + width, y + height,
                  x, y + height,
                  x, y];


        PIXI.WebGLGraphics.buildLine(graphicsData, webGLData);

        graphicsData.points = tempPoints;
    }
};

/**
 * Builds a rounded rectangle to draw
 *
 * @static
 * @private
 * @method buildRoundedRectangle
 * @param graphicsData {Graphics} The graphics object containing all the necessary properties
 * @param webGLData {Object}
 */
PIXI.WebGLGraphics.buildRoundedRectangle = function(graphicsData, webGLData)
{
    /**
     * Calcul the points for a quadratic bezier curve.
     * Based on : https://stackoverflow.com/questions/785097/how-do-i-implement-a-bezier-curve-in-c
     *
     * @param  {number}   fromX Origin point x
     * @param  {number}   fromY Origin point x
     * @param  {number}   cpX   Control point x
     * @param  {number}   cpY   Control point y
     * @param  {number}   toX   Destination point x
     * @param  {number}   toY   Destination point y
     * @return {number[]}
     */
    function quadraticBezierCurve(fromX, fromY, cpX, cpY, toX, toY) {
        var xa,
            ya,
            xb,
            yb,
            x,
            y,
            n = 20,
            points = [];

        function getPt(n1 , n2, perc) {
            var diff = n2 - n1;

            return n1 + ( diff * perc );
        }

        var j = 0;
        for (var i = 0; i <= n; i++ )
        {
            j = i / n;

            // The Green Line
            xa = getPt( fromX , cpX , j );
            ya = getPt( fromY , cpY , j );
            xb = getPt( cpX , toX , j );
            yb = getPt( cpY , toY , j );

            // The Black Dot
            x = getPt( xa , xb , j );
            y = getPt( ya , yb , j );

            points.push(x, y);
        }
        return points;
    }

    var points = graphicsData.points;
    var x = points[0];
    var y = points[1];
    var width = points[2];
    var height = points[3];
    var radius = points[4];


    var recPoints = [];
    recPoints.push(x, y + radius);
    recPoints = recPoints.concat(quadraticBezierCurve(x, y + height - radius, x, y + height, x + radius, y + height));
    recPoints = recPoints.concat(quadraticBezierCurve(x + width - radius, y + height, x + width, y + height, x + width, y + height - radius));
    recPoints = recPoints.concat(quadraticBezierCurve(x + width, y + radius, x + width, y, x + width - radius, y));
    recPoints = recPoints.concat(quadraticBezierCurve(x + radius, y, x, y, x, y + radius));


    if (graphicsData.fill) {
        var color = PIXI.hex2rgb(graphicsData.fillColor);
        var alpha = graphicsData.fillAlpha;

        var r = color[0] * alpha;
        var g = color[1] * alpha;
        var b = color[2] * alpha;

        var verts = webGLData.points;
        var indices = webGLData.indices;

        var vecPos = verts.length/6;

        var triangles = PIXI.PolyK.Triangulate(recPoints);

        var i = 0;
        for (i = 0; i < triangles.length; i+=3)
        {
            indices.push(triangles[i] + vecPos);
            indices.push(triangles[i] + vecPos);
            indices.push(triangles[i+1] + vecPos);
            indices.push(triangles[i+2] + vecPos);
            indices.push(triangles[i+2] + vecPos);
        }

        for (i = 0; i < recPoints.length; i++)
        {
            verts.push(recPoints[i], recPoints[++i], r, g, b, alpha);
        }
    }

    if (graphicsData.lineWidth) {
        var tempPoints = graphicsData.points;

        graphicsData.points = recPoints;

        PIXI.WebGLGraphics.buildLine(graphicsData, webGLData);

        graphicsData.points = tempPoints;
    }
};


/**
 * Builds a circle to draw
 *
 * @static
 * @private
 * @method buildCircle
 * @param graphicsData {Graphics} The graphics object to draw
 * @param webGLData {Object}
 */
PIXI.WebGLGraphics.buildCircle = function(graphicsData, webGLData)
{
    
    // need to convert points to a nice regular data
    var rectData = graphicsData.points;
    var x = rectData[0];
    var y = rectData[1];
    var width = rectData[2];
    var height = rectData[3];

    var totalSegs = 40;
    var seg = (Math.PI * 2) / totalSegs ;

    var i = 0;

    if(graphicsData.fill)
    {
        var color = PIXI.hex2rgb(graphicsData.fillColor);
        var alpha = graphicsData.fillAlpha;

        var r = color[0] * alpha;
        var g = color[1] * alpha;
        var b = color[2] * alpha;

        var verts = webGLData.points;
        var indices = webGLData.indices;

        var vecPos = verts.length/6;

        indices.push(vecPos);

        for (i = 0; i < totalSegs + 1 ; i++)
        {
            verts.push(x,y, r, g, b, alpha);

            verts.push(x + Math.sin(seg * i) * width,
                       y + Math.cos(seg * i) * height,
                       r, g, b, alpha);

            indices.push(vecPos++, vecPos++);
        }

        indices.push(vecPos-1);
    }

    if(graphicsData.lineWidth)
    {
        var tempPoints = graphicsData.points;

        graphicsData.points = [];

        for (i = 0; i < totalSegs + 1; i++)
        {
            graphicsData.points.push(x + Math.sin(seg * i) * width,
                                     y + Math.cos(seg * i) * height);
        }

        PIXI.WebGLGraphics.buildLine(graphicsData, webGLData);

        graphicsData.points = tempPoints;
    }
};

/**
 * Builds a line to draw
 *
 * @static
 * @private
 * @method buildLine
 * @param graphicsData {Graphics} The graphics object containing all the necessary properties
 * @param webGLData {Object}
 */
PIXI.WebGLGraphics.buildLine = function(graphicsData, webGLData)
{
    // TODO OPTIMISE!
    var i = 0;

    var points = graphicsData.points;
    if(points.length === 0)return;

    // if the line width is an odd number add 0.5 to align to a whole pixel
    if(graphicsData.lineWidth%2)
    {
        for (i = 0; i < points.length; i++) {
            points[i] += 0.5;
        }
    }

    // get first and last point.. figure out the middle!
    var firstPoint = new PIXI.Point( points[0], points[1] );
    var lastPoint = new PIXI.Point( points[points.length - 2], points[points.length - 1] );

    // if the first point is the last point - gonna have issues :)
    if(firstPoint.x === lastPoint.x && firstPoint.y === lastPoint.y)
    {
        // need to clone as we are going to slightly modify the shape..
        points = points.slice();

        points.pop();
        points.pop();

        lastPoint = new PIXI.Point( points[points.length - 2], points[points.length - 1] );

        var midPointX = lastPoint.x + (firstPoint.x - lastPoint.x) *0.5;
        var midPointY = lastPoint.y + (firstPoint.y - lastPoint.y) *0.5;

        points.unshift(midPointX, midPointY);
        points.push(midPointX, midPointY);
    }

    var verts = webGLData.points;
    var indices = webGLData.indices;
    var length = points.length / 2;
    var indexCount = points.length;
    var indexStart = verts.length/6;

    // DRAW the Line
    var width = graphicsData.lineWidth / 2;

    // sort color
    var color = PIXI.hex2rgb(graphicsData.lineColor);
    var alpha = graphicsData.lineAlpha;
    var r = color[0] * alpha;
    var g = color[1] * alpha;
    var b = color[2] * alpha;

    var px, py, p1x, p1y, p2x, p2y, p3x, p3y;
    var perpx, perpy, perp2x, perp2y, perp3x, perp3y;
    var a1, b1, c1, a2, b2, c2;
    var denom, pdist, dist;

    p1x = points[0];
    p1y = points[1];

    p2x = points[2];
    p2y = points[3];

    perpx = -(p1y - p2y);
    perpy =  p1x - p2x;

    dist = Math.sqrt(perpx*perpx + perpy*perpy);

    perpx /= dist;
    perpy /= dist;
    perpx *= width;
    perpy *= width;

    // start
    verts.push(p1x - perpx , p1y - perpy,
                r, g, b, alpha);

    verts.push(p1x + perpx , p1y + perpy,
                r, g, b, alpha);

    for (i = 1; i < length-1; i++)
    {
        p1x = points[(i-1)*2];
        p1y = points[(i-1)*2 + 1];

        p2x = points[(i)*2];
        p2y = points[(i)*2 + 1];

        p3x = points[(i+1)*2];
        p3y = points[(i+1)*2 + 1];

        perpx = -(p1y - p2y);
        perpy = p1x - p2x;

        dist = Math.sqrt(perpx*perpx + perpy*perpy);
        perpx /= dist;
        perpy /= dist;
        perpx *= width;
        perpy *= width;

        perp2x = -(p2y - p3y);
        perp2y = p2x - p3x;

        dist = Math.sqrt(perp2x*perp2x + perp2y*perp2y);
        perp2x /= dist;
        perp2y /= dist;
        perp2x *= width;
        perp2y *= width;

        a1 = (-perpy + p1y) - (-perpy + p2y);
        b1 = (-perpx + p2x) - (-perpx + p1x);
        c1 = (-perpx + p1x) * (-perpy + p2y) - (-perpx + p2x) * (-perpy + p1y);
        a2 = (-perp2y + p3y) - (-perp2y + p2y);
        b2 = (-perp2x + p2x) - (-perp2x + p3x);
        c2 = (-perp2x + p3x) * (-perp2y + p2y) - (-perp2x + p2x) * (-perp2y + p3y);

        denom = a1*b2 - a2*b1;

        if(Math.abs(denom) < 0.1 )
        {

            denom+=10.1;
            verts.push(p2x - perpx , p2y - perpy,
                r, g, b, alpha);

            verts.push(p2x + perpx , p2y + perpy,
                r, g, b, alpha);

            continue;
        }

        px = (b1*c2 - b2*c1)/denom;
        py = (a2*c1 - a1*c2)/denom;


        pdist = (px -p2x) * (px -p2x) + (py -p2y) + (py -p2y);


        if(pdist > 140 * 140)
        {
            perp3x = perpx - perp2x;
            perp3y = perpy - perp2y;

            dist = Math.sqrt(perp3x*perp3x + perp3y*perp3y);
            perp3x /= dist;
            perp3y /= dist;
            perp3x *= width;
            perp3y *= width;

            verts.push(p2x - perp3x, p2y -perp3y);
            verts.push(r, g, b, alpha);

            verts.push(p2x + perp3x, p2y +perp3y);
            verts.push(r, g, b, alpha);

            verts.push(p2x - perp3x, p2y -perp3y);
            verts.push(r, g, b, alpha);

            indexCount++;
        }
        else
        {

            verts.push(px , py);
            verts.push(r, g, b, alpha);

            verts.push(p2x - (px-p2x), p2y - (py - p2y));
            verts.push(r, g, b, alpha);
        }
    }

    p1x = points[(length-2)*2];
    p1y = points[(length-2)*2 + 1];

    p2x = points[(length-1)*2];
    p2y = points[(length-1)*2 + 1];

    perpx = -(p1y - p2y);
    perpy = p1x - p2x;

    dist = Math.sqrt(perpx*perpx + perpy*perpy);
    perpx /= dist;
    perpy /= dist;
    perpx *= width;
    perpy *= width;

    verts.push(p2x - perpx , p2y - perpy);
    verts.push(r, g, b, alpha);

    verts.push(p2x + perpx , p2y + perpy);
    verts.push(r, g, b, alpha);

    indices.push(indexStart);

    for (i = 0; i < indexCount; i++)
    {
        indices.push(indexStart++);
    }

    indices.push(indexStart-1);
};

/**
 * Builds a complex polygon to draw
 *
 * @static
 * @private
 * @method buildPoly
 * @param graphicsData {Graphics} The graphics object containing all the necessary properties
 * @param webGLData {Object}
 */
PIXI.WebGLGraphics.buildComplexPoly = function(graphicsData, webGLData)
{

    //TODO - no need to copy this as it gets turned into a FLoat32Array anyways..
    var points = graphicsData.points.slice();
    if(points.length < 6)return;

    // get first and last point.. figure out the middle!
    var indices = webGLData.indices;
    webGLData.points = points;
    webGLData.alpha = graphicsData.fillAlpha;
    webGLData.color = PIXI.hex2rgb(graphicsData.fillColor);

    /*
        calclate the bounds..
    */
    var minX = Infinity;
    var maxX = -Infinity;

    var minY = Infinity;
    var maxY = -Infinity;

    var x,y;

    // get size..
    for (var i = 0; i < points.length; i+=2)
    {
        x = points[i];
        y = points[i+1];

        minX = x < minX ? x : minX;
        maxX = x > maxX ? x : maxX;

        minY = y < minY ? y : minY;
        maxY = y > maxY ? y : maxY;
    }

    // add a quad to the end cos there is no point making another buffer!
    points.push(minX, minY,
                maxX, minY,
                maxX, maxY,
                minX, maxY);

    // push a quad onto the end.. 
    
    //TODO - this aint needed!
    var length = points.length / 2;
    for (i = 0; i < length; i++)
    {
        indices.push( i );
    }

};

PIXI.WebGLGraphics.buildPoly = function(graphicsData, webGLData)
{
    var points = graphicsData.points;
    if(points.length < 6)return;

    // get first and last point.. figure out the middle!
    var verts = webGLData.points;
    var indices = webGLData.indices;

    var length = points.length / 2;

    // sort color
    var color = PIXI.hex2rgb(graphicsData.fillColor);
    var alpha = graphicsData.fillAlpha;
    var r = color[0] * alpha;
    var g = color[1] * alpha;
    var b = color[2] * alpha;

    var triangles = PIXI.PolyK.Triangulate(points);
    var vertPos = verts.length / 6;

    var i = 0;

    for (i = 0; i < triangles.length; i+=3)
    {
        indices.push(triangles[i] + vertPos);
        indices.push(triangles[i] + vertPos);
        indices.push(triangles[i+1] + vertPos);
        indices.push(triangles[i+2] +vertPos);
        indices.push(triangles[i+2] + vertPos);
    }

    for (i = 0; i < length; i++)
    {
        verts.push(points[i * 2], points[i * 2 + 1],
                   r, g, b, alpha);
    }

};
<<<<<<< HEAD

/**
 * @author Mat Groves http://matgroves.com/ @Doormat23
 */
=======

PIXI.WebGLGraphics.graphicsDataPool = [];
>>>>>>> 9f6e9923

PIXI.WebGLGraphicsData = function(gl)
{
    this.gl = gl;

    //TODO does this need to be split before uploding??
    this.color = [0,0,0]; // color split!
    this.points = [];
    this.indices = [];
    this.lastIndex = 0;
    this.buffer = gl.createBuffer();
    this.indexBuffer = gl.createBuffer();
    this.mode = 1;
    this.alpha = 1;
    this.dirty = true;
};

PIXI.WebGLGraphicsData.prototype.reset = function()
{
    this.points = [];
    this.indices = [];
    this.lastIndex = 0;
};

PIXI.WebGLGraphicsData.prototype.upload = function()
{
    var gl = this.gl;

//    this.lastIndex = graphics.graphicsData.length;
    this.glPoints = new Float32Array(this.points);

    gl.bindBuffer(gl.ARRAY_BUFFER, this.buffer);
    gl.bufferData(gl.ARRAY_BUFFER, this.glPoints, gl.STATIC_DRAW);

    this.glIndicies = new Uint16Array(this.indices);

    gl.bindBuffer(gl.ELEMENT_ARRAY_BUFFER, this.indexBuffer);
    gl.bufferData(gl.ELEMENT_ARRAY_BUFFER, this.glIndicies, gl.STATIC_DRAW);

    this.dirty = false;
};

/**
 * @author Mat Groves http://matgroves.com/ @Doormat23
 */

PIXI.glContexts = []; // this is where we store the webGL contexts for easy access.

/**
 * the WebGLRenderer draws the stage and all its content onto a webGL enabled canvas. This renderer
 * should be used for browsers that support webGL. This Render works by automatically managing webGLBatch's.
 * So no need for Sprite Batch's or Sprite Cloud's
 * Dont forget to add the view to your DOM or you will not see anything :)
 *
 * @class WebGLRenderer
 * @constructor
 * @param width=0 {Number} the width of the canvas view
 * @param height=0 {Number} the height of the canvas view
 * @param view {HTMLCanvasElement} the canvas to use as a view, optional
 * @param transparent=false {Boolean} If the render view is transparent, default false
 * @param antialias=false {Boolean} sets antialias (only applicable in chrome at the moment)
 *
 */
PIXI.WebGLRenderer = function(width, height, view, transparent, antialias)
{
    if(!PIXI.defaultRenderer)PIXI.defaultRenderer = this;

    this.type = PIXI.WEBGL_RENDERER;

    // do a catch.. only 1 webGL renderer..
    /**
     * Whether the render view is transparent
     *
     * @property transparent
     * @type Boolean
     */
    this.transparent = !!transparent;

    /**
     * The width of the canvas view
     *
     * @property width
     * @type Number
     * @default 800
     */
    this.width = width || 800;

    /**
     * The height of the canvas view
     *
     * @property height
     * @type Number
     * @default 600
     */
    this.height = height || 600;

    /**
     * The canvas element that everything is drawn to
     *
     * @property view
     * @type HTMLCanvasElement
     */
    this.view = view || document.createElement( 'canvas' );
    this.view.width = this.width;
    this.view.height = this.height;

    // deal with losing context..
    this.contextLost = this.handleContextLost.bind(this);
    this.contextRestoredLost = this.handleContextRestored.bind(this);
    
    this.view.addEventListener('webglcontextlost', this.contextLost, false);
    this.view.addEventListener('webglcontextrestored', this.contextRestoredLost, false);

    this.options = {
        alpha: this.transparent,
        antialias:!!antialias, // SPEED UP??
        premultipliedAlpha:!!transparent,
        stencil:true
    };

    var gl = null;

    ['experimental-webgl', 'webgl'].forEach(function(name) {
        try {
            gl = gl || this.view.getContext(name,  this.options);
        } catch(e) {}
    }, this);

    if (!gl) {
        // fail, not able to get a context
        throw new Error('This browser does not support webGL. Try using the canvas renderer' + this);
    }

    this.gl = gl;
    this.glContextId = gl.id = PIXI.WebGLRenderer.glContextId ++;

    PIXI.glContexts[this.glContextId] = gl;

    if(!PIXI.blendModesWebGL)
    {
        PIXI.blendModesWebGL = [];

        PIXI.blendModesWebGL[PIXI.blendModes.NORMAL]        = [gl.ONE,       gl.ONE_MINUS_SRC_ALPHA];
        PIXI.blendModesWebGL[PIXI.blendModes.ADD]           = [gl.SRC_ALPHA, gl.DST_ALPHA];
        PIXI.blendModesWebGL[PIXI.blendModes.MULTIPLY]      = [gl.DST_COLOR, gl.ONE_MINUS_SRC_ALPHA];
        PIXI.blendModesWebGL[PIXI.blendModes.SCREEN]        = [gl.SRC_ALPHA, gl.ONE];
        PIXI.blendModesWebGL[PIXI.blendModes.OVERLAY]       = [gl.ONE,       gl.ONE_MINUS_SRC_ALPHA];
        PIXI.blendModesWebGL[PIXI.blendModes.DARKEN]        = [gl.ONE,       gl.ONE_MINUS_SRC_ALPHA];
        PIXI.blendModesWebGL[PIXI.blendModes.LIGHTEN]       = [gl.ONE,       gl.ONE_MINUS_SRC_ALPHA];
        PIXI.blendModesWebGL[PIXI.blendModes.COLOR_DODGE]   = [gl.ONE,       gl.ONE_MINUS_SRC_ALPHA];
        PIXI.blendModesWebGL[PIXI.blendModes.COLOR_BURN]    = [gl.ONE,       gl.ONE_MINUS_SRC_ALPHA];
        PIXI.blendModesWebGL[PIXI.blendModes.HARD_LIGHT]    = [gl.ONE,       gl.ONE_MINUS_SRC_ALPHA];
        PIXI.blendModesWebGL[PIXI.blendModes.SOFT_LIGHT]    = [gl.ONE,       gl.ONE_MINUS_SRC_ALPHA];
        PIXI.blendModesWebGL[PIXI.blendModes.DIFFERENCE]    = [gl.ONE,       gl.ONE_MINUS_SRC_ALPHA];
        PIXI.blendModesWebGL[PIXI.blendModes.EXCLUSION]     = [gl.ONE,       gl.ONE_MINUS_SRC_ALPHA];
        PIXI.blendModesWebGL[PIXI.blendModes.HUE]           = [gl.ONE,       gl.ONE_MINUS_SRC_ALPHA];
        PIXI.blendModesWebGL[PIXI.blendModes.SATURATION]    = [gl.ONE,       gl.ONE_MINUS_SRC_ALPHA];
        PIXI.blendModesWebGL[PIXI.blendModes.COLOR]         = [gl.ONE,       gl.ONE_MINUS_SRC_ALPHA];
        PIXI.blendModesWebGL[PIXI.blendModes.LUMINOSITY]    = [gl.ONE,       gl.ONE_MINUS_SRC_ALPHA];
    }




    this.projection = new PIXI.Point();
    this.projection.x =  this.width/2;
    this.projection.y =  -this.height/2;

    this.offset = new PIXI.Point(0, 0);

    this.resize(this.width, this.height);
    this.contextLost = false;

    // time to create the render managers! each one focuses on managine a state in webGL
    this.shaderManager = new PIXI.WebGLShaderManager(gl);                   // deals with managing the shader programs and their attribs
    this.spriteBatch = new PIXI.WebGLSpriteBatch(gl);                       // manages the rendering of sprites
    //this.primitiveBatch = new PIXI.WebGLPrimitiveBatch(gl);               // primitive batch renderer
    this.maskManager = new PIXI.WebGLMaskManager(gl);                       // manages the masks using the stencil buffer
    this.filterManager = new PIXI.WebGLFilterManager(gl, this.transparent); // manages the filters
    this.stencilManager = new PIXI.WebGLStencilManager(gl);

    this.renderSession = {};
    this.renderSession.gl = this.gl;
    this.renderSession.drawCount = 0;
    this.renderSession.shaderManager = this.shaderManager;
    this.renderSession.maskManager = this.maskManager;
    this.renderSession.filterManager = this.filterManager;
   // this.renderSession.primitiveBatch = this.primitiveBatch;
    this.renderSession.spriteBatch = this.spriteBatch;
    this.renderSession.stencilManager = this.stencilManager;
    this.renderSession.renderer = this;

    gl.useProgram(this.shaderManager.defaultShader.program);

    gl.disable(gl.DEPTH_TEST);
    gl.disable(gl.CULL_FACE);

    gl.enable(gl.BLEND);
    gl.colorMask(true, true, true, this.transparent);
};

// constructor
PIXI.WebGLRenderer.prototype.constructor = PIXI.WebGLRenderer;

/**
 * Renders the stage to its webGL view
 *
 * @method render
 * @param stage {Stage} the Stage element to be rendered
 */
PIXI.WebGLRenderer.prototype.render = function(stage)
{
    if(this.contextLost)return;


    // if rendering a new stage clear the batches..
    if(this.__stage !== stage)
    {
        if(stage.interactive)stage.interactionManager.removeEvents();

        // TODO make this work
        // dont think this is needed any more?
        this.__stage = stage;
    }

    // update any textures this includes uvs and uploading them to the gpu
    PIXI.WebGLRenderer.updateTextures();

    // update the scene graph
    stage.updateTransform();


    // interaction
    if(stage._interactive)
    {
        //need to add some events!
        if(!stage._interactiveEventsAdded)
        {
            stage._interactiveEventsAdded = true;
            stage.interactionManager.setTarget(this);
        }
    }
    
    var gl = this.gl;

    // -- Does this need to be set every frame? -- //
    //gl.colorMask(true, true, true, this.transparent);
    gl.viewport(0, 0, this.width, this.height);

    // make sure we are bound to the main frame buffer
    gl.bindFramebuffer(gl.FRAMEBUFFER, null);

    if(this.transparent)
    {
        gl.clearColor(0, 0, 0, 0);
    }
    else
    {
        gl.clearColor(stage.backgroundColorSplit[0],stage.backgroundColorSplit[1],stage.backgroundColorSplit[2], 1);
    }


    gl.clear(gl.COLOR_BUFFER_BIT);

    this.renderDisplayObject( stage, this.projection );

    // interaction
    if(stage.interactive)
    {
        //need to add some events!
        if(!stage._interactiveEventsAdded)
        {
            stage._interactiveEventsAdded = true;
            stage.interactionManager.setTarget(this);
        }
    }
    else
    {
        if(stage._interactiveEventsAdded)
        {
            stage._interactiveEventsAdded = false;
            stage.interactionManager.setTarget(this);
        }
    }

    /*
    //can simulate context loss in Chrome like so:
     this.view.onmousedown = function(ev) {
     console.dir(this.gl.getSupportedExtensions());
        var ext = (
            gl.getExtension("WEBGL_scompressed_texture_s3tc")
       // gl.getExtension("WEBGL_compressed_texture_s3tc") ||
       // gl.getExtension("MOZ_WEBGL_compressed_texture_s3tc") ||
       // gl.getExtension("WEBKIT_WEBGL_compressed_texture_s3tc")
     );
     console.dir(ext);
     var loseCtx = this.gl.getExtension("WEBGL_lose_context");
      console.log("killing context");
      loseCtx.loseContext();
     setTimeout(function() {
          console.log("restoring context...");
          loseCtx.restoreContext();
      }.bind(this), 1000);
     }.bind(this);
     */
};

/**
 * Renders a display Object
 *
 * @method renderDIsplayObject
 * @param displayObject {DisplayObject} The DisplayObject to render
 * @param projection {Point} The projection
 * @param buffer {Array} a standard WebGL buffer 
 */
PIXI.WebGLRenderer.prototype.renderDisplayObject = function(displayObject, projection, buffer)
{
    // reset the render session data..
    this.renderSession.drawCount = 0;
    this.renderSession.currentBlendMode = 9999;

    this.renderSession.projection = projection;
    this.renderSession.offset = this.offset;

    // start the sprite batch
    this.spriteBatch.begin(this.renderSession);

//    this.primitiveBatch.begin(this.renderSession);

    // start the filter manager
    this.filterManager.begin(this.renderSession, buffer);

    // render the scene!
    displayObject._renderWebGL(this.renderSession);

    // finish the sprite batch
    this.spriteBatch.end();

//    this.primitiveBatch.end();
};

/**
 * Updates the textures loaded into this webgl renderer
 *
 * @static
 * @method updateTextures
 * @private
 */
PIXI.WebGLRenderer.updateTextures = function()
{
    var i = 0;

    //TODO break this out into a texture manager...
  //  for (i = 0; i < PIXI.texturesToUpdate.length; i++)
  //      PIXI..updateWebGLTexture(PIXI.texturesToUpdate[i], this.gl);


    for (i=0; i < PIXI.Texture.frameUpdates.length; i++)
        PIXI.WebGLRenderer.updateTextureFrame(PIXI.Texture.frameUpdates[i]);

    for (i = 0; i < PIXI.texturesToDestroy.length; i++)
        PIXI.WebGLRenderer.destroyTexture(PIXI.texturesToDestroy[i]);

    PIXI.texturesToUpdate.length = 0;
    PIXI.texturesToDestroy.length = 0;
    PIXI.Texture.frameUpdates.length = 0;
};

/**
 * Destroys a loaded webgl texture
 *
 * @method destroyTexture
 * @param texture {Texture} The texture to update
 * @private
 */
PIXI.WebGLRenderer.destroyTexture = function(texture)
{
    //TODO break this out into a texture manager...

    for (var i = texture._glTextures.length - 1; i >= 0; i--)
    {
        var glTexture = texture._glTextures[i];
        var gl = PIXI.glContexts[i];

        if(gl && glTexture)
        {
            gl.deleteTexture(glTexture);
        }
    }

    texture._glTextures.length = 0;
};

/**
 *
 * @method updateTextureFrame
 * @param texture {Texture} The texture to update the frame from
 * @private
 */
PIXI.WebGLRenderer.updateTextureFrame = function(texture)
{
    texture.updateFrame = false;

    // now set the uvs. Figured that the uv data sits with a texture rather than a sprite.
    // so uv data is stored on the texture itself
    texture._updateWebGLuvs();
};

/**
 * resizes the webGL view to the specified width and height
 *
 * @method resize
 * @param width {Number} the new width of the webGL view
 * @param height {Number} the new height of the webGL view
 */
PIXI.WebGLRenderer.prototype.resize = function(width, height)
{
    this.width = width;
    this.height = height;

    this.view.width = width;
    this.view.height = height;

    this.gl.viewport(0, 0, this.width, this.height);

    this.projection.x =  this.width/2;
    this.projection.y =  -this.height/2;
};

/**
 * Creates a WebGL texture
 *
 * @method createWebGLTexture
 * @param texture {Texture} the texture to render
 * @param gl {webglContext} the WebGL context
 * @static
 */
PIXI.createWebGLTexture = function(texture, gl)
{


    if(texture.hasLoaded)
    {
        texture._glTextures[gl.id] = gl.createTexture();

        gl.bindTexture(gl.TEXTURE_2D, texture._glTextures[gl.id]);
        gl.pixelStorei(gl.UNPACK_PREMULTIPLY_ALPHA_WEBGL, texture.premultipliedAlpha);

        gl.texImage2D(gl.TEXTURE_2D, 0, gl.RGBA, gl.RGBA, gl.UNSIGNED_BYTE, texture.source);
        gl.texParameteri(gl.TEXTURE_2D, gl.TEXTURE_MAG_FILTER, texture.scaleMode === PIXI.scaleModes.LINEAR ? gl.LINEAR : gl.NEAREST);
        gl.texParameteri(gl.TEXTURE_2D, gl.TEXTURE_MIN_FILTER, texture.scaleMode === PIXI.scaleModes.LINEAR ? gl.LINEAR : gl.NEAREST);

        // reguler...

        if(!texture._powerOf2)
        {
            gl.texParameteri(gl.TEXTURE_2D, gl.TEXTURE_WRAP_S, gl.CLAMP_TO_EDGE);
            gl.texParameteri(gl.TEXTURE_2D, gl.TEXTURE_WRAP_T, gl.CLAMP_TO_EDGE);
        }
        else
        {
            gl.texParameteri(gl.TEXTURE_2D, gl.TEXTURE_WRAP_S, gl.REPEAT);
            gl.texParameteri(gl.TEXTURE_2D, gl.TEXTURE_WRAP_T, gl.REPEAT);
        }

        gl.bindTexture(gl.TEXTURE_2D, null);

        texture._dirty[gl.id] = false;
    }

    return  texture._glTextures[gl.id];
};

/**
 * Updates a WebGL texture
 *
 * @method updateWebGLTexture
 * @param texture {Texture} the texture to update
 * @param gl {webglContext} the WebGL context
 * @private
 */
PIXI.updateWebGLTexture = function(texture, gl)
{
    if( texture._glTextures[gl.id] )
    {
        gl.bindTexture(gl.TEXTURE_2D, texture._glTextures[gl.id]);
        gl.pixelStorei(gl.UNPACK_PREMULTIPLY_ALPHA_WEBGL, texture.premultipliedAlpha);

        gl.texImage2D(gl.TEXTURE_2D, 0, gl.RGBA, gl.RGBA, gl.UNSIGNED_BYTE, texture.source);
        gl.texParameteri(gl.TEXTURE_2D, gl.TEXTURE_MAG_FILTER, texture.scaleMode === PIXI.scaleModes.LINEAR ? gl.LINEAR : gl.NEAREST);
        gl.texParameteri(gl.TEXTURE_2D, gl.TEXTURE_MIN_FILTER, texture.scaleMode === PIXI.scaleModes.LINEAR ? gl.LINEAR : gl.NEAREST);

        // reguler...

        if(!texture._powerOf2)
        {
            gl.texParameteri(gl.TEXTURE_2D, gl.TEXTURE_WRAP_S, gl.CLAMP_TO_EDGE);
            gl.texParameteri(gl.TEXTURE_2D, gl.TEXTURE_WRAP_T, gl.CLAMP_TO_EDGE);
        }
        else
        {
            gl.texParameteri(gl.TEXTURE_2D, gl.TEXTURE_WRAP_S, gl.REPEAT);
            gl.texParameteri(gl.TEXTURE_2D, gl.TEXTURE_WRAP_T, gl.REPEAT);
        }

        texture._dirty[gl.id] = false;
    }
    
};

/**
 * Handles a lost webgl context
 *
 * @method handleContextLost
 * @param event {Event}
 * @private
 */
PIXI.WebGLRenderer.prototype.handleContextLost = function(event)
{
    event.preventDefault();
    this.contextLost = true;
};

/**
 * Handles a restored webgl context
 *
 * @method handleContextRestored
 * @param event {Event}
 * @private
 */
PIXI.WebGLRenderer.prototype.handleContextRestored = function()
{

    //try 'experimental-webgl'
    try {
        this.gl = this.view.getContext('experimental-webgl',  this.options);
    } catch (e) {
        //try 'webgl'
        try {
            this.gl = this.view.getContext('webgl',  this.options);
        } catch (e2) {
            // fail, not able to get a context
            throw new Error(' This browser does not support webGL. Try using the canvas renderer' + this);
        }
    }

    var gl = this.gl;
    gl.id = PIXI.WebGLRenderer.glContextId ++;



    // need to set the context...
    this.shaderManager.setContext(gl);
    this.spriteBatch.setContext(gl);
    this.primitiveBatch.setContext(gl);
    this.maskManager.setContext(gl);
    this.filterManager.setContext(gl);


    this.renderSession.gl = this.gl;

    gl.disable(gl.DEPTH_TEST);
    gl.disable(gl.CULL_FACE);

    gl.enable(gl.BLEND);
    gl.colorMask(true, true, true, this.transparent);

    this.gl.viewport(0, 0, this.width, this.height);

    for(var key in PIXI.TextureCache)
    {
        var texture = PIXI.TextureCache[key].baseTexture;
        texture._glTextures = [];
    }

    /**
     * Whether the context was lost 
     * @property contextLost
     * @type Boolean
     */
    this.contextLost = false;

};

/**
 * Removes everything from the renderer (event listeners, spritebatch, etc...)
 *
 * @method destroy
 */
PIXI.WebGLRenderer.prototype.destroy = function()
{

    // deal with losing context..
    
    // remove listeners
    this.view.off('webglcontextlost', this.contextLost);
    this.view.off('webglcontextrestored', this.contextRestoredLost);

    PIXI.glContexts[this.glContextId] = null;

    this.projection = null;
    this.offset = null;

    // time to create the render managers! each one focuses on managine a state in webGL
    this.shaderManager.destroy();
    this.spriteBatch.destroy();
    this.primitiveBatch.destroy();
    this.maskManager.destroy();
    this.filterManager.destroy();

    this.shaderManager = null;
    this.spriteBatch = null;
    this.maskManager = null;
    this.filterManager = null;
    
    this.gl = null;
    //
    this.renderSession = null;
};


PIXI.WebGLRenderer.glContextId = 0;

/**
 * @author Mat Groves http://matgroves.com/ @Doormat23
 */

/**
* @class WebGLMaskManager
* @constructor
* @param gl {WebGLContext} the current WebGL drawing context
* @private
*/
PIXI.WebGLMaskManager = function(gl)
{
    this.maskStack = [];
    this.maskPosition = 0;

    this.setContext(gl);

    this.reverse = false;
    this.count = 0;
};

/**
* Sets the drawing context to the one given in parameter
* @method setContext 
* @param gl {WebGLContext} the current WebGL drawing context
*/
PIXI.WebGLMaskManager.prototype.setContext = function(gl)
{
    this.gl = gl;
};

/**
* Applies the Mask and adds it to the current filter stack
* @method pushMask
* @param maskData {Array}
* @param renderSession {RenderSession}
*/
PIXI.WebGLMaskManager.prototype.pushMask = function(maskData, renderSession)
{
    var gl = renderSession.gl;

    if(maskData.dirty)
    {
        PIXI.WebGLGraphics.updateGraphics(maskData, gl);
    }

    if(!maskData._webGL[gl.id].data.length)return;

    renderSession.stencilManager.pushStencil(maskData, maskData._webGL[gl.id].data[0], renderSession);
};

/**
* Removes the last filter from the filter stack and doesn't return it
* @method popMask
*
* @param renderSession {RenderSession} an object containing all the useful parameters
*/
PIXI.WebGLMaskManager.prototype.popMask = function(maskData, renderSession)
{
    var gl = this.gl;
    renderSession.stencilManager.popStencil(maskData, maskData._webGL[gl.id].data[0], renderSession);
};


/**
* Destroys the mask stack
* @method destroy
*/
PIXI.WebGLMaskManager.prototype.destroy = function()
{
    this.maskStack = null;
    this.gl = null;
};
/**
 * @author Mat Groves http://matgroves.com/ @Doormat23
 */
 
//BA0285
//Intercontinental Hotel, 888 Howard Street
//San Francisco

/**
* @class WebGLStencilManager
* @constructor
* @param gl {WebGLContext} the current WebGL drawing context
* @private
*/
PIXI.WebGLStencilManager = function(gl)
{
   
    this.stencilStack = [];
    this.setContext(gl);
    this.reverse = true;
    this.count = 0;

};

/**
* Sets the drawing context to the one given in parameter
* @method setContext 
* @param gl {WebGLContext} the current WebGL drawing context
*/
PIXI.WebGLStencilManager.prototype.setContext = function(gl)
{
    this.gl = gl;
};

/**
* Applies the Mask and adds it to the current filter stack
* @method pushMask
* @param maskData {Array}
* @param renderSession {RenderSession}
*/
PIXI.WebGLStencilManager.prototype.pushStencil = function(graphics, webGLData, renderSession)
{
    var gl = this.gl;
    this.bindGraphics(graphics, webGLData, renderSession);

    if(this.stencilStack.length === 0)
    {
        gl.enable(gl.STENCIL_TEST);
        gl.clear(gl.STENCIL_BUFFER_BIT);
        this.reverse = true;
        this.count = 0;
    }

    this.stencilStack.push(webGLData);

    var level = this.count;

    gl.colorMask(false, false, false, false);

    gl.stencilFunc(gl.ALWAYS,0,0xFF);
    gl.stencilOp(gl.KEEP,gl.KEEP,gl.INVERT);

    // draw the triangle strip!

    if(webGLData.mode === 1)
    {

        gl.drawElements(gl.TRIANGLE_FAN,  webGLData.indices.length - 4, gl.UNSIGNED_SHORT, 0 );
       
        if(this.reverse)
        {
            gl.stencilFunc(gl.EQUAL, 0xFF - level, 0xFF);
            gl.stencilOp(gl.KEEP,gl.KEEP,gl.DECR);
        }
        else
        {
            gl.stencilFunc(gl.EQUAL,level, 0xFF);
            gl.stencilOp(gl.KEEP,gl.KEEP,gl.INCR);
        }

        // draw a quad to increment..
        gl.drawElements(gl.TRIANGLE_FAN, 4, gl.UNSIGNED_SHORT, ( webGLData.indices.length - 4 ) * 2 );
               
        if(this.reverse)
        {
            gl.stencilFunc(gl.EQUAL,0xFF-(level+1), 0xFF);
        }
        else
        {
            gl.stencilFunc(gl.EQUAL,level+1, 0xFF);
        }

        this.reverse = !this.reverse;
    }
    else
    {
        if(!this.reverse)
        {
            gl.stencilFunc(gl.EQUAL, 0xFF - level, 0xFF);
            gl.stencilOp(gl.KEEP,gl.KEEP,gl.DECR);
        }
        else
        {
            gl.stencilFunc(gl.EQUAL,level, 0xFF);
            gl.stencilOp(gl.KEEP,gl.KEEP,gl.INCR);
        }

        gl.drawElements(gl.TRIANGLE_STRIP,  webGLData.indices.length, gl.UNSIGNED_SHORT, 0 );

        if(!this.reverse)
        {
            gl.stencilFunc(gl.EQUAL,0xFF-(level+1), 0xFF);
        }
        else
        {
            gl.stencilFunc(gl.EQUAL,level+1, 0xFF);
        }
    }

    gl.colorMask(true, true, true, true);
    gl.stencilOp(gl.KEEP,gl.KEEP,gl.KEEP);

    this.count++;
};

//TODO this does not belong here!
PIXI.WebGLStencilManager.prototype.bindGraphics = function(graphics, webGLData, renderSession)
{
    //if(this._currentGraphics === graphics)return;
    this._currentGraphics = graphics;

    var gl = this.gl;

     // bind the graphics object..
    var projection = renderSession.projection,
        offset = renderSession.offset,
        shader;// = renderSession.shaderManager.primitiveShader;

    if(webGLData.mode === 1)
    {
        shader = renderSession.shaderManager.complexPrimativeShader;

        renderSession.shaderManager.setShader( shader );

        gl.uniformMatrix3fv(shader.translationMatrix, false, graphics.worldTransform.toArray(true));

        gl.uniform2f(shader.projectionVector, projection.x, -projection.y);
        gl.uniform2f(shader.offsetVector, -offset.x, -offset.y);

        gl.uniform3fv(shader.tintColor, PIXI.hex2rgb(graphics.tint));
        gl.uniform3fv(shader.color, webGLData.color);

        gl.uniform1f(shader.alpha, graphics.worldAlpha * webGLData.alpha);

        gl.bindBuffer(gl.ARRAY_BUFFER, webGLData.buffer);

        gl.vertexAttribPointer(shader.aVertexPosition, 2, gl.FLOAT, false, 4 * 2, 0);


        // now do the rest..
        // set the index buffer!
        gl.bindBuffer(gl.ELEMENT_ARRAY_BUFFER, webGLData.indexBuffer);
    }
    else
    {
        //renderSession.shaderManager.activatePrimitiveShader();
        shader = renderSession.shaderManager.primitiveShader;
        renderSession.shaderManager.setShader( shader );

        gl.uniformMatrix3fv(shader.translationMatrix, false, graphics.worldTransform.toArray(true));

        gl.uniform2f(shader.projectionVector, projection.x, -projection.y);
        gl.uniform2f(shader.offsetVector, -offset.x, -offset.y);

        gl.uniform3fv(shader.tintColor, PIXI.hex2rgb(graphics.tint));

        gl.uniform1f(shader.alpha, graphics.worldAlpha);
        
        gl.bindBuffer(gl.ARRAY_BUFFER, webGLData.buffer);

        gl.vertexAttribPointer(shader.aVertexPosition, 2, gl.FLOAT, false, 4 * 6, 0);
        gl.vertexAttribPointer(shader.colorAttribute, 4, gl.FLOAT, false,4 * 6, 2 * 4);

        // set the index buffer!
        gl.bindBuffer(gl.ELEMENT_ARRAY_BUFFER, webGLData.indexBuffer);
    }
};

PIXI.WebGLStencilManager.prototype.popStencil = function(graphics, webGLData, renderSession)
{
	var gl = this.gl;
    this.stencilStack.pop();
   
    this.count--;

    if(this.stencilStack.length === 0)
    {
        // the stack is empty!
        gl.disable(gl.STENCIL_TEST);

    }
    else
    {

        var level = this.count;

        this.bindGraphics(graphics, webGLData, renderSession);

        gl.colorMask(false, false, false, false);
    
        if(webGLData.mode === 1)
        {
            this.reverse = !this.reverse;

            if(this.reverse)
            {
                gl.stencilFunc(gl.EQUAL, 0xFF - (level+1), 0xFF);
                gl.stencilOp(gl.KEEP,gl.KEEP,gl.INCR);
            }
            else
            {
                gl.stencilFunc(gl.EQUAL,level+1, 0xFF);
                gl.stencilOp(gl.KEEP,gl.KEEP,gl.DECR);
            }

            // draw a quad to increment..
            gl.drawElements(gl.TRIANGLE_FAN, 4, gl.UNSIGNED_SHORT, ( webGLData.indices.length - 4 ) * 2 );
            
            gl.stencilFunc(gl.ALWAYS,0,0xFF);
            gl.stencilOp(gl.KEEP,gl.KEEP,gl.INVERT);

            // draw the triangle strip!
            gl.drawElements(gl.TRIANGLE_FAN,  webGLData.indices.length - 4, gl.UNSIGNED_SHORT, 0 );
           
            if(!this.reverse)
            {
                gl.stencilFunc(gl.EQUAL,0xFF-(level), 0xFF);
            }
            else
            {
                gl.stencilFunc(gl.EQUAL,level, 0xFF);
            }

        }
        else
        {
          //  console.log("<<>>")
            if(!this.reverse)
            {
                gl.stencilFunc(gl.EQUAL, 0xFF - (level+1), 0xFF);
                gl.stencilOp(gl.KEEP,gl.KEEP,gl.INCR);
            }
            else
            {
                gl.stencilFunc(gl.EQUAL,level+1, 0xFF);
                gl.stencilOp(gl.KEEP,gl.KEEP,gl.DECR);
            }

            gl.drawElements(gl.TRIANGLE_STRIP,  webGLData.indices.length, gl.UNSIGNED_SHORT, 0 );

            if(!this.reverse)
            {
                gl.stencilFunc(gl.EQUAL,0xFF-(level), 0xFF);
            }
            else
            {
                gl.stencilFunc(gl.EQUAL,level, 0xFF);
            }
        }

        gl.colorMask(true, true, true, true);
        gl.stencilOp(gl.KEEP,gl.KEEP,gl.KEEP);


    }

    //renderSession.shaderManager.deactivatePrimitiveShader();
};

/**
* Destroys the mask stack
* @method destroy
*/
PIXI.WebGLStencilManager.prototype.destroy = function()
{
    this.maskStack = null;
    this.gl = null;
};
/**
 * @author Mat Groves http://matgroves.com/ @Doormat23
 */

/**
* @class WebGLShaderManager
* @constructor
* @param gl {WebGLContext} the current WebGL drawing context
* @private
*/
PIXI.WebGLShaderManager = function(gl)
{

    this.maxAttibs = 10;
    this.attribState = [];
    this.tempAttribState = [];
    this.shaderMap = [];

    for (var i = 0; i < this.maxAttibs; i++) {
        this.attribState[i] = false;
    }

    this.setContext(gl);
    // the final one is used for the rendering strips
};


/**
* Initialises the context and the properties
* @method setContext 
* @param gl {WebGLContext} the current WebGL drawing context
* @param transparent {Boolean} Whether or not the drawing context should be transparent
*/
PIXI.WebGLShaderManager.prototype.setContext = function(gl)
{
    this.gl = gl;
    
    // the next one is used for rendering primatives
    this.primitiveShader = new PIXI.PrimitiveShader(gl);

    // the next one is used for rendering triangle strips
    this.complexPrimativeShader = new PIXI.ComplexPrimitiveShader(gl);

    // this shader is used for the default sprite rendering
    this.defaultShader = new PIXI.PixiShader(gl);

    // this shader is used for the fast sprite rendering
    this.fastShader = new PIXI.PixiFastShader(gl);

    // the next one is used for rendering triangle strips
    this.stripShader = new PIXI.StripShader(gl);
    this.setShader(this.defaultShader);
};


/**
* Takes the attributes given in parameters 
* @method setAttribs
* @param attribs {Array} attribs 
*/
PIXI.WebGLShaderManager.prototype.setAttribs = function(attribs)
{
    // reset temp state

    var i;

    for (i = 0; i < this.tempAttribState.length; i++)
    {
        this.tempAttribState[i] = false;
    }

    // set the new attribs
    for (i = 0; i < attribs.length; i++)
    {
        var attribId = attribs[i];
        this.tempAttribState[attribId] = true;
    }

    var gl = this.gl;

    for (i = 0; i < this.attribState.length; i++)
    {
        if(this.attribState[i] !== this.tempAttribState[i])
        {
            this.attribState[i] = this.tempAttribState[i];

            if(this.tempAttribState[i])
            {
                gl.enableVertexAttribArray(i);
            }
            else
            {
                gl.disableVertexAttribArray(i);
            }
        }
    }
};

PIXI.WebGLShaderManager.prototype.setShader = function(shader)
{
    if(this._currentId === shader._UID)return;
    
    this._currentId = shader._UID;

    this.currentShader = shader;

    this.gl.useProgram(shader.program);
    this.setAttribs(shader.attributes);
};

/**
* Destroys
* @method destroy
*/
PIXI.WebGLShaderManager.prototype.destroy = function()
{
    this.attribState = null;

    this.tempAttribState = null;

    this.primitiveShader.destroy();

    this.defaultShader.destroy();

    this.fastShader.destroy();

    this.stripShader.destroy();

    this.gl = null;
};


/**
 * @author Mat Groves
 * 
 * Big thanks to the very clever Matt DesLauriers <mattdesl> https://github.com/mattdesl/
 * for creating the original pixi version!
 *
 * Heavily inspired by LibGDX's WebGLSpriteBatch:
 * https://github.com/libgdx/libgdx/blob/master/gdx/src/com/badlogic/gdx/graphics/g2d/WebGLSpriteBatch.java
 */

 /**
 *
 * @class WebGLSpriteBatch
 * @private
 * @constructor
 * @param gl {WebGLContext} the current WebGL drawing context
 *
 */
PIXI.WebGLSpriteBatch = function(gl)
{

    /**
     * 
     *
     * @property vertSize
     * @type Number
     */
    this.vertSize = 6;

    /**
     * The number of images in the SpriteBatch before it flushes
     * @property size
     * @type Number
     */
    this.size = 2000;//Math.pow(2, 16) /  this.vertSize;

    //the total number of floats in our batch
    var numVerts = this.size * 4 *  this.vertSize;
    //the total number of indices in our batch
    var numIndices = this.size * 6;

    //vertex data

    /**
    * Holds the vertices
    *
    * @property vertices
    * @type Float32Array
    */
    this.vertices = new Float32Array(numVerts);

    //index data
    /**
     * Holds the indices
     *
     * @property indices
     * @type Uint16Array
     */
    this.indices = new Uint16Array(numIndices);
    
    this.lastIndexCount = 0;

    for (var i=0, j=0; i < numIndices; i += 6, j += 4)
    {
        this.indices[i + 0] = j + 0;
        this.indices[i + 1] = j + 1;
        this.indices[i + 2] = j + 2;
        this.indices[i + 3] = j + 0;
        this.indices[i + 4] = j + 2;
        this.indices[i + 5] = j + 3;
    }


    this.drawing = false;
    this.currentBatchSize = 0;
    this.currentBaseTexture = null;
    
    this.setContext(gl);
};

/**
* 
* @method setContext
*
* @param gl {WebGLContext} the current WebGL drawing context
*/
PIXI.WebGLSpriteBatch.prototype.setContext = function(gl)
{
    this.gl = gl;

    // create a couple of buffers
    this.vertexBuffer = gl.createBuffer();
    this.indexBuffer = gl.createBuffer();

    // 65535 is max index, so 65535 / 6 = 10922.


    //upload the index data
    gl.bindBuffer(gl.ELEMENT_ARRAY_BUFFER, this.indexBuffer);
    gl.bufferData(gl.ELEMENT_ARRAY_BUFFER, this.indices, gl.STATIC_DRAW);

    gl.bindBuffer(gl.ARRAY_BUFFER, this.vertexBuffer);
    gl.bufferData(gl.ARRAY_BUFFER, this.vertices, gl.DYNAMIC_DRAW);

    this.currentBlendMode = 99999;
};

/**
* 
* @method begin
*
* @param renderSession {RenderSession} the RenderSession
*/
PIXI.WebGLSpriteBatch.prototype.begin = function(renderSession)
{
    this.renderSession = renderSession;
    this.shader = this.renderSession.shaderManager.defaultShader;

    this.start();
};

/**
* 
* @method end
*
*/
PIXI.WebGLSpriteBatch.prototype.end = function()
{
    this.flush();
};

/**
* 
* @method render
* 
* @param sprite {Sprite} the sprite to render when using this spritebatch
*/
PIXI.WebGLSpriteBatch.prototype.render = function(sprite)
{
    var texture = sprite.texture;

    // check texture..
    if(texture.baseTexture !== this.currentBaseTexture || this.currentBatchSize >= this.size)
    {
        this.flush();
        this.currentBaseTexture = texture.baseTexture;
    }


    // check blend mode
    if(sprite.blendMode !== this.currentBlendMode)
    {
        this.setBlendMode(sprite.blendMode);
    }

    // get the uvs for the texture
    var uvs = sprite._uvs || sprite.texture._uvs;
    // if the uvs have not updated then no point rendering just yet!
    if(!uvs)return;

    // get the sprites current alpha
    var alpha = sprite.worldAlpha;
    var tint = sprite.tint;

    var verticies = this.vertices;


    // TODO trim??
    var aX = sprite.anchor.x;
    var aY = sprite.anchor.y;

    var w0, w1, h0, h1;
        
    if (sprite.texture.trim)
    {
        // if the sprite is trimmed then we need to add the extra space before transforming the sprite coords..
        var trim = sprite.texture.trim;

        w1 = trim.x - aX * trim.width;
        w0 = w1 + texture.frame.width;

        h1 = trim.y - aY * trim.height;
        h0 = h1 + texture.frame.height;

    }
    else
    {
        w0 = (texture.frame.width ) * (1-aX);
        w1 = (texture.frame.width ) * -aX;

        h0 = texture.frame.height * (1-aY);
        h1 = texture.frame.height * -aY;
    }

    var index = this.currentBatchSize * 4 * this.vertSize;

    var worldTransform = sprite.worldTransform;//.toArray();

    var a = worldTransform.a;//[0];
    var b = worldTransform.c;//[3];
    var c = worldTransform.b;//[1];
    var d = worldTransform.d;//[4];
    var tx = worldTransform.tx;//[2];
    var ty = worldTransform.ty;///[5];

    // xy
    verticies[index++] = a * w1 + c * h1 + tx;
    verticies[index++] = d * h1 + b * w1 + ty;
    // uv
    verticies[index++] = uvs.x0;
    verticies[index++] = uvs.y0;
    // color
    verticies[index++] = alpha;
    verticies[index++] = tint;

    // xy
    verticies[index++] = a * w0 + c * h1 + tx;
    verticies[index++] = d * h1 + b * w0 + ty;
    // uv
    verticies[index++] = uvs.x1;
    verticies[index++] = uvs.y1;
    // color
    verticies[index++] = alpha;
    verticies[index++] = tint;

    // xy
    verticies[index++] = a * w0 + c * h0 + tx;
    verticies[index++] = d * h0 + b * w0 + ty;
    // uv
    verticies[index++] = uvs.x2;
    verticies[index++] = uvs.y2;
    // color
    verticies[index++] = alpha;
    verticies[index++] = tint;

    // xy
    verticies[index++] = a * w1 + c * h0 + tx;
    verticies[index++] = d * h0 + b * w1 + ty;
    // uv
    verticies[index++] = uvs.x3;
    verticies[index++] = uvs.y3;
    // color
    verticies[index++] = alpha;
    verticies[index++] = tint;
    
    // increment the batchsize
    this.currentBatchSize++;


};

/**
* Renders a tilingSprite using the spriteBatch
* @method renderTilingSprite
* 
* @param sprite {TilingSprite} the tilingSprite to render
*/
PIXI.WebGLSpriteBatch.prototype.renderTilingSprite = function(tilingSprite)
{
    var texture = tilingSprite.tilingTexture;

    if(texture.baseTexture !== this.currentBaseTexture || this.currentBatchSize >= this.size)
    {
        this.flush();
        this.currentBaseTexture = texture.baseTexture;
    }

     // check blend mode
    if(tilingSprite.blendMode !== this.currentBlendMode)
    {
        this.setBlendMode(tilingSprite.blendMode);
    }

     // set the textures uvs temporarily
    // TODO create a separate texture so that we can tile part of a texture

    if(!tilingSprite._uvs)tilingSprite._uvs = new PIXI.TextureUvs();

    var uvs = tilingSprite._uvs;

    tilingSprite.tilePosition.x %= texture.baseTexture.width * tilingSprite.tileScaleOffset.x;
    tilingSprite.tilePosition.y %= texture.baseTexture.height * tilingSprite.tileScaleOffset.y;

    var offsetX =  tilingSprite.tilePosition.x/(texture.baseTexture.width*tilingSprite.tileScaleOffset.x);
    var offsetY =  tilingSprite.tilePosition.y/(texture.baseTexture.height*tilingSprite.tileScaleOffset.y);

    var scaleX =  (tilingSprite.width / texture.baseTexture.width)  / (tilingSprite.tileScale.x * tilingSprite.tileScaleOffset.x);
    var scaleY =  (tilingSprite.height / texture.baseTexture.height) / (tilingSprite.tileScale.y * tilingSprite.tileScaleOffset.y);

    uvs.x0 = 0 - offsetX;
    uvs.y0 = 0 - offsetY;

    uvs.x1 = (1 * scaleX) - offsetX;
    uvs.y1 = 0 - offsetY;

    uvs.x2 = (1 * scaleX) - offsetX;
    uvs.y2 = (1 * scaleY) - offsetY;

    uvs.x3 = 0 - offsetX;
    uvs.y3 = (1 *scaleY) - offsetY;

    // get the tilingSprites current alpha
    var alpha = tilingSprite.worldAlpha;
    var tint = tilingSprite.tint;

    var  verticies = this.vertices;

    var width = tilingSprite.width;
    var height = tilingSprite.height;

    // TODO trim??
    var aX = tilingSprite.anchor.x; // - tilingSprite.texture.trim.x
    var aY = tilingSprite.anchor.y; //- tilingSprite.texture.trim.y
    var w0 = width * (1-aX);
    var w1 = width * -aX;

    var h0 = height * (1-aY);
    var h1 = height * -aY;

    var index = this.currentBatchSize * 4 * this.vertSize;

    var worldTransform = tilingSprite.worldTransform;

    var a = worldTransform.a;//[0];
    var b = worldTransform.c;//[3];
    var c = worldTransform.b;//[1];
    var d = worldTransform.d;//[4];
    var tx = worldTransform.tx;//[2];
    var ty = worldTransform.ty;///[5];

    // xy
    verticies[index++] = a * w1 + c * h1 + tx;
    verticies[index++] = d * h1 + b * w1 + ty;
    // uv
    verticies[index++] = uvs.x0;
    verticies[index++] = uvs.y0;
    // color
    verticies[index++] = alpha;
    verticies[index++] = tint;

    // xy
    verticies[index++] = a * w0 + c * h1 + tx;
    verticies[index++] = d * h1 + b * w0 + ty;
    // uv
    verticies[index++] = uvs.x1;
    verticies[index++] = uvs.y1;
    // color
    verticies[index++] = alpha;
    verticies[index++] = tint;
    
    // xy
    verticies[index++] = a * w0 + c * h0 + tx;
    verticies[index++] = d * h0 + b * w0 + ty;
    // uv
    verticies[index++] = uvs.x2;
    verticies[index++] = uvs.y2;
    // color
    verticies[index++] = alpha;
    verticies[index++] = tint;

    // xy
    verticies[index++] = a * w1 + c * h0 + tx;
    verticies[index++] = d * h0 + b * w1 + ty;
    // uv
    verticies[index++] = uvs.x3;
    verticies[index++] = uvs.y3;
    // color
    verticies[index++] = alpha;
    verticies[index++] = tint;

    // increment the batchs
    this.currentBatchSize++;
};


/**
* Renders the content and empties the current batch
*
* @method flush
* 
*/
PIXI.WebGLSpriteBatch.prototype.flush = function()
{
    // If the batch is length 0 then return as there is nothing to draw
    if (this.currentBatchSize===0)return;

    var gl = this.gl;
    
    // 
    this.renderSession.shaderManager.setShader(this.renderSession.shaderManager.defaultShader);

    // bind the current texture
    gl.bindTexture(gl.TEXTURE_2D, this.currentBaseTexture._glTextures[gl.id] || PIXI.createWebGLTexture(this.currentBaseTexture, gl));

    // check if a texture is dirty..
    if(this.currentBaseTexture._dirty[gl.id])
    {
        PIXI.updateWebGLTexture(this.currentBaseTexture, gl);
    }

    // upload the verts to the buffer  
    if(this.currentBatchSize > ( this.size * 0.5 ) )
    {
        gl.bufferSubData(gl.ARRAY_BUFFER, 0, this.vertices);
    }
    else
    {
        var view = this.vertices.subarray(0, this.currentBatchSize * 4 * this.vertSize);

        gl.bufferSubData(gl.ARRAY_BUFFER, 0, view);
    }

   // var view = this.vertices.subarray(0, this.currentBatchSize * 4 * this.vertSize);
    //gl.bufferSubData(gl.ARRAY_BUFFER, 0, view);
    
    // now draw those suckas!
    gl.drawElements(gl.TRIANGLES, this.currentBatchSize * 6, gl.UNSIGNED_SHORT, 0);
   
    // then reset the batch!
    this.currentBatchSize = 0;

    // increment the draw count
    this.renderSession.drawCount++;
};

/**
* 
* @method stop
*
*/
PIXI.WebGLSpriteBatch.prototype.stop = function()
{
    this.flush();
};

/**
* 
* @method start
*
*/
PIXI.WebGLSpriteBatch.prototype.start = function()
{
    var gl = this.gl;

    this.renderSession.shaderManager.setShader(this.renderSession.shaderManager.defaultShader);

    // bind the main texture
    gl.activeTexture(gl.TEXTURE0);

    // bind the buffers
    gl.bindBuffer(gl.ARRAY_BUFFER, this.vertexBuffer);
    gl.bindBuffer(gl.ELEMENT_ARRAY_BUFFER, this.indexBuffer);

    // set the projection
    var projection = this.renderSession.projection;
    gl.uniform2f(this.shader.projectionVector, projection.x, projection.y);

    // set the pointers
    var stride =  this.vertSize * 4;
    gl.vertexAttribPointer(this.shader.aVertexPosition, 2, gl.FLOAT, false, stride, 0);
    gl.vertexAttribPointer(this.shader.aTextureCoord, 2, gl.FLOAT, false, stride, 2 * 4);
    gl.vertexAttribPointer(this.shader.colorAttribute, 2, gl.FLOAT, false, stride, 4 * 4);

    // set the blend mode..
    if(this.currentBlendMode !== PIXI.blendModes.NORMAL)
    {
        this.setBlendMode(PIXI.blendModes.NORMAL);
    }
};

/**
* Sets-up the given blendMode from WebGL's point of view
* @method setBlendMode 
*
* @param blendMode {Number} the blendMode, should be a Pixi const, such as PIXI.BlendModes.ADD
*/
PIXI.WebGLSpriteBatch.prototype.setBlendMode = function(blendMode)
{
    this.flush();

    this.currentBlendMode = blendMode;
    
    var blendModeWebGL = PIXI.blendModesWebGL[this.currentBlendMode];
    this.gl.blendFunc(blendModeWebGL[0], blendModeWebGL[1]);
};

/**
* Destroys the SpriteBatch
* @method destroy
*/
PIXI.WebGLSpriteBatch.prototype.destroy = function()
{

    this.vertices = null;
    this.indices = null;
    
    this.gl.deleteBuffer( this.vertexBuffer );
    this.gl.deleteBuffer( this.indexBuffer );
    
    this.currentBaseTexture = null;
    
    this.gl = null;
};


/**
 * @author Mat Groves
 * 
 * Big thanks to the very clever Matt DesLauriers <mattdesl> https://github.com/mattdesl/
 * for creating the original pixi version!
 *
 * Heavily inspired by LibGDX's WebGLSpriteBatch:
 * https://github.com/libgdx/libgdx/blob/master/gdx/src/com/badlogic/gdx/graphics/g2d/WebGLSpriteBatch.java
 */

PIXI.WebGLFastSpriteBatch = function(gl)
{
   

    this.vertSize = 10;
    this.maxSize = 6000;//Math.pow(2, 16) /  this.vertSize;
    this.size = this.maxSize;

    //the total number of floats in our batch
    var numVerts = this.size * 4 *  this.vertSize;
    //the total number of indices in our batch
    var numIndices = this.maxSize * 6;

     //vertex data
    this.vertices = new Float32Array(numVerts);
    //index data
    this.indices = new Uint16Array(numIndices);
    
    this.vertexBuffer = null;
    this.indexBuffer = null;

    this.lastIndexCount = 0;

    for (var i=0, j=0; i < numIndices; i += 6, j += 4)
    {
        this.indices[i + 0] = j + 0;
        this.indices[i + 1] = j + 1;
        this.indices[i + 2] = j + 2;
        this.indices[i + 3] = j + 0;
        this.indices[i + 4] = j + 2;
        this.indices[i + 5] = j + 3;
    }

    this.drawing = false;
    this.currentBatchSize = 0;
    this.currentBaseTexture = null;
   
    this.currentBlendMode = 0;
    this.renderSession = null;
    

    this.shader = null;

    this.matrix = null;

    this.setContext(gl);
};

PIXI.WebGLFastSpriteBatch.prototype.setContext = function(gl)
{
    this.gl = gl;

    // create a couple of buffers
    this.vertexBuffer = gl.createBuffer();
    this.indexBuffer = gl.createBuffer();

    // 65535 is max index, so 65535 / 6 = 10922.


    //upload the index data
    gl.bindBuffer(gl.ELEMENT_ARRAY_BUFFER, this.indexBuffer);
    gl.bufferData(gl.ELEMENT_ARRAY_BUFFER, this.indices, gl.STATIC_DRAW);

    gl.bindBuffer(gl.ARRAY_BUFFER, this.vertexBuffer);
    gl.bufferData(gl.ARRAY_BUFFER, this.vertices, gl.DYNAMIC_DRAW);

    this.currentBlendMode = 99999;
};

PIXI.WebGLFastSpriteBatch.prototype.begin = function(spriteBatch, renderSession)
{
    this.renderSession = renderSession;
    this.shader = this.renderSession.shaderManager.fastShader;

    this.matrix = spriteBatch.worldTransform.toArray(true);

    this.start();
};

PIXI.WebGLFastSpriteBatch.prototype.end = function()
{
    this.flush();
};


PIXI.WebGLFastSpriteBatch.prototype.render = function(spriteBatch)
{

    var children = spriteBatch.children;
    var sprite = children[0];

    // if the uvs have not updated then no point rendering just yet!
    
    // check texture.
    if(!sprite.texture._uvs)return;
   
    this.currentBaseTexture = sprite.texture.baseTexture;
    // check blend mode
    if(sprite.blendMode !== this.currentBlendMode)
    {
        this.setBlendMode(sprite.blendMode);
    }
    
    for(var i=0,j= children.length; i<j; i++)
    {
        this.renderSprite(children[i]);
    }

    this.flush();
};

PIXI.WebGLFastSpriteBatch.prototype.renderSprite = function(sprite)
{
    //sprite = children[i];
    if(!sprite.visible)return;
    
    // TODO trim??
    if(sprite.texture.baseTexture !== this.currentBaseTexture)
    {
        this.flush();
        this.currentBaseTexture = sprite.texture.baseTexture;
        
        if(!sprite.texture._uvs)return;
    }

    var uvs, verticies = this.vertices, width, height, w0, w1, h0, h1, index;

    uvs = sprite.texture._uvs;


    width = sprite.texture.frame.width;
    height = sprite.texture.frame.height;

    if (sprite.texture.trim)
    {
        // if the sprite is trimmed then we need to add the extra space before transforming the sprite coords..
        var trim = sprite.texture.trim;

        w1 = trim.x - sprite.anchor.x * trim.width;
        w0 = w1 + sprite.texture.frame.width;

        h1 = trim.y - sprite.anchor.y * trim.height;
        h0 = h1 + sprite.texture.frame.height;
    }
    else
    {
        w0 = (sprite.texture.frame.width ) * (1-sprite.anchor.x);
        w1 = (sprite.texture.frame.width ) * -sprite.anchor.x;

        h0 = sprite.texture.frame.height * (1-sprite.anchor.y);
        h1 = sprite.texture.frame.height * -sprite.anchor.y;
    }

    index = this.currentBatchSize * 4 * this.vertSize;

    // xy
    verticies[index++] = w1;
    verticies[index++] = h1;

    verticies[index++] = sprite.position.x;
    verticies[index++] = sprite.position.y;

    //scale
    verticies[index++] = sprite.scale.x;
    verticies[index++] = sprite.scale.y;

    //rotation
    verticies[index++] = sprite.rotation;

    // uv
    verticies[index++] = uvs.x0;
    verticies[index++] = uvs.y1;
    // color
    verticies[index++] = sprite.alpha;
 

    // xy
    verticies[index++] = w0;
    verticies[index++] = h1;

    verticies[index++] = sprite.position.x;
    verticies[index++] = sprite.position.y;

    //scale
    verticies[index++] = sprite.scale.x;
    verticies[index++] = sprite.scale.y;

     //rotation
    verticies[index++] = sprite.rotation;

    // uv
    verticies[index++] = uvs.x1;
    verticies[index++] = uvs.y1;
    // color
    verticies[index++] = sprite.alpha;
  

    // xy
    verticies[index++] = w0;
    verticies[index++] = h0;

    verticies[index++] = sprite.position.x;
    verticies[index++] = sprite.position.y;

    //scale
    verticies[index++] = sprite.scale.x;
    verticies[index++] = sprite.scale.y;

     //rotation
    verticies[index++] = sprite.rotation;

    // uv
    verticies[index++] = uvs.x2;
    verticies[index++] = uvs.y2;
    // color
    verticies[index++] = sprite.alpha;
 



    // xy
    verticies[index++] = w1;
    verticies[index++] = h0;

    verticies[index++] = sprite.position.x;
    verticies[index++] = sprite.position.y;

    //scale
    verticies[index++] = sprite.scale.x;
    verticies[index++] = sprite.scale.y;

     //rotation
    verticies[index++] = sprite.rotation;

    // uv
    verticies[index++] = uvs.x3;
    verticies[index++] = uvs.y3;
    // color
    verticies[index++] = sprite.alpha;

    // increment the batchs
    this.currentBatchSize++;

    if(this.currentBatchSize >= this.size)
    {
        this.flush();
    }
};

PIXI.WebGLFastSpriteBatch.prototype.flush = function()
{

    // If the batch is length 0 then return as there is nothing to draw
    if (this.currentBatchSize===0)return;

    var gl = this.gl;
    
    // bind the current texture

    if(!this.currentBaseTexture._glTextures[gl.id])PIXI.createWebGLTexture(this.currentBaseTexture, gl);

    gl.bindTexture(gl.TEXTURE_2D, this.currentBaseTexture._glTextures[gl.id]);// || PIXI.createWebGLTexture(this.currentBaseTexture, gl));

    // upload the verts to the buffer

   
    if(this.currentBatchSize > ( this.size * 0.5 ) )
    {
        gl.bufferSubData(gl.ARRAY_BUFFER, 0, this.vertices);
    }
    else
    {
        var view = this.vertices.subarray(0, this.currentBatchSize * 4 * this.vertSize);

        gl.bufferSubData(gl.ARRAY_BUFFER, 0, view);
    }
    
    
    // now draw those suckas!
    gl.drawElements(gl.TRIANGLES, this.currentBatchSize * 6, gl.UNSIGNED_SHORT, 0);
   
    // then reset the batch!
    this.currentBatchSize = 0;

    // increment the draw count
    this.renderSession.drawCount++;
};


PIXI.WebGLFastSpriteBatch.prototype.stop = function()
{
    this.flush();
};

PIXI.WebGLFastSpriteBatch.prototype.start = function()
{
    var gl = this.gl;

    // bind the main texture
    gl.activeTexture(gl.TEXTURE0);

    // bind the buffers
    gl.bindBuffer(gl.ARRAY_BUFFER, this.vertexBuffer);
    gl.bindBuffer(gl.ELEMENT_ARRAY_BUFFER, this.indexBuffer);

    // set the projection
    var projection = this.renderSession.projection;
    gl.uniform2f(this.shader.projectionVector, projection.x, projection.y);

    // set the matrix
    gl.uniformMatrix3fv(this.shader.uMatrix, false, this.matrix);

    // set the pointers
    var stride =  this.vertSize * 4;

    gl.vertexAttribPointer(this.shader.aVertexPosition, 2, gl.FLOAT, false, stride, 0);
    gl.vertexAttribPointer(this.shader.aPositionCoord, 2, gl.FLOAT, false, stride, 2 * 4);
    gl.vertexAttribPointer(this.shader.aScale, 2, gl.FLOAT, false, stride, 4 * 4);
    gl.vertexAttribPointer(this.shader.aRotation, 1, gl.FLOAT, false, stride, 6 * 4);
    gl.vertexAttribPointer(this.shader.aTextureCoord, 2, gl.FLOAT, false, stride, 7 * 4);
    gl.vertexAttribPointer(this.shader.colorAttribute, 1, gl.FLOAT, false, stride, 9 * 4);

    // set the blend mode..
    if(this.currentBlendMode !== PIXI.blendModes.NORMAL)
    {
        this.setBlendMode(PIXI.blendModes.NORMAL);
    }
};

PIXI.WebGLFastSpriteBatch.prototype.setBlendMode = function(blendMode)
{
    this.flush();

    this.currentBlendMode = blendMode;
    
    var blendModeWebGL = PIXI.blendModesWebGL[this.currentBlendMode];
    this.gl.blendFunc(blendModeWebGL[0], blendModeWebGL[1]);
};



/**
 * @author Mat Groves http://matgroves.com/ @Doormat23
 */

/**
* @class WebGLFilterManager
* @constructor
* @param gl {WebGLContext} the current WebGL drawing context
* @param transparent {Boolean} Whether or not the drawing context should be transparent
* @private
*/
PIXI.WebGLFilterManager = function(gl, transparent)
{
    this.transparent = transparent;

    this.filterStack = [];
    
    this.offsetX = 0;
    this.offsetY = 0;

    this.setContext(gl);
};

// API
/**
* Initialises the context and the properties
* @method setContext 
* @param gl {WebGLContext} the current WebGL drawing context
*/
PIXI.WebGLFilterManager.prototype.setContext = function(gl)
{
    this.gl = gl;
    this.texturePool = [];

    this.initShaderBuffers();
};

/**
* 
* @method begin
* @param renderSession {RenderSession} 
* @param buffer {ArrayBuffer} 
*/
PIXI.WebGLFilterManager.prototype.begin = function(renderSession, buffer)
{
    this.renderSession = renderSession;
    this.defaultShader = renderSession.shaderManager.defaultShader;

    var projection = this.renderSession.projection;
   // console.log(this.width)
    this.width = projection.x * 2;
    this.height = -projection.y * 2;
    this.buffer = buffer;
};

/**
* Applies the filter and adds it to the current filter stack
* @method pushFilter
* @param filterBlock {Object} the filter that will be pushed to the current filter stack
*/
PIXI.WebGLFilterManager.prototype.pushFilter = function(filterBlock)
{
    var gl = this.gl;

    var projection = this.renderSession.projection;
    var offset = this.renderSession.offset;

    filterBlock._filterArea = filterBlock.target.filterArea || filterBlock.target.getBounds();


    // filter program
    // OPTIMISATION - the first filter is free if its a simple color change?
    this.filterStack.push(filterBlock);

    var filter = filterBlock.filterPasses[0];

    this.offsetX += filterBlock._filterArea.x;
    this.offsetY += filterBlock._filterArea.y;

    var texture = this.texturePool.pop();
    if(!texture)
    {
        texture = new PIXI.FilterTexture(this.gl, this.width, this.height);
    }
    else
    {
        texture.resize(this.width, this.height);
    }

    gl.bindTexture(gl.TEXTURE_2D,  texture.texture);

    var filterArea = filterBlock._filterArea;// filterBlock.target.getBounds();///filterBlock.target.filterArea;

    var padding = filter.padding;
    filterArea.x -= padding;
    filterArea.y -= padding;
    filterArea.width += padding * 2;
    filterArea.height += padding * 2;

    // cap filter to screen size..
    if(filterArea.x < 0)filterArea.x = 0;
    if(filterArea.width > this.width)filterArea.width = this.width;
    if(filterArea.y < 0)filterArea.y = 0;
    if(filterArea.height > this.height)filterArea.height = this.height;

    //gl.texImage2D(gl.TEXTURE_2D, 0, gl.RGBA,  filterArea.width, filterArea.height, 0, gl.RGBA, gl.UNSIGNED_BYTE, null);
    gl.bindFramebuffer(gl.FRAMEBUFFER, texture.frameBuffer);

    // set view port
    gl.viewport(0, 0, filterArea.width, filterArea.height);

    projection.x = filterArea.width/2;
    projection.y = -filterArea.height/2;

    offset.x = -filterArea.x;
    offset.y = -filterArea.y;

    // update projection
    gl.uniform2f(this.defaultShader.projectionVector, filterArea.width/2, -filterArea.height/2);
    gl.uniform2f(this.defaultShader.offsetVector, -filterArea.x, -filterArea.y);

    gl.colorMask(true, true, true, true);
    gl.clearColor(0,0,0, 0);
    gl.clear(gl.COLOR_BUFFER_BIT);

    filterBlock._glFilterTexture = texture;

};


/**
* Removes the last filter from the filter stack and doesn't return it
* @method popFilter
*/
PIXI.WebGLFilterManager.prototype.popFilter = function()
{
    var gl = this.gl;
    var filterBlock = this.filterStack.pop();
    var filterArea = filterBlock._filterArea;
    var texture = filterBlock._glFilterTexture;
    var projection = this.renderSession.projection;
    var offset = this.renderSession.offset;

    if(filterBlock.filterPasses.length > 1)
    {
        gl.viewport(0, 0, filterArea.width, filterArea.height);

        gl.bindBuffer(gl.ARRAY_BUFFER, this.vertexBuffer);

        this.vertexArray[0] = 0;
        this.vertexArray[1] = filterArea.height;

        this.vertexArray[2] = filterArea.width;
        this.vertexArray[3] = filterArea.height;

        this.vertexArray[4] = 0;
        this.vertexArray[5] = 0;

        this.vertexArray[6] = filterArea.width;
        this.vertexArray[7] = 0;

        gl.bufferSubData(gl.ARRAY_BUFFER, 0, this.vertexArray);

        gl.bindBuffer(gl.ARRAY_BUFFER, this.uvBuffer);
        // now set the uvs..
        this.uvArray[2] = filterArea.width/this.width;
        this.uvArray[5] = filterArea.height/this.height;
        this.uvArray[6] = filterArea.width/this.width;
        this.uvArray[7] = filterArea.height/this.height;

        gl.bufferSubData(gl.ARRAY_BUFFER, 0, this.uvArray);

        var inputTexture = texture;
        var outputTexture = this.texturePool.pop();
        if(!outputTexture)outputTexture = new PIXI.FilterTexture(this.gl, this.width, this.height);
        outputTexture.resize(this.width, this.height);

        // need to clear this FBO as it may have some left over elements from a previous filter.
        gl.bindFramebuffer(gl.FRAMEBUFFER, outputTexture.frameBuffer );
        gl.clear(gl.COLOR_BUFFER_BIT);

        gl.disable(gl.BLEND);

        for (var i = 0; i < filterBlock.filterPasses.length-1; i++)
        {
            var filterPass = filterBlock.filterPasses[i];

            gl.bindFramebuffer(gl.FRAMEBUFFER, outputTexture.frameBuffer );

            // set texture
            gl.activeTexture(gl.TEXTURE0);
            gl.bindTexture(gl.TEXTURE_2D, inputTexture.texture);

            // draw texture..
            //filterPass.applyFilterPass(filterArea.width, filterArea.height);
            this.applyFilterPass(filterPass, filterArea, filterArea.width, filterArea.height);

            // swap the textures..
            var temp = inputTexture;
            inputTexture = outputTexture;
            outputTexture = temp;
        }

        gl.enable(gl.BLEND);

        texture = inputTexture;
        this.texturePool.push(outputTexture);
    }

    var filter = filterBlock.filterPasses[filterBlock.filterPasses.length-1];

    this.offsetX -= filterArea.x;
    this.offsetY -= filterArea.y;


    var sizeX = this.width;
    var sizeY = this.height;

    var offsetX = 0;
    var offsetY = 0;

    var buffer = this.buffer;

    // time to render the filters texture to the previous scene
    if(this.filterStack.length === 0)
    {
        gl.colorMask(true, true, true, true);//this.transparent);
    }
    else
    {
        var currentFilter = this.filterStack[this.filterStack.length-1];
        filterArea = currentFilter._filterArea;

        sizeX = filterArea.width;
        sizeY = filterArea.height;

        offsetX = filterArea.x;
        offsetY = filterArea.y;

        buffer =  currentFilter._glFilterTexture.frameBuffer;
    }



    // TODO need toremove thease global elements..
    projection.x = sizeX/2;
    projection.y = -sizeY/2;

    offset.x = offsetX;
    offset.y = offsetY;

    filterArea = filterBlock._filterArea;

    var x = filterArea.x-offsetX;
    var y = filterArea.y-offsetY;

    // update the buffers..
    // make sure to flip the y!
    gl.bindBuffer(gl.ARRAY_BUFFER, this.vertexBuffer);

    this.vertexArray[0] = x;
    this.vertexArray[1] = y + filterArea.height;

    this.vertexArray[2] = x + filterArea.width;
    this.vertexArray[3] = y + filterArea.height;

    this.vertexArray[4] = x;
    this.vertexArray[5] = y;

    this.vertexArray[6] = x + filterArea.width;
    this.vertexArray[7] = y;

    gl.bufferSubData(gl.ARRAY_BUFFER, 0, this.vertexArray);

    gl.bindBuffer(gl.ARRAY_BUFFER, this.uvBuffer);

    this.uvArray[2] = filterArea.width/this.width;
    this.uvArray[5] = filterArea.height/this.height;
    this.uvArray[6] = filterArea.width/this.width;
    this.uvArray[7] = filterArea.height/this.height;

    gl.bufferSubData(gl.ARRAY_BUFFER, 0, this.uvArray);

   //console.log(this.vertexArray)
   //console.log(this.uvArray)
    //console.log(sizeX + " : " + sizeY)

    gl.viewport(0, 0, sizeX, sizeY);

    // bind the buffer
    gl.bindFramebuffer(gl.FRAMEBUFFER, buffer );

    // set the blend mode! 
    //gl.blendFunc(gl.ONE, gl.ONE_MINUS_SRC_ALPHA)

    // set texture
    gl.activeTexture(gl.TEXTURE0);
    gl.bindTexture(gl.TEXTURE_2D, texture.texture);

    // apply!
    this.applyFilterPass(filter, filterArea, sizeX, sizeY);

    // now restore the regular shader..
    this.renderSession.shaderManager.setShader(this.defaultShader);
    gl.uniform2f(this.defaultShader.projectionVector, sizeX/2, -sizeY/2);
    gl.uniform2f(this.defaultShader.offsetVector, -offsetX, -offsetY);

    // return the texture to the pool
    this.texturePool.push(texture);
    filterBlock._glFilterTexture = null;
};


/**
* Applies the filter to the specified area
* @method applyFilterPass
* @param filter {AbstractFilter} the filter that needs to be applied
* @param filterArea {texture} TODO - might need an update
* @param width {Number} the horizontal range of the filter
* @param height {Number} the vertical range of the filter
*/
PIXI.WebGLFilterManager.prototype.applyFilterPass = function(filter, filterArea, width, height)
{
    // use program
    var gl = this.gl;
    var shader = filter.shaders[gl.id];

    if(!shader)
    {
        shader = new PIXI.PixiShader(gl);

        shader.fragmentSrc = filter.fragmentSrc;
        shader.uniforms = filter.uniforms;
        shader.init();

        filter.shaders[gl.id] = shader;
    }

    // set the shader
    this.renderSession.shaderManager.setShader(shader);

//    gl.useProgram(shader.program);

    gl.uniform2f(shader.projectionVector, width/2, -height/2);
    gl.uniform2f(shader.offsetVector, 0,0);

    if(filter.uniforms.dimensions)
    {
        filter.uniforms.dimensions.value[0] = this.width;//width;
        filter.uniforms.dimensions.value[1] = this.height;//height;
        filter.uniforms.dimensions.value[2] = this.vertexArray[0];
        filter.uniforms.dimensions.value[3] = this.vertexArray[5];//filterArea.height;
    }

  //  console.log(this.uvArray )
    shader.syncUniforms();

    gl.bindBuffer(gl.ARRAY_BUFFER, this.vertexBuffer);
    gl.vertexAttribPointer(shader.aVertexPosition, 2, gl.FLOAT, false, 0, 0);

    gl.bindBuffer(gl.ARRAY_BUFFER, this.uvBuffer);
    gl.vertexAttribPointer(shader.aTextureCoord, 2, gl.FLOAT, false, 0, 0);

    gl.bindBuffer(gl.ARRAY_BUFFER, this.colorBuffer);
    gl.vertexAttribPointer(shader.colorAttribute, 2, gl.FLOAT, false, 0, 0);

    gl.bindBuffer(gl.ELEMENT_ARRAY_BUFFER, this.indexBuffer);

    // draw the filter...
    gl.drawElements(gl.TRIANGLES, 6, gl.UNSIGNED_SHORT, 0 );

    this.renderSession.drawCount++;
};

/**
* Initialises the shader buffers
* @method initShaderBuffers
*/
PIXI.WebGLFilterManager.prototype.initShaderBuffers = function()
{
    var gl = this.gl;

    // create some buffers
    this.vertexBuffer = gl.createBuffer();
    this.uvBuffer = gl.createBuffer();
    this.colorBuffer = gl.createBuffer();
    this.indexBuffer = gl.createBuffer();


    // bind and upload the vertexs..
    // keep a reference to the vertexFloatData..
    this.vertexArray = new Float32Array([0.0, 0.0,
                                         1.0, 0.0,
                                         0.0, 1.0,
                                         1.0, 1.0]);

    gl.bindBuffer(gl.ARRAY_BUFFER, this.vertexBuffer);
    gl.bufferData(
    gl.ARRAY_BUFFER,
    this.vertexArray,
    gl.STATIC_DRAW);


    // bind and upload the uv buffer
    this.uvArray = new Float32Array([0.0, 0.0,
                                     1.0, 0.0,
                                     0.0, 1.0,
                                     1.0, 1.0]);

    gl.bindBuffer(gl.ARRAY_BUFFER, this.uvBuffer);
    gl.bufferData(
    gl.ARRAY_BUFFER,
    this.uvArray,
    gl.STATIC_DRAW);

    this.colorArray = new Float32Array([1.0, 0xFFFFFF,
                                        1.0, 0xFFFFFF,
                                        1.0, 0xFFFFFF,
                                        1.0, 0xFFFFFF]);

    gl.bindBuffer(gl.ARRAY_BUFFER, this.colorBuffer);
    gl.bufferData(
    gl.ARRAY_BUFFER,
    this.colorArray,
    gl.STATIC_DRAW);

    // bind and upload the index
    gl.bindBuffer(gl.ELEMENT_ARRAY_BUFFER, this.indexBuffer);
    gl.bufferData(
    gl.ELEMENT_ARRAY_BUFFER,
    new Uint16Array([0, 1, 2, 1, 3, 2]),
    gl.STATIC_DRAW);
};

/**
* Destroys the filter and removes it from the filter stack
* @method destroy
*/
PIXI.WebGLFilterManager.prototype.destroy = function()
{
    var gl = this.gl;

    this.filterStack = null;
    
    this.offsetX = 0;
    this.offsetY = 0;

    // destroy textures
    for (var i = 0; i < this.texturePool.length; i++) {
        this.texturePool.destroy();
    }
    
    this.texturePool = null;

    //destroy buffers..
    gl.deleteBuffer(this.vertexBuffer);
    gl.deleteBuffer(this.uvBuffer);
    gl.deleteBuffer(this.colorBuffer);
    gl.deleteBuffer(this.indexBuffer);
};

/**
 * @author Mat Groves http://matgroves.com/ @Doormat23
 */

/**
* @class FilterTexture
* @constructor
* @param gl {WebGLContext} the current WebGL drawing context
* @param width {Number} the horizontal range of the filter
* @param height {Number} the vertical range of the filter
* @param scaleMode {Number} Should be one of the PIXI.scaleMode consts
* @private
*/
PIXI.FilterTexture = function(gl, width, height, scaleMode)
{
    /**
     * @property gl
     * @type WebGLContext
     */
    this.gl = gl;

    // next time to create a frame buffer and texture
    this.frameBuffer = gl.createFramebuffer();
    this.texture = gl.createTexture();

    scaleMode = scaleMode || PIXI.scaleModes.DEFAULT;

    gl.bindTexture(gl.TEXTURE_2D,  this.texture);
    gl.texParameteri(gl.TEXTURE_2D, gl.TEXTURE_MAG_FILTER, scaleMode === PIXI.scaleModes.LINEAR ? gl.LINEAR : gl.NEAREST);
    gl.texParameteri(gl.TEXTURE_2D, gl.TEXTURE_MIN_FILTER, scaleMode === PIXI.scaleModes.LINEAR ? gl.LINEAR : gl.NEAREST);
    gl.texParameteri(gl.TEXTURE_2D, gl.TEXTURE_WRAP_S, gl.CLAMP_TO_EDGE);
    gl.texParameteri(gl.TEXTURE_2D, gl.TEXTURE_WRAP_T, gl.CLAMP_TO_EDGE);
    gl.bindFramebuffer(gl.FRAMEBUFFER, this.framebuffer );

    gl.bindFramebuffer(gl.FRAMEBUFFER, this.frameBuffer );
    gl.framebufferTexture2D(gl.FRAMEBUFFER, gl.COLOR_ATTACHMENT0, gl.TEXTURE_2D, this.texture, 0);

    // required for masking a mask??
    this.renderBuffer = gl.createRenderbuffer();
    gl.bindRenderbuffer(gl.RENDERBUFFER, this.renderBuffer);
    gl.framebufferRenderbuffer(gl.FRAMEBUFFER, gl.DEPTH_STENCIL_ATTACHMENT, gl.RENDERBUFFER, this.renderBuffer);
  
    this.resize(width, height);
};


/**
* Clears the filter texture
* @method clear
*/
PIXI.FilterTexture.prototype.clear = function()
{
    var gl = this.gl;
    
    gl.clearColor(0,0,0, 0);
    gl.clear(gl.COLOR_BUFFER_BIT);
};

/**
 * Resizes the texture to the specified width and height
 *
 * @method resize
 * @param width {Number} the new width of the texture
 * @param height {Number} the new height of the texture
 */
PIXI.FilterTexture.prototype.resize = function(width, height)
{
    if(this.width === width && this.height === height) return;

    this.width = width;
    this.height = height;

    var gl = this.gl;

    gl.bindTexture(gl.TEXTURE_2D,  this.texture);
    gl.texImage2D(gl.TEXTURE_2D, 0, gl.RGBA,  width, height, 0, gl.RGBA, gl.UNSIGNED_BYTE, null);

    // update the stencil buffer width and height
    gl.bindRenderbuffer(gl.RENDERBUFFER, this.renderBuffer);
    gl.renderbufferStorage(gl.RENDERBUFFER, gl.DEPTH_STENCIL, width, height);
};

/**
* Destroys the filter texture
* @method destroy
*/
PIXI.FilterTexture.prototype.destroy = function()
{
    var gl = this.gl;
    gl.deleteFramebuffer( this.frameBuffer );
    gl.deleteTexture( this.texture );

    this.frameBuffer = null;
    this.texture = null;
};

/**
 * @author Mat Groves
 * 
 * 
 */
/**
 * A set of functions used to handle masking
 *
 * @class CanvasMaskManager
 */
PIXI.CanvasMaskManager = function()
{
    
};

/**
 * This method adds it to the current stack of masks
 *
 * @method pushMask
 * @param maskData the maskData that will be pushed
 * @param context {Context2D} the 2d drawing method of the canvas
 */
PIXI.CanvasMaskManager.prototype.pushMask = function(maskData, context)
{
    context.save();
    
    var cacheAlpha = maskData.alpha;
    var transform = maskData.worldTransform;

    context.setTransform(transform.a, transform.c, transform.b, transform.d, transform.tx, transform.ty);

    PIXI.CanvasGraphics.renderGraphicsMask(maskData, context);

    context.clip();

    maskData.worldAlpha = cacheAlpha;
};

/**
 * Restores the current drawing context to the state it was before the mask was applied
 *
 * @method popMask
 * @param context {Context2D} the 2d drawing method of the canvas
 */
PIXI.CanvasMaskManager.prototype.popMask = function(context)
{
    context.restore();
};

/**
 * @author Mat Groves
 * 
 * 
 */

/**
 * @class CanvasTinter
 * @constructor
 * @static
 */
PIXI.CanvasTinter = function()
{
    /// this.textureCach
};

//PIXI.CanvasTinter.cachTint = true;
    

/**
 * Basically this method just needs a sprite and a color and tints the sprite 
 * with the given color
 * 
 * @method getTintedTexture 
 * @param sprite {Sprite} the sprite to tint
 * @param color {Number} the color to use to tint the sprite with
 */
PIXI.CanvasTinter.getTintedTexture = function(sprite, color)
{

    var texture = sprite.texture;

    color = PIXI.CanvasTinter.roundColor(color);

    var stringColor = "#" + ("00000" + ( color | 0).toString(16)).substr(-6);
   
    texture.tintCache = texture.tintCache || {};

    if(texture.tintCache[stringColor]) return texture.tintCache[stringColor];

     // clone texture..
    var canvas = PIXI.CanvasTinter.canvas || document.createElement("canvas");
    
    //PIXI.CanvasTinter.tintWithPerPixel(texture, stringColor, canvas);

    
    PIXI.CanvasTinter.tintMethod(texture, color, canvas);

    if(PIXI.CanvasTinter.convertTintToImage)
    {
        // is this better?
        var tintImage = new Image();
        tintImage.src = canvas.toDataURL();

        texture.tintCache[stringColor] = tintImage;
    }
    else
    {
      
        texture.tintCache[stringColor] = canvas;
        // if we are not converting the texture to an image then we need to lose the reference to the canvas
        PIXI.CanvasTinter.canvas = null;

    }

    return canvas;
};

/**
 * Tint a texture using the "multiply" operation
 * @method tintWithMultiply
 * @param texture {texture} the texture to tint
 * @param color {Number} the color to use to tint the sprite with
 * @param canvas {HTMLCanvasElement} the current canvas
 */
PIXI.CanvasTinter.tintWithMultiply = function(texture, color, canvas)
{
    var context = canvas.getContext( "2d" );

    var frame = texture.frame;

    canvas.width = frame.width;
    canvas.height = frame.height;

    context.fillStyle = "#" + ("00000" + ( color | 0).toString(16)).substr(-6);
    
    context.fillRect(0, 0, frame.width, frame.height);
    
    context.globalCompositeOperation = "multiply";

    context.drawImage(texture.baseTexture.source,
                           frame.x,
                           frame.y,
                           frame.width,
                           frame.height,
                           0,
                           0,
                           frame.width,
                           frame.height);

    context.globalCompositeOperation = "destination-atop";
    
    context.drawImage(texture.baseTexture.source,
                           frame.x,
                           frame.y,
                           frame.width,
                           frame.height,
                           0,
                           0,
                           frame.width,
                           frame.height);
};

/**
 * Tint a texture using the "overlay" operation
 * @method tintWithOverlay
 * @param texture {texture} the texture to tint
 * @param color {Number} the color to use to tint the sprite with
 * @param canvas {HTMLCanvasElement} the current canvas
 */
PIXI.CanvasTinter.tintWithOverlay = function(texture, color, canvas)
{
    var context = canvas.getContext( "2d" );

    var frame = texture.frame;

    canvas.width = frame.width;
    canvas.height = frame.height;

    
    
    context.globalCompositeOperation = "copy";
    context.fillStyle = "#" + ("00000" + ( color | 0).toString(16)).substr(-6);
    context.fillRect(0, 0, frame.width, frame.height);

    context.globalCompositeOperation = "destination-atop";
    context.drawImage(texture.baseTexture.source,
                           frame.x,
                           frame.y,
                           frame.width,
                           frame.height,
                           0,
                           0,
                           frame.width,
                           frame.height);

    
    //context.globalCompositeOperation = "copy";

};

/**
 * Tint a texture pixel per pixel
 * @method tintPerPixel
 * @param texture {texture} the texture to tint
 * @param color {Number} the color to use to tint the sprite with
 * @param canvas {HTMLCanvasElement} the current canvas
 */
PIXI.CanvasTinter.tintWithPerPixel = function(texture, color, canvas)
{
    var context = canvas.getContext( "2d" );

    var frame = texture.frame;

    canvas.width = frame.width;
    canvas.height = frame.height;
  
    context.globalCompositeOperation = "copy";
    context.drawImage(texture.baseTexture.source,
                           frame.x,
                           frame.y,
                           frame.width,
                           frame.height,
                           0,
                           0,
                           frame.width,
                           frame.height);

    var rgbValues = PIXI.hex2rgb(color);
    var r = rgbValues[0], g = rgbValues[1], b = rgbValues[2];

    var pixelData = context.getImageData(0, 0, frame.width, frame.height);

    var pixels = pixelData.data;

    for (var i = 0; i < pixels.length; i += 4)
    {
        pixels[i+0] *= r;
        pixels[i+1] *= g;
        pixels[i+2] *= b;
    }

    context.putImageData(pixelData, 0, 0);
};

/**
 * Rounds the specified color according to the PIXI.CanvasTinter.cacheStepsPerColorChannel
 * @method roundColor
 * @param color {number} the color to round, should be a hex color
 */
PIXI.CanvasTinter.roundColor = function(color)
{
    var step = PIXI.CanvasTinter.cacheStepsPerColorChannel;

    var rgbValues = PIXI.hex2rgb(color);

    rgbValues[0] = Math.min(255, (rgbValues[0] / step) * step);
    rgbValues[1] = Math.min(255, (rgbValues[1] / step) * step);
    rgbValues[2] = Math.min(255, (rgbValues[2] / step) * step);

    return PIXI.rgb2hex(rgbValues);
};

/**
 * 
 * Number of steps which will be used as a cap when rounding colors
 *
 * @property cacheStepsPerColorChannel
 * @type Number
 */
PIXI.CanvasTinter.cacheStepsPerColorChannel = 8;
/**
 * 
 * Number of steps which will be used as a cap when rounding colors
 *
 * @property convertTintToImage
 * @type Boolean
 */
PIXI.CanvasTinter.convertTintToImage = false;

/**
 * Whether or not the Canvas BlendModes are supported, consequently the ability to tint using the multiply method
 *
 * @property canUseMultiply
 * @type Boolean
 */
PIXI.CanvasTinter.canUseMultiply = PIXI.canUseNewCanvasBlendModes();

PIXI.CanvasTinter.tintMethod = PIXI.CanvasTinter.canUseMultiply ? PIXI.CanvasTinter.tintWithMultiply :  PIXI.CanvasTinter.tintWithPerPixel;


/**
 * @author Mat Groves http://matgroves.com/ @Doormat23
 */

/**
 * the CanvasRenderer draws the stage and all its content onto a 2d canvas. This renderer should be used for browsers that do not support webGL.
 * Dont forget to add the view to your DOM or you will not see anything :)
 *
 * @class CanvasRenderer
 * @constructor
 * @param width=800 {Number} the width of the canvas view
 * @param height=600 {Number} the height of the canvas view
 * @param [view] {HTMLCanvasElement} the canvas to use as a view, optional
 * @param [transparent=false] {Boolean} the transparency of the render view, default false
 */
PIXI.CanvasRenderer = function(width, height, view, transparent)
{
    PIXI.defaultRenderer = PIXI.defaultRenderer || this;

    this.type = PIXI.CANVAS_RENDERER;

    /**
     * This sets if the CanvasRenderer will clear the canvas or not before the new render pass.
     * If the Stage is NOT transparent Pixi will use a canvas sized fillRect operation every frame to set the canvas background color.
     * If the Stage is transparent Pixi will use clearRect to clear the canvas every frame.
     * Disable this by setting this to false. For example if your game has a canvas filling background image you often don't need this set.
     *
     * @property clearBeforeRender
     * @type Boolean
     * @default
     */
    this.clearBeforeRender = true;

    /**
     * If true Pixi will Math.floor() x/y values when rendering, stopping pixel interpolation.
     * Handy for crisp pixel art and speed on legacy devices.
     *
     * @property roundPixels
     * @type Boolean
     * @default
     */
    this.roundPixels = false;

    /**
     * Whether the render view is transparent
     *
     * @property transparent
     * @type Boolean
     */
    this.transparent = !!transparent;

    if(!PIXI.blendModesCanvas)
    {
        PIXI.blendModesCanvas = [];

        if(PIXI.canUseNewCanvasBlendModes())
        {
            PIXI.blendModesCanvas[PIXI.blendModes.NORMAL]   = "source-over";
            PIXI.blendModesCanvas[PIXI.blendModes.ADD]      = "lighter"; //IS THIS OK???
            PIXI.blendModesCanvas[PIXI.blendModes.MULTIPLY] = "multiply";
            PIXI.blendModesCanvas[PIXI.blendModes.SCREEN]   = "screen";
            PIXI.blendModesCanvas[PIXI.blendModes.OVERLAY]  = "overlay";
            PIXI.blendModesCanvas[PIXI.blendModes.DARKEN]   = "darken";
            PIXI.blendModesCanvas[PIXI.blendModes.LIGHTEN]  = "lighten";
            PIXI.blendModesCanvas[PIXI.blendModes.COLOR_DODGE] = "color-dodge";
            PIXI.blendModesCanvas[PIXI.blendModes.COLOR_BURN] = "color-burn";
            PIXI.blendModesCanvas[PIXI.blendModes.HARD_LIGHT] = "hard-light";
            PIXI.blendModesCanvas[PIXI.blendModes.SOFT_LIGHT] = "soft-light";
            PIXI.blendModesCanvas[PIXI.blendModes.DIFFERENCE] = "difference";
            PIXI.blendModesCanvas[PIXI.blendModes.EXCLUSION] = "exclusion";
            PIXI.blendModesCanvas[PIXI.blendModes.HUE]       = "hue";
            PIXI.blendModesCanvas[PIXI.blendModes.SATURATION] = "saturation";
            PIXI.blendModesCanvas[PIXI.blendModes.COLOR]      = "color";
            PIXI.blendModesCanvas[PIXI.blendModes.LUMINOSITY] = "luminosity";
        }
        else
        {
            // this means that the browser does not support the cool new blend modes in canvas "cough" ie "cough"
            PIXI.blendModesCanvas[PIXI.blendModes.NORMAL]   = "source-over";
            PIXI.blendModesCanvas[PIXI.blendModes.ADD]      = "lighter"; //IS THIS OK???
            PIXI.blendModesCanvas[PIXI.blendModes.MULTIPLY] = "source-over";
            PIXI.blendModesCanvas[PIXI.blendModes.SCREEN]   = "source-over";
            PIXI.blendModesCanvas[PIXI.blendModes.OVERLAY]  = "source-over";
            PIXI.blendModesCanvas[PIXI.blendModes.DARKEN]   = "source-over";
            PIXI.blendModesCanvas[PIXI.blendModes.LIGHTEN]  = "source-over";
            PIXI.blendModesCanvas[PIXI.blendModes.COLOR_DODGE] = "source-over";
            PIXI.blendModesCanvas[PIXI.blendModes.COLOR_BURN] = "source-over";
            PIXI.blendModesCanvas[PIXI.blendModes.HARD_LIGHT] = "source-over";
            PIXI.blendModesCanvas[PIXI.blendModes.SOFT_LIGHT] = "source-over";
            PIXI.blendModesCanvas[PIXI.blendModes.DIFFERENCE] = "source-over";
            PIXI.blendModesCanvas[PIXI.blendModes.EXCLUSION] = "source-over";
            PIXI.blendModesCanvas[PIXI.blendModes.HUE]       = "source-over";
            PIXI.blendModesCanvas[PIXI.blendModes.SATURATION] = "source-over";
            PIXI.blendModesCanvas[PIXI.blendModes.COLOR]      = "source-over";
            PIXI.blendModesCanvas[PIXI.blendModes.LUMINOSITY] = "source-over";
        }
    }

    /**
     * The width of the canvas view
     *
     * @property width
     * @type Number
     * @default 800
     */
    this.width = width || 800;

    /**
     * The height of the canvas view
     *
     * @property height
     * @type Number
     * @default 600
     */
    this.height = height || 600;

    /**
     * The canvas element that everything is drawn to
     *
     * @property view
     * @type HTMLCanvasElement
     */
    this.view = view || document.createElement( "canvas" );

    /**
     * The canvas 2d context that everything is drawn with
     * @property context
     * @type HTMLCanvasElement 2d Context
     */
    this.context = this.view.getContext( "2d", { alpha: this.transparent } );

    this.refresh = true;
    // hack to enable some hardware acceleration!
    //this.view.style["transform"] = "translatez(0)";

    this.view.width = this.width;
    this.view.height = this.height;
    this.count = 0;

    /**
     * Instance of a PIXI.CanvasMaskManager, handles masking when using the canvas renderer
     * @property CanvasMaskManager
     * @type CanvasMaskManager
     */
    this.maskManager = new PIXI.CanvasMaskManager();

    /**
     * The render session is just a bunch of parameter used for rendering
     * @property renderSession
     * @type Object
     */
    this.renderSession = {
        context: this.context,
        maskManager: this.maskManager,
        scaleMode: null,
        smoothProperty: null
    };

    if("imageSmoothingEnabled" in this.context)
        this.renderSession.smoothProperty = "imageSmoothingEnabled";
    else if("webkitImageSmoothingEnabled" in this.context)
        this.renderSession.smoothProperty = "webkitImageSmoothingEnabled";
    else if("mozImageSmoothingEnabled" in this.context)
        this.renderSession.smoothProperty = "mozImageSmoothingEnabled";
    else if("oImageSmoothingEnabled" in this.context)
        this.renderSession.smoothProperty = "oImageSmoothingEnabled";
};

// constructor
PIXI.CanvasRenderer.prototype.constructor = PIXI.CanvasRenderer;

/**
 * Renders the stage to its canvas view
 *
 * @method render
 * @param stage {Stage} the Stage element to be rendered
 */
PIXI.CanvasRenderer.prototype.render = function(stage)
{
    // update textures if need be
    PIXI.texturesToUpdate.length = 0;
    PIXI.texturesToDestroy.length = 0;

    stage.updateTransform();

    this.context.setTransform(1,0,0,1,0,0);
    this.context.globalAlpha = 1;

    if (navigator.isCocoonJS && this.view.screencanvas) {
        this.context.fillStyle = "black";
        this.context.clear();
    }

    if (!this.transparent && this.clearBeforeRender)
    {
        this.context.fillStyle = stage.backgroundColorString;
        this.context.fillRect(0, 0, this.width, this.height);
    }
    else if (this.transparent && this.clearBeforeRender)
    {
        this.context.clearRect(0, 0, this.width, this.height);
    }

    this.renderDisplayObject(stage);

    // run interaction!
    if(stage.interactive)
    {
        //need to add some events!
        if(!stage._interactiveEventsAdded)
        {
            stage._interactiveEventsAdded = true;
            stage.interactionManager.setTarget(this);
        }
    }

    // remove frame updates..
    if(PIXI.Texture.frameUpdates.length > 0)
    {
        PIXI.Texture.frameUpdates.length = 0;
    }
};

/**
 * Resizes the canvas view to the specified width and height
 *
 * @method resize
 * @param width {Number} the new width of the canvas view
 * @param height {Number} the new height of the canvas view
 */
PIXI.CanvasRenderer.prototype.resize = function(width, height)
{
    this.width = width;
    this.height = height;

    this.view.width = width;
    this.view.height = height;
};

/**
 * Renders a display object
 *
 * @method renderDisplayObject
 * @param displayObject {DisplayObject} The displayObject to render
 * @param context {Context2D} the context 2d method of the canvas
 * @private
 */
PIXI.CanvasRenderer.prototype.renderDisplayObject = function(displayObject, context)
{
    // no longer recursive!
    //var transform;
    //var context = this.context;

    this.renderSession.context = context || this.context;
    displayObject._renderCanvas(this.renderSession);
};

/**
 * Renders a flat strip
 *
 * @method renderStripFlat
 * @param strip {Strip} The Strip to render
 * @private
 */
PIXI.CanvasRenderer.prototype.renderStripFlat = function(strip)
{
    var context = this.context;
    var verticies = strip.verticies;

    var length = verticies.length/2;
    this.count++;

    context.beginPath();
    for (var i=1; i < length-2; i++)
    {
        // draw some triangles!
        var index = i*2;

        var x0 = verticies[index],   x1 = verticies[index+2], x2 = verticies[index+4];
        var y0 = verticies[index+1], y1 = verticies[index+3], y2 = verticies[index+5];

        context.moveTo(x0, y0);
        context.lineTo(x1, y1);
        context.lineTo(x2, y2);
    }

    context.fillStyle = "#FF0000";
    context.fill();
    context.closePath();
};

/**
 * Renders a strip
 *
 * @method renderStrip
 * @param strip {Strip} The Strip to render
 * @private
 */
PIXI.CanvasRenderer.prototype.renderStrip = function(strip)
{
    var context = this.context;

    // draw triangles!!
    var verticies = strip.verticies;
    var uvs = strip.uvs;

    var length = verticies.length/2;
    this.count++;

    for (var i = 1; i < length-2; i++)
    {
        // draw some triangles!
        var index = i*2;

        var x0 = verticies[index],   x1 = verticies[index+2], x2 = verticies[index+4];
        var y0 = verticies[index+1], y1 = verticies[index+3], y2 = verticies[index+5];

        var u0 = uvs[index] * strip.texture.width,   u1 = uvs[index+2] * strip.texture.width, u2 = uvs[index+4]* strip.texture.width;
        var v0 = uvs[index+1]* strip.texture.height, v1 = uvs[index+3] * strip.texture.height, v2 = uvs[index+5]* strip.texture.height;

        context.save();
        context.beginPath();
        context.moveTo(x0, y0);
        context.lineTo(x1, y1);
        context.lineTo(x2, y2);
        context.closePath();

        context.clip();

        // Compute matrix transform
        var delta = u0*v1 + v0*u2 + u1*v2 - v1*u2 - v0*u1 - u0*v2;
        var deltaA = x0*v1 + v0*x2 + x1*v2 - v1*x2 - v0*x1 - x0*v2;
        var deltaB = u0*x1 + x0*u2 + u1*x2 - x1*u2 - x0*u1 - u0*x2;
        var deltaC = u0*v1*x2 + v0*x1*u2 + x0*u1*v2 - x0*v1*u2 - v0*u1*x2 - u0*x1*v2;
        var deltaD = y0*v1 + v0*y2 + y1*v2 - v1*y2 - v0*y1 - y0*v2;
        var deltaE = u0*y1 + y0*u2 + u1*y2 - y1*u2 - y0*u1 - u0*y2;
        var deltaF = u0*v1*y2 + v0*y1*u2 + y0*u1*v2 - y0*v1*u2 - v0*u1*y2 - u0*y1*v2;

        context.transform(deltaA / delta, deltaD / delta,
                            deltaB / delta, deltaE / delta,
                            deltaC / delta, deltaF / delta);

        context.drawImage(strip.texture.baseTexture.source, 0, 0);
        context.restore();
    }
};

/**
 * Creates a Canvas element of the given size
 *
 * @method CanvasBuffer
 * @param width {Number} the width for the newly created canvas
 * @param height {Number} the height for the newly created canvas
 * @static
 * @private
 */
PIXI.CanvasBuffer = function(width, height)
{
    this.width = width;
    this.height = height;

    this.canvas = document.createElement( "canvas" );
    this.context = this.canvas.getContext( "2d" );

    this.canvas.width = width;
    this.canvas.height = height;
};

/**
 * Clears the canvas that was created by the CanvasBuffer class
 *
 * @method clear
 * @private
 */
PIXI.CanvasBuffer.prototype.clear = function()
{
    this.context.clearRect(0,0, this.width, this.height);
};

/**
 * Resizes the canvas that was created by the CanvasBuffer class to the specified width and height
 *
 * @method resize
 * @param width {Number} the new width of the canvas
 * @param height {Number} the new height of the canvas
 * @private
 */

PIXI.CanvasBuffer.prototype.resize = function(width, height)
{
    this.width = this.canvas.width = width;
    this.height = this.canvas.height = height;
};


/**
 * @author Mat Groves http://matgroves.com/ @Doormat23
 */


/**
 * A set of functions used by the canvas renderer to draw the primitive graphics data
 *
 * @class CanvasGraphics
 */
PIXI.CanvasGraphics = function()
{

};


/*
 * Renders the graphics object
 *
 * @static
 * @private
 * @method renderGraphics
 * @param graphics {Graphics} the actual graphics object to render
 * @param context {Context2D} the 2d drawing method of the canvas
 */
PIXI.CanvasGraphics.renderGraphics = function(graphics, context)
{
    var worldAlpha = graphics.worldAlpha;
    var color = '';

    for (var i = 0; i < graphics.graphicsData.length; i++)
    {
        var data = graphics.graphicsData[i];
        var points = data.points;

        context.strokeStyle = color = '#' + ('00000' + ( data.lineColor | 0).toString(16)).substr(-6);

        context.lineWidth = data.lineWidth;

        if(data.type === PIXI.Graphics.POLY)
        {
            context.beginPath();

            context.moveTo(points[0], points[1]);

            for (var j=1; j < points.length/2; j++)
            {
                context.lineTo(points[j * 2], points[j * 2 + 1]);
            }

            // if the first and last point are the same close the path - much neater :)
            if(points[0] === points[points.length-2] && points[1] === points[points.length-1])
            {
                context.closePath();
            }

            if(data.fill)
            {
                context.globalAlpha = data.fillAlpha * worldAlpha;
                context.fillStyle = color = '#' + ('00000' + ( data.fillColor | 0).toString(16)).substr(-6);
                context.fill();
            }
            if(data.lineWidth)
            {
                context.globalAlpha = data.lineAlpha * worldAlpha;
                context.stroke();
            }
        }
        else if(data.type === PIXI.Graphics.RECT)
        {

            if(data.fillColor || data.fillColor === 0)
            {
                context.globalAlpha = data.fillAlpha * worldAlpha;
                context.fillStyle = color = '#' + ('00000' + ( data.fillColor | 0).toString(16)).substr(-6);
                context.fillRect(points[0], points[1], points[2], points[3]);

            }
            if(data.lineWidth)
            {
                context.globalAlpha = data.lineAlpha * worldAlpha;
                context.strokeRect(points[0], points[1], points[2], points[3]);
            }

        }
        else if(data.type === PIXI.Graphics.CIRC)
        {
            // TODO - need to be Undefined!
            context.beginPath();
            context.arc(points[0], points[1], points[2],0,2*Math.PI);
            context.closePath();

            if(data.fill)
            {
                context.globalAlpha = data.fillAlpha * worldAlpha;
                context.fillStyle = color = '#' + ('00000' + ( data.fillColor | 0).toString(16)).substr(-6);
                context.fill();
            }
            if(data.lineWidth)
            {
                context.globalAlpha = data.lineAlpha * worldAlpha;
                context.stroke();
            }
        }
        else if(data.type === PIXI.Graphics.ELIP)
        {

            // ellipse code taken from: http://stackoverflow.com/questions/2172798/how-to-draw-an-oval-in-html5-canvas

            var ellipseData =  data.points;

            var w = ellipseData[2] * 2;
            var h = ellipseData[3] * 2;

            var x = ellipseData[0] - w/2;
            var y = ellipseData[1] - h/2;

            context.beginPath();

            var kappa = 0.5522848,
                ox = (w / 2) * kappa, // control point offset horizontal
                oy = (h / 2) * kappa, // control point offset vertical
                xe = x + w,           // x-end
                ye = y + h,           // y-end
                xm = x + w / 2,       // x-middle
                ym = y + h / 2;       // y-middle

            context.moveTo(x, ym);
            context.bezierCurveTo(x, ym - oy, xm - ox, y, xm, y);
            context.bezierCurveTo(xm + ox, y, xe, ym - oy, xe, ym);
            context.bezierCurveTo(xe, ym + oy, xm + ox, ye, xm, ye);
            context.bezierCurveTo(xm - ox, ye, x, ym + oy, x, ym);

            context.closePath();

            if(data.fill)
            {
                context.globalAlpha = data.fillAlpha * worldAlpha;
                context.fillStyle = color = '#' + ('00000' + ( data.fillColor | 0).toString(16)).substr(-6);
                context.fill();
            }
            if(data.lineWidth)
            {
                context.globalAlpha = data.lineAlpha * worldAlpha;
                context.stroke();
            }
        }
        else if (data.type === PIXI.Graphics.RREC)
        {
            var rx = points[0];
            var ry = points[1];
            var width = points[2];
            var height = points[3];
            var radius = points[4];

            var maxRadius = Math.min(width, height) / 2 | 0;
            radius = radius > maxRadius ? maxRadius : radius;

            context.beginPath();
            context.moveTo(rx, ry + radius);
            context.lineTo(rx, ry + height - radius);
            context.quadraticCurveTo(rx, ry + height, rx + radius, ry + height);
            context.lineTo(rx + width - radius, ry + height);
            context.quadraticCurveTo(rx + width, ry + height, rx + width, ry + height - radius);
            context.lineTo(rx + width, ry + radius);
            context.quadraticCurveTo(rx + width, ry, rx + width - radius, ry);
            context.lineTo(rx + radius, ry);
            context.quadraticCurveTo(rx, ry, rx, ry + radius);
            context.closePath();

            if(data.fillColor || data.fillColor === 0)
            {
                context.globalAlpha = data.fillAlpha * worldAlpha;
                context.fillStyle = color = '#' + ('00000' + ( data.fillColor | 0).toString(16)).substr(-6);
                context.fill();

            }
            if(data.lineWidth)
            {
                context.globalAlpha = data.lineAlpha * worldAlpha;
                context.stroke();
            }
        }
    }
};

/*
 * Renders a graphics mask
 *
 * @static
 * @private
 * @method renderGraphicsMask
 * @param graphics {Graphics} the graphics which will be used as a mask
 * @param context {Context2D} the context 2d method of the canvas
 */
PIXI.CanvasGraphics.renderGraphicsMask = function(graphics, context)
{
    var len = graphics.graphicsData.length;

    if(len === 0) return;

    if(len > 1)
    {
        len = 1;
        window.console.log('Pixi.js warning: masks in canvas can only mask using the first path in the graphics object');
    }

    for (var i = 0; i < 1; i++)
    {
        var data = graphics.graphicsData[i];
        var points = data.points;

        if(data.type === PIXI.Graphics.POLY)
        {
            context.beginPath();
            context.moveTo(points[0], points[1]);

            for (var j=1; j < points.length/2; j++)
            {
                context.lineTo(points[j * 2], points[j * 2 + 1]);
            }

            // if the first and last point are the same close the path - much neater :)
            if(points[0] === points[points.length-2] && points[1] === points[points.length-1])
            {
                context.closePath();
            }

        }
        else if(data.type === PIXI.Graphics.RECT)
        {
            context.beginPath();
            context.rect(points[0], points[1], points[2], points[3]);
            context.closePath();
        }
        else if(data.type === PIXI.Graphics.CIRC)
        {
            // TODO - need to be Undefined!
            context.beginPath();
            context.arc(points[0], points[1], points[2],0,2*Math.PI);
            context.closePath();
        }
        else if(data.type === PIXI.Graphics.ELIP)
        {

            // ellipse code taken from: http://stackoverflow.com/questions/2172798/how-to-draw-an-oval-in-html5-canvas
            var ellipseData =  data.points;

            var w = ellipseData[2] * 2;
            var h = ellipseData[3] * 2;

            var x = ellipseData[0] - w/2;
            var y = ellipseData[1] - h/2;

            context.beginPath();

            var kappa = 0.5522848,
                ox = (w / 2) * kappa, // control point offset horizontal
                oy = (h / 2) * kappa, // control point offset vertical
                xe = x + w,           // x-end
                ye = y + h,           // y-end
                xm = x + w / 2,       // x-middle
                ym = y + h / 2;       // y-middle

            context.moveTo(x, ym);
            context.bezierCurveTo(x, ym - oy, xm - ox, y, xm, y);
            context.bezierCurveTo(xm + ox, y, xe, ym - oy, xe, ym);
            context.bezierCurveTo(xe, ym + oy, xm + ox, ye, xm, ye);
            context.bezierCurveTo(xm - ox, ye, x, ym + oy, x, ym);
            context.closePath();
        }
        else if (data.type === PIXI.Graphics.RREC)
        {
            var rx = points[0];
            var ry = points[1];
            var width = points[2];
            var height = points[3];
            var radius = points[4];

            var maxRadius = Math.min(width, height) / 2 | 0;
            radius = radius > maxRadius ? maxRadius : radius;

            context.beginPath();
            context.moveTo(rx, ry + radius);
            context.lineTo(rx, ry + height - radius);
            context.quadraticCurveTo(rx, ry + height, rx + radius, ry + height);
            context.lineTo(rx + width - radius, ry + height);
            context.quadraticCurveTo(rx + width, ry + height, rx + width, ry + height - radius);
            context.lineTo(rx + width, ry + radius);
            context.quadraticCurveTo(rx + width, ry, rx + width - radius, ry);
            context.lineTo(rx + radius, ry);
            context.quadraticCurveTo(rx, ry, rx, ry + radius);
            context.closePath();
        }
    }
};

/**
 * @author Mat Groves http://matgroves.com/ @Doormat23
 */


/**
 * The Graphics class contains a set of methods that you can use to create primitive shapes and lines.
 * It is important to know that with the webGL renderer only simple polygons can be filled at this stage
 * Complex polygons will not be filled. Heres an example of a complex polygon: http://www.goodboydigital.com/wp-content/uploads/2013/06/complexPolygon.png
 *
 * @class Graphics
 * @extends DisplayObjectContainer
 * @constructor
 */
PIXI.Graphics = function()
{
    PIXI.DisplayObjectContainer.call( this );

    this.renderable = true;

    /**
     * The alpha of the fill of this graphics object
     *
     * @property fillAlpha
     * @type Number
     */
    this.fillAlpha = 1;

    /**
     * The width of any lines drawn
     *
     * @property lineWidth
     * @type Number
     */
    this.lineWidth = 0;

    /**
     * The color of any lines drawn
     *
     * @property lineColor
     * @type String
     */
    this.lineColor = "black";

    /**
     * Graphics data
     *
     * @property graphicsData
     * @type Array
     * @private
     */
    this.graphicsData = [];


    /**
     * The tint applied to the graphic shape. This is a hex value
     *
     * @property tint
     * @type Number
     * @default 0xFFFFFF
     */
    this.tint = 0xFFFFFF;// * Math.random();
    
    /**
     * The blend mode to be applied to the graphic shape
     *
     * @property blendMode
     * @type Number
     * @default PIXI.blendModes.NORMAL;
     */
    this.blendMode = PIXI.blendModes.NORMAL;
    
    /**
     * Current path
     *
     * @property currentPath
     * @type Object
     * @private
     */
    this.currentPath = {points:[]};

    /**
     * Array containing some WebGL-related properties used by the WebGL renderer
     *
     * @property _webGL
     * @type Array
     * @private
     */
    this._webGL = [];

    /**
     * Whether this shape is being used as a mask
     *
     * @property isMask
     * @type isMask
     */
    this.isMask = false;

    /**
     * The bounds of the graphic shape as rectangle object
     *
     * @property bounds
     * @type Rectangle
     */
    this.bounds = null;

    /**
     * the bounds' padding used for bounds calculation
     *
     * @property boundsPadding
     * @type Number
     */
    this.boundsPadding = 10;

    /**
     * Used to detect if the graphics object has changed if this is set to true then the graphics object will be recalculated
     * 
     * @type {Boolean}
     */
    this.dirty = true;
};

// constructor
PIXI.Graphics.prototype = Object.create( PIXI.DisplayObjectContainer.prototype );
PIXI.Graphics.prototype.constructor = PIXI.Graphics;

/**
 * If cacheAsBitmap is true the graphics object will then be rendered as if it was a sprite.
 * This is useful if your graphics element does not change often as it will speed up the rendering of the object
 * It is also usful as the graphics object will always be antialiased because it will be rendered using canvas
 * Not recommended if you are constanly redrawing the graphics element.
 *
 * @property cacheAsBitmap
 * @default false
 * @type Boolean
 * @private
 */
Object.defineProperty(PIXI.Graphics.prototype, "cacheAsBitmap", {
    get: function() {
        return  this._cacheAsBitmap;
    },
    set: function(value) {
        this._cacheAsBitmap = value;

        if(this._cacheAsBitmap)
        {
            this._generateCachedSprite();
        }
        else
        {
            this.destroyCachedSprite();
            this.dirty = true;
        }

    }
});


/**
 * Specifies the line style used for subsequent calls to Graphics methods such as the lineTo() method or the drawCircle() method.
 *
 * @method lineStyle
 * @param lineWidth {Number} width of the line to draw, will update the object's stored style
 * @param color {Number} color of the line to draw, will update the object's stored style
 * @param alpha {Number} alpha of the line to draw, will update the object's stored style
 */
PIXI.Graphics.prototype.lineStyle = function(lineWidth, color, alpha)
{
    if (!this.currentPath.points.length) this.graphicsData.pop();

    this.lineWidth = lineWidth || 0;
    this.lineColor = color || 0;
    this.lineAlpha = (arguments.length < 3) ? 1 : alpha;

    this.currentPath = {lineWidth:this.lineWidth, lineColor:this.lineColor, lineAlpha:this.lineAlpha,
                        fillColor:this.fillColor, fillAlpha:this.fillAlpha, fill:this.filling, points:[], type:PIXI.Graphics.POLY};

    this.graphicsData.push(this.currentPath);

    return this;
};

/**
 * Moves the current drawing position to (x, y).
 *
 * @method moveTo
 * @param x {Number} the X coordinate to move to
 * @param y {Number} the Y coordinate to move to
 */
PIXI.Graphics.prototype.moveTo = function(x, y)
{
    if (!this.currentPath.points.length) this.graphicsData.pop();

    this.currentPath = this.currentPath = {lineWidth:this.lineWidth, lineColor:this.lineColor, lineAlpha:this.lineAlpha,
                        fillColor:this.fillColor, fillAlpha:this.fillAlpha, fill:this.filling, points:[], type:PIXI.Graphics.POLY};

    this.currentPath.points.push(x, y);

    this.graphicsData.push(this.currentPath);

    return this;
};

/**
 * Draws a line using the current line style from the current drawing position to (x, y);
 * the current drawing position is then set to (x, y).
 *
 * @method lineTo
 * @param x {Number} the X coordinate to draw to
 * @param y {Number} the Y coordinate to draw to
 */
PIXI.Graphics.prototype.lineTo = function(x, y)
{
    this.currentPath.points.push(x, y);
    this.dirty = true;

    return this;
};

/**
 * Calculate the points for a quadratic bezier curve.
 * Based on : https://stackoverflow.com/questions/785097/how-do-i-implement-a-bezier-curve-in-c
 *
 * @param  {number}   cpX   Control point x
 * @param  {number}   cpY   Control point y
 * @param  {number}   toX   Destination point x
 * @param  {number}   toY   Destination point y
 * @return {PIXI.Graphics}
 */
PIXI.Graphics.prototype.quadraticCurveTo = function(cpX, cpY, toX, toY)
{
   // this.currentPath.points.push(toX, toY)
    //return;
    var xa,
    ya,
    n = 20,
    points = this.currentPath.points;
    
    var fromX = points[points.length-2];
    var fromY = points[points.length-1];

    var j = 0;
    for (var i = 1; i <= n; i++ )
    {
        j = i / n;

        xa = fromX + ( (cpX - fromX) * j );
        ya = fromY + ( (cpY - fromY) * j );

        points.push( xa + ( ((cpX + ( (toX - cpX) * j )) - xa) * j ),
                     ya + ( ((cpY + ( (toY - cpY) * j )) - ya) * j ) );
    }


    this.dirty = true;

    return this;
};

/**
 * Calculate the points for a bezier curve.
 *
 * @param  {number}   cpX    Control point x
 * @param  {number}   cpY    Control point y
 * @param  {number}   cpX2   Second Control point x
 * @param  {number}   cpY2   Second Control point y
 * @param  {number}   toX    Destination point x
 * @param  {number}   toY    Destination point y
 * @return {PIXI.Graphics}
 */
PIXI.Graphics.prototype.bezierCurveTo = function(cpX, cpY, cpX2, cpY2, toX, toY)
{
    var n = 20,
    dt,
    dt2,
    dt3,
    t2,
    t3,
    points = this.currentPath.points;

    var fromX = points[points.length-2];
    var fromY = points[points.length-1];
    
    var j = 0;

    for (var i=1; i<n; i++)
    {
        j = i / n;

        dt = (1 - j);
        dt2 = dt * dt;
        dt3 = dt2 * dt;

        t2 = j * j;
        t3 = t2 * j;
        
        points.push( dt3 * fromX + 3 * dt2 * j * cpX + 3 * dt * t2 * cpX2 + t3 * toX,
                     dt3 * fromY + 3 * dt2 * j * cpY + 3 * dt * t2 * cpY2 + t3 * toY);
        
    }
    
    this.dirty = true;

    return this;
};

/*
 * arcTo() 
 *
 * "borrowed" from https://code.google.com/p/fxcanvas/ - thanks google!
 */
PIXI.Graphics.prototype.arcTo = function(x1, y1, x2, y2, radius)
{
    // check that path contains subpaths
    //if (path.commands.length == 0)
//        moveTo(x1, y1);
    var points = this.currentPath.points;

    var fromX = points[points.length-2];
    var fromY = points[points.length-1];

//    points.push( x1,  y1);

    var a1 = fromY - y1;
    var b1 = fromX - x1;
    var a2 = y2   - y1;
    var b2 = x2   - x1;
    var mm = Math.abs(a1 * b2 - b1 * a2);

    if (mm < 1.0e-8 || radius === 0)
    {
        points.push(x1, y1);
    }
    else
    {
        var dd = a1 * a1 + b1 * b1;
        var cc = a2 * a2 + b2 * b2;
        var tt = a1 * a2 + b1 * b2;
        var k1 = radius * Math.sqrt(dd) / mm;
        var k2 = radius * Math.sqrt(cc) / mm;
        var j1 = k1 * tt / dd;
        var j2 = k2 * tt / cc;
        var cx = k1 * b2 + k2 * b1;
        var cy = k1 * a2 + k2 * a1;
        var px = b1 * (k2 + j1);
        var py = a1 * (k2 + j1);
        var qx = b2 * (k1 + j2);
        var qy = a2 * (k1 + j2);
        var startAngle = Math.atan2(py - cy, px - cx);
        var endAngle   = Math.atan2(qy - cy, qx - cx);
        // not required?
     //   points.push(px + x1 , py + y1);
        this.arc(cx + x1, cy + y1, radius, startAngle, endAngle, b1 * a2 > b2 * a1);
    }

    this.dirty = true;

    return this;
};

/*
 * Arc init! TODO add docs
 */
PIXI.Graphics.prototype.arc = function(cx, cy, radius, startAngle, endAngle, anticlockwise)
{
    var startX = cx + Math.cos(startAngle) * radius;
    var startY = cy + Math.sin(startAngle) * radius;

    // check that path contains subpaths
   // if (path.commands.length == 0)
     //   this.moveTo(startX, startY);
   // else
    var points = this.currentPath.points;
    
    var fromX = points[points.length-2];
    var fromY = points[points.length-1];

    if(fromX !== startX || fromY !== startY) points.push(startX, startY);

    if (startAngle === endAngle)return this;

    if( !anticlockwise && endAngle <= startAngle )
    {
        endAngle += Math.PI * 2;
    }
    else if( anticlockwise && startAngle <= endAngle )
    {
        startAngle += Math.PI * 2;
    }

    var sweep = anticlockwise ? (startAngle - endAngle) *-1 : (endAngle - startAngle);
    var segs =  ( Math.abs(sweep)/ (Math.PI * 2) ) * 40;

    if( sweep === 0 ) return this;

    var theta = sweep/(segs*2);
    var theta2 = theta*2;

    var cTheta = Math.cos(theta);
    var sTheta = Math.sin(theta);
    
    var remainder = ( segs % 1 ) / segs;

    for(var i=0; i<=segs; i++)
    {
        var real =  i + remainder * i;

        var angle = ((theta) + startAngle + (theta2 * real));

        var c = Math.cos(angle);
        var s = -Math.sin(angle);

        points.push(( (cTheta *  c) + (sTheta * s) ) * radius + cx,
                    ( (cTheta * -s) + (sTheta * c) ) * radius + cy);
    }

    this.dirty = true;

    return this;
};

/**
 * Draws a line using the current line style from the current drawing position to (x, y);
 * the current drawing position is then set to (x, y).
 *
 * @method lineTo
 * @param x {Number} the X coordinate to draw to
 * @param y {Number} the Y coordinate to draw to
 */
PIXI.Graphics.prototype.drawPath = function(path)
{
    if (!this.currentPath.points.length) this.graphicsData.pop();

    this.currentPath = this.currentPath = {lineWidth:this.lineWidth, lineColor:this.lineColor, lineAlpha:this.lineAlpha,
                        fillColor:this.fillColor, fillAlpha:this.fillAlpha, fill:this.filling, points:[], type:PIXI.Graphics.POLY};

    this.graphicsData.push(this.currentPath);

    this.currentPath.points = this.currentPath.points.concat(path);
    this.dirty = true;

    return this;
};

/**
 * Specifies a simple one-color fill that subsequent calls to other Graphics methods
 * (such as lineTo() or drawCircle()) use when drawing.
 *
 * @method beginFill
 * @param color {Number} the color of the fill
 * @param alpha {Number} the alpha of the fill
 */
PIXI.Graphics.prototype.beginFill = function(color, alpha)
{

    this.filling = true;
    this.fillColor = color || 0;
    this.fillAlpha = (arguments.length < 2) ? 1 : alpha;

    return this;
};

/**
 * Applies a fill to the lines and shapes that were added since the last call to the beginFill() method.
 *
 * @method endFill
 */
PIXI.Graphics.prototype.endFill = function()
{
    this.filling = false;
    this.fillColor = null;
    this.fillAlpha = 1;

    return this;
};

/**
 * @method drawRect
 *
 * @param x {Number} The X coord of the top-left of the rectangle
 * @param y {Number} The Y coord of the top-left of the rectangle
 * @param width {Number} The width of the rectangle
 * @param height {Number} The height of the rectangle
 */
PIXI.Graphics.prototype.drawRect = function( x, y, width, height )
{
    if (!this.currentPath.points.length) this.graphicsData.pop();

    this.currentPath = {lineWidth:this.lineWidth, lineColor:this.lineColor, lineAlpha:this.lineAlpha,
                        fillColor:this.fillColor, fillAlpha:this.fillAlpha, fill:this.filling,
                        points:[x, y, width, height], type:PIXI.Graphics.RECT};

    this.graphicsData.push(this.currentPath);
    this.dirty = true;

    return this;
};

/**
 * @method drawRoundedRect
 *
 * @param x {Number} The X coord of the top-left of the rectangle
 * @param y {Number} The Y coord of the top-left of the rectangle
 * @param width {Number} The width of the rectangle
 * @param height {Number} The height of the rectangle
 * @param radius {Number} Radius of the rectangle corners
 */
PIXI.Graphics.prototype.drawRoundedRect = function( x, y, width, height, radius )
{
    if (!this.currentPath.points.length) this.graphicsData.pop();

    this.currentPath = {lineWidth:this.lineWidth, lineColor:this.lineColor, lineAlpha:this.lineAlpha,
                        fillColor:this.fillColor, fillAlpha:this.fillAlpha, fill:this.filling,
                        points:[x, y, width, height, radius], type:PIXI.Graphics.RREC};

    this.graphicsData.push(this.currentPath);
    this.dirty = true;

    return this;
};

/**
 * Draws a circle.
 *
 * @method drawCircle
 * @param x {Number} The X coordinate of the center of the circle
 * @param y {Number} The Y coordinate of the center of the circle
 * @param radius {Number} The radius of the circle
 */
PIXI.Graphics.prototype.drawCircle = function( x, y, radius)
{

    if (!this.currentPath.points.length) this.graphicsData.pop();

    this.currentPath = {lineWidth:this.lineWidth, lineColor:this.lineColor, lineAlpha:this.lineAlpha,
                        fillColor:this.fillColor, fillAlpha:this.fillAlpha, fill:this.filling,
                        points:[x, y, radius, radius], type:PIXI.Graphics.CIRC};

    this.graphicsData.push(this.currentPath);
    this.dirty = true;

    return this;
};

/**
 * Draws an ellipse.
 *
 * @method drawEllipse
 * @param x {Number} The X coordinate of the upper-left corner of the framing rectangle of this ellipse
 * @param y {Number} The Y coordinate of the upper-left corner of the framing rectangle of this ellipse
 * @param width {Number} The width of the ellipse
 * @param height {Number} The height of the ellipse
 */
PIXI.Graphics.prototype.drawEllipse = function( x, y, width, height)
{

    if (!this.currentPath.points.length) this.graphicsData.pop();

    this.currentPath = {lineWidth:this.lineWidth, lineColor:this.lineColor, lineAlpha:this.lineAlpha,
                        fillColor:this.fillColor, fillAlpha:this.fillAlpha, fill:this.filling,
                        points:[x, y, width, height], type:PIXI.Graphics.ELIP};

    this.graphicsData.push(this.currentPath);
    this.dirty = true;

    return this;
};

/**
 * Clears the graphics that were drawn to this Graphics object, and resets fill and line style settings.
 *
 * @method clear
 */
PIXI.Graphics.prototype.clear = function()
{
    this.lineWidth = 0;
    this.filling = false;

    this.dirty = true;
    this.clearDirty = true;
    this.graphicsData = [];

    this.bounds = null; //new PIXI.Rectangle();

    return this;
};

/**
 * Useful function that returns a texture of the graphics object that can then be used to create sprites
 * This can be quite useful if your geometry is complicated and needs to be reused multiple times.
 *
 * @method generateTexture
 * @return {Texture} a texture of the graphics object
 */
PIXI.Graphics.prototype.generateTexture = function()
{
    var bounds = this.getBounds();

    var canvasBuffer = new PIXI.CanvasBuffer(bounds.width, bounds.height);
    var texture = PIXI.Texture.fromCanvas(canvasBuffer.canvas);

    canvasBuffer.context.translate(-bounds.x,-bounds.y);
    
    PIXI.CanvasGraphics.renderGraphics(this, canvasBuffer.context);

    return texture;
};

/**
* Renders the object using the WebGL renderer
*
* @method _renderWebGL
* @param renderSession {RenderSession} 
* @private
*/
PIXI.Graphics.prototype._renderWebGL = function(renderSession)
{
    // if the sprite is not visible or the alpha is 0 then no need to render this element
    if(this.visible === false || this.alpha === 0 || this.isMask === true)return;
    
    if(this._cacheAsBitmap)
    {
       
        if(this.dirty)
        {
            this._generateCachedSprite();
            // we will also need to update the texture on the gpu too!
            PIXI.updateWebGLTexture(this._cachedSprite.texture.baseTexture, renderSession.gl);
            
            this.dirty =  false;
        }

        this._cachedSprite.alpha = this.alpha;
        PIXI.Sprite.prototype._renderWebGL.call(this._cachedSprite, renderSession);

        return;
    }
    else
    {
        renderSession.spriteBatch.stop();

        if(this._mask)renderSession.maskManager.pushMask(this._mask, renderSession);
        if(this._filters)renderSession.filterManager.pushFilter(this._filterBlock);
      
        // check blend mode
        if(this.blendMode !== renderSession.spriteBatch.currentBlendMode)
        {
            renderSession.spriteBatch.currentBlendMode = this.blendMode;
            var blendModeWebGL = PIXI.blendModesWebGL[renderSession.spriteBatch.currentBlendMode];
            renderSession.spriteBatch.gl.blendFunc(blendModeWebGL[0], blendModeWebGL[1]);
        }
        
      //  for (var i = this.graphicsData.length - 1; i >= 0; i--) {
        //    this.graphicsData[i]
            
//        };

        PIXI.WebGLGraphics.renderGraphics(this, renderSession);
        
        // only render if it has children!
        if(this.children.length)
        {
            renderSession.spriteBatch.start();

             // simple render children!
            for(var i=0, j=this.children.length; i<j; i++)
            {
                this.children[i]._renderWebGL(renderSession);
            }

            renderSession.spriteBatch.stop();
        }

        if(this._filters)renderSession.filterManager.popFilter();
        if(this._mask)renderSession.maskManager.popMask(this.mask, renderSession);
          
        renderSession.drawCount++;

        renderSession.spriteBatch.start();
    }
};

/**
* Renders the object using the Canvas renderer
*
* @method _renderCanvas
* @param renderSession {RenderSession} 
* @private
*/
PIXI.Graphics.prototype._renderCanvas = function(renderSession)
{
    // if the sprite is not visible or the alpha is 0 then no need to render this element
    if(this.visible === false || this.alpha === 0 || this.isMask === true)return;
    
    var context = renderSession.context;
    var transform = this.worldTransform;
    
    if(this.blendMode !== renderSession.currentBlendMode)
    {
        renderSession.currentBlendMode = this.blendMode;
        context.globalCompositeOperation = PIXI.blendModesCanvas[renderSession.currentBlendMode];
    }

    if(this._mask)
    {
        renderSession.maskManager.pushMask(this._mask, renderSession.context);
    }

    context.setTransform(transform.a, transform.c, transform.b, transform.d, transform.tx, transform.ty);
    PIXI.CanvasGraphics.renderGraphics(this, context);

     // simple render children!
    for(var i=0, j=this.children.length; i<j; i++)
    {
        this.children[i]._renderCanvas(renderSession);
    }

    if(this._mask)
    {
        renderSession.maskManager.popMask(renderSession.context);
    }
};

/**
 * Retrieves the bounds of the graphic shape as a rectangle object
 *
 * @method getBounds
 * @return {Rectangle} the rectangular bounding area
 */
PIXI.Graphics.prototype.getBounds = function( matrix )
{
    if(!this.bounds)this.updateBounds();

    var w0 = this.bounds.x;
    var w1 = this.bounds.width + this.bounds.x;

    var h0 = this.bounds.y;
    var h1 = this.bounds.height + this.bounds.y;

    var worldTransform = matrix || this.worldTransform;

    var a = worldTransform.a;
    var b = worldTransform.c;
    var c = worldTransform.b;
    var d = worldTransform.d;
    var tx = worldTransform.tx;
    var ty = worldTransform.ty;

    var x1 = a * w1 + c * h1 + tx;
    var y1 = d * h1 + b * w1 + ty;

    var x2 = a * w0 + c * h1 + tx;
    var y2 = d * h1 + b * w0 + ty;

    var x3 = a * w0 + c * h0 + tx;
    var y3 = d * h0 + b * w0 + ty;

    var x4 =  a * w1 + c * h0 + tx;
    var y4 =  d * h0 + b * w1 + ty;

    var maxX = x1;
    var maxY = y1;

    var minX = x1;
    var minY = y1;

    minX = x2 < minX ? x2 : minX;
    minX = x3 < minX ? x3 : minX;
    minX = x4 < minX ? x4 : minX;

    minY = y2 < minY ? y2 : minY;
    minY = y3 < minY ? y3 : minY;
    minY = y4 < minY ? y4 : minY;

    maxX = x2 > maxX ? x2 : maxX;
    maxX = x3 > maxX ? x3 : maxX;
    maxX = x4 > maxX ? x4 : maxX;

    maxY = y2 > maxY ? y2 : maxY;
    maxY = y3 > maxY ? y3 : maxY;
    maxY = y4 > maxY ? y4 : maxY;

    var bounds = this._bounds;

    bounds.x = minX;
    bounds.width = maxX - minX;

    bounds.y = minY;
    bounds.height = maxY - minY;

    return bounds;
};

/**
 * Update the bounds of the object
 *
 * @method updateBounds
 */
PIXI.Graphics.prototype.updateBounds = function()
{
    
    var minX = Infinity;
    var maxX = -Infinity;

    var minY = Infinity;
    var maxY = -Infinity;

    var points, x, y, w, h;

    for (var i = 0; i < this.graphicsData.length; i++) {
        var data = this.graphicsData[i];
        var type = data.type;
        var lineWidth = data.lineWidth;

        points = data.points;

        if(type === PIXI.Graphics.RECT)
        {
            x = points[0] - lineWidth/2;
            y = points[1] - lineWidth/2;
            w = points[2] + lineWidth;
            h = points[3] + lineWidth;

            minX = x < minX ? x : minX;
            maxX = x + w > maxX ? x + w : maxX;

            minY = y < minY ? x : minY;
            maxY = y + h > maxY ? y + h : maxY;
        }
        else if(type === PIXI.Graphics.CIRC || type === PIXI.Graphics.ELIP)
        {
            x = points[0];
            y = points[1];
            w = points[2] + lineWidth/2;
            h = points[3] + lineWidth/2;

            minX = x - w < minX ? x - w : minX;
            maxX = x + w > maxX ? x + w : maxX;

            minY = y - h < minY ? y - h : minY;
            maxY = y + h > maxY ? y + h : maxY;
        }
        else
        {
            // POLY
            for (var j = 0; j < points.length; j+=2)
            {

                x = points[j];
                y = points[j+1];
                minX = x-lineWidth < minX ? x-lineWidth : minX;
                maxX = x+lineWidth > maxX ? x+lineWidth : maxX;

                minY = y-lineWidth < minY ? y-lineWidth : minY;
                maxY = y+lineWidth > maxY ? y+lineWidth : maxY;
            }
        }
    }

    var padding = this.boundsPadding;
    this.bounds = new PIXI.Rectangle(minX - padding, minY - padding, (maxX - minX) + padding * 2, (maxY - minY) + padding * 2);
};


/**
 * Generates the cached sprite when the sprite has cacheAsBitmap = true
 *
 * @method _generateCachedSprite
 * @private
 */
PIXI.Graphics.prototype._generateCachedSprite = function()
{
    var bounds = this.getLocalBounds();

    if(!this._cachedSprite)
    {
        var canvasBuffer = new PIXI.CanvasBuffer(bounds.width, bounds.height);
        var texture = PIXI.Texture.fromCanvas(canvasBuffer.canvas);
        
        this._cachedSprite = new PIXI.Sprite(texture);
        this._cachedSprite.buffer = canvasBuffer;

        this._cachedSprite.worldTransform = this.worldTransform;
    }
    else
    {
        this._cachedSprite.buffer.resize(bounds.width, bounds.height);
    }

    // leverage the anchor to account for the offset of the element
    this._cachedSprite.anchor.x = -( bounds.x / bounds.width );
    this._cachedSprite.anchor.y = -( bounds.y / bounds.height );

   // this._cachedSprite.buffer.context.save();
    this._cachedSprite.buffer.context.translate(-bounds.x,-bounds.y);
    
    PIXI.CanvasGraphics.renderGraphics(this, this._cachedSprite.buffer.context);
    this._cachedSprite.alpha = this.alpha;

   // this._cachedSprite.buffer.context.restore();
};

PIXI.Graphics.prototype.destroyCachedSprite = function()
{
    this._cachedSprite.texture.destroy(true);

    // let the gc collect the unused sprite
    // TODO could be object pooled!
    this._cachedSprite = null;
};


// SOME TYPES:
PIXI.Graphics.POLY = 0;
PIXI.Graphics.RECT = 1;
PIXI.Graphics.CIRC = 2;
PIXI.Graphics.ELIP = 3;
PIXI.Graphics.RREC = 4;


/**
 * @author Mat Groves http://matgroves.com/
 */

 /**
 * 
 * @class Strip
 * @extends DisplayObjectContainer
 * @constructor
 * @param texture {Texture} The texture to use
 * @param width {Number} the width 
 * @param height {Number} the height
 * 
 */
PIXI.Strip = function(texture)
{
    PIXI.DisplayObjectContainer.call( this );
    
    this.texture = texture;

    // set up the main bits..
    this.uvs = new PIXI.Float32Array([0, 1,
                                    1, 1,
                                    1, 0,
                                    0,1]);

    this.verticies = new PIXI.Float32Array([0, 0,
                      100,0,
                      100,100,
                      0, 100]);

    this.colors = new PIXI.Float32Array([1, 1, 1, 1]);

    this.indices = new PIXI.Uint16Array([0, 1, 2, 3]);
    

    this.dirty = true;
};

// constructor
PIXI.Strip.prototype = Object.create(PIXI.DisplayObjectContainer.prototype);
PIXI.Strip.prototype.constructor = PIXI.Strip;

PIXI.Strip.prototype._renderWebGL = function(renderSession)
{
    // if the sprite is not visible or the alpha is 0 then no need to render this element
    if(!this.visible || this.alpha <= 0)return;
    // render triangle strip..

    renderSession.spriteBatch.stop();

    // init! init!
    if(!this._vertexBuffer)this._initWebGL(renderSession);
    
    renderSession.shaderManager.setShader(renderSession.shaderManager.stripShader);

    this._renderStrip(renderSession);

    ///renderSession.shaderManager.activateDefaultShader();

    renderSession.spriteBatch.start();

    //TODO check culling  
};

PIXI.Strip.prototype._initWebGL = function(renderSession)
{
    // build the strip!
    var gl = renderSession.gl;
    
    this._vertexBuffer = gl.createBuffer();
    this._indexBuffer = gl.createBuffer();
    this._uvBuffer = gl.createBuffer();
    this._colorBuffer = gl.createBuffer();
    
    gl.bindBuffer(gl.ARRAY_BUFFER, this._vertexBuffer);
    gl.bufferData(gl.ARRAY_BUFFER, this.verticies, gl.DYNAMIC_DRAW);

    gl.bindBuffer(gl.ARRAY_BUFFER, this._uvBuffer);
    gl.bufferData(gl.ARRAY_BUFFER,  this.uvs, gl.STATIC_DRAW);

    gl.bindBuffer(gl.ARRAY_BUFFER, this._colorBuffer);
    gl.bufferData(gl.ARRAY_BUFFER, this.colors, gl.STATIC_DRAW);
 
    gl.bindBuffer(gl.ELEMENT_ARRAY_BUFFER, this._indexBuffer);
    gl.bufferData(gl.ELEMENT_ARRAY_BUFFER, this.indices, gl.STATIC_DRAW);
};

PIXI.Strip.prototype._renderStrip = function(renderSession)
{
    var gl = renderSession.gl;
    var projection = renderSession.projection,
        offset = renderSession.offset,
        shader = renderSession.shaderManager.stripShader;


    // gl.uniformMatrix4fv(shaderProgram.mvMatrixUniform, false, mat4Real);

    gl.blendFunc(gl.ONE, gl.ONE_MINUS_SRC_ALPHA);

    // set uniforms
    gl.uniformMatrix3fv(shader.translationMatrix, false, this.worldTransform.toArray(true));
    gl.uniform2f(shader.projectionVector, projection.x, -projection.y);
    gl.uniform2f(shader.offsetVector, -offset.x, -offset.y);
    gl.uniform1f(shader.alpha, 1);

    if(!this.dirty)
    {
        
        gl.bindBuffer(gl.ARRAY_BUFFER, this._vertexBuffer);
        gl.bufferSubData(gl.ARRAY_BUFFER, 0, this.verticies);
        gl.vertexAttribPointer(shader.aVertexPosition, 2, gl.FLOAT, false, 0, 0);
        
        // update the uvs
        gl.bindBuffer(gl.ARRAY_BUFFER, this._uvBuffer);
        gl.vertexAttribPointer(shader.aTextureCoord, 2, gl.FLOAT, false, 0, 0);
            
        gl.activeTexture(gl.TEXTURE0);
         // bind the current texture
        gl.bindTexture(gl.TEXTURE_2D, this.texture.baseTexture._glTextures[gl.id] || PIXI.createWebGLTexture(this.texture.baseTexture, gl));
    
        // dont need to upload!
        gl.bindBuffer(gl.ELEMENT_ARRAY_BUFFER, this._indexBuffer);
    
    
    }
    else
    {

        this.dirty = false;
        gl.bindBuffer(gl.ARRAY_BUFFER, this._vertexBuffer);
        gl.bufferData(gl.ARRAY_BUFFER, this.verticies, gl.STATIC_DRAW);
        gl.vertexAttribPointer(shader.aVertexPosition, 2, gl.FLOAT, false, 0, 0);
        
        // update the uvs
        gl.bindBuffer(gl.ARRAY_BUFFER, this._uvBuffer);
        gl.bufferData(gl.ARRAY_BUFFER, this.uvs, gl.STATIC_DRAW);
        gl.vertexAttribPointer(shader.aTextureCoord, 2, gl.FLOAT, false, 0, 0);
            
        gl.activeTexture(gl.TEXTURE0);
        gl.bindTexture(gl.TEXTURE_2D, this.texture.baseTexture._glTextures[gl.id] || PIXI.createWebGLTexture(this.texture.baseTexture, gl));
    
        // dont need to upload!
        gl.bindBuffer(gl.ELEMENT_ARRAY_BUFFER, this._indexBuffer);
        gl.bufferData(gl.ELEMENT_ARRAY_BUFFER, this.indices, gl.STATIC_DRAW);
        
    }
    //console.log(gl.TRIANGLE_STRIP)
    //
    //
    gl.drawElements(gl.TRIANGLE_STRIP, this.indices.length, gl.UNSIGNED_SHORT, 0);
    
  
};

PIXI.Strip.prototype._renderCanvas = function(renderSession)
{
    var context = renderSession.context;
    
    var transform = this.worldTransform;

    if (renderSession.roundPixels)
    {
        context.setTransform(transform.a, transform.c, transform.b, transform.d, transform.tx | 0, transform.ty | 0);
    }
    else
    {
        context.setTransform(transform.a, transform.c, transform.b, transform.d, transform.tx, transform.ty);
    }
        
    var strip = this;
    // draw triangles!!
    var verticies = strip.verticies;
    var uvs = strip.uvs;

    var length = verticies.length/2;
    this.count++;

    for (var i = 0; i < length-2; i++)
    {
        // draw some triangles!
        var index = i*2;

        var x0 = verticies[index],   x1 = verticies[index+2], x2 = verticies[index+4];
        var y0 = verticies[index+1], y1 = verticies[index+3], y2 = verticies[index+5];

        if(true)
        {

            //expand();
            var centerX = (x0 + x1 + x2)/3;
            var centerY = (y0 + y1 + y2)/3;

<<<<<<< HEAD
// SOME TYPES:
PIXI.Graphics.POLY = 0;
PIXI.Graphics.RECT = 1;
PIXI.Graphics.CIRC = 2;
PIXI.Graphics.ELIP = 3;

/**
 * @author Mat Groves http://matgroves.com/
 */
=======
            var normX = x0 - centerX;
            var normY = y0 - centerY;

            var dist = Math.sqrt( normX * normX + normY * normY );
            x0 = centerX + (normX / dist) * (dist + 3);
            y0 = centerY + (normY / dist) * (dist + 3);
>>>>>>> 9f6e9923

            // 
            
            normX = x1 - centerX;
            normY = y1 - centerY;

            dist = Math.sqrt( normX * normX + normY * normY );
            x1 = centerX + (normX / dist) * (dist + 3);
            y1 = centerY + (normY / dist) * (dist + 3);

            normX = x2 - centerX;
            normY = y2 - centerY;

            dist = Math.sqrt( normX * normX + normY * normY );
            x2 = centerX + (normX / dist) * (dist + 3);
            y2 = centerY + (normY / dist) * (dist + 3);

        }

        var u0 = uvs[index] * strip.texture.width,   u1 = uvs[index+2] * strip.texture.width, u2 = uvs[index+4]* strip.texture.width;
        var v0 = uvs[index+1]* strip.texture.height, v1 = uvs[index+3] * strip.texture.height, v2 = uvs[index+5]* strip.texture.height;

        context.save();
        context.beginPath();


        context.moveTo(x0, y0);
        context.lineTo(x1, y1);
        context.lineTo(x2, y2);

        context.closePath();

<<<<<<< HEAD
    // load the texture!
    if(texture.baseTexture.hasLoaded)
    {
        this.width   = this.texture.frame.width;
        this.height  = this.texture.frame.height;
        this.updateFrame = true;
    }
    else
    {
        this.onTextureUpdateBind = this.onTextureUpdate.bind(this);
        this.texture.on( 'update', this.onTextureUpdateBind );
    }
=======
        context.clip();
>>>>>>> 9f6e9923

        // Compute matrix transform
        var delta = u0*v1 + v0*u2 + u1*v2 - v1*u2 - v0*u1 - u0*v2;
        var deltaA = x0*v1 + v0*x2 + x1*v2 - v1*x2 - v0*x1 - x0*v2;
        var deltaB = u0*x1 + x0*u2 + u1*x2 - x1*u2 - x0*u1 - u0*x2;
        var deltaC = u0*v1*x2 + v0*x1*u2 + x0*u1*v2 - x0*v1*u2 - v0*u1*x2 - u0*x1*v2;
        var deltaD = y0*v1 + v0*y2 + y1*v2 - v1*y2 - v0*y1 - y0*v2;
        var deltaE = u0*y1 + y0*u2 + u1*y2 - y1*u2 - y0*u1 - u0*y2;
        var deltaF = u0*v1*y2 + v0*y1*u2 + y0*u1*v2 - y0*v1*u2 - v0*u1*y2 - u0*y1*v2;

        context.transform(deltaA / delta, deltaD / delta,
                            deltaB / delta, deltaE / delta,
                            deltaC / delta, deltaF / delta);

        context.drawImage(strip.texture.baseTexture.source, 0, 0);
        context.restore();
    }
};

/*
 * Sets the texture that the Strip will use 
 *
 * @method setTexture
 * @param texture {Texture} the texture that will be used
 * @private
 */

/*
PIXI.Strip.prototype.setTexture = function(texture)
{
    //TODO SET THE TEXTURES
    //TODO VISIBILITY

    // stop current texture
    this.texture = texture;
    this.width   = texture.frame.width;
    this.height  = texture.frame.height;
    this.updateFrame = true;
};
*/

/**
 * When the texture is updated, this event will fire to update the scale and frame
 *
 * @method onTextureUpdate
 * @param event
 * @private
 */

PIXI.Strip.prototype.onTextureUpdate = function()
{
    this.updateFrame = true;
};
/* @author Mat Groves http://matgroves.com/ @Doormat23
 */

/**
 * 
 * @class Rope
 * @constructor
 * @param texture {Texture} The texture to use
 * @param points {Array}
 * 
 */
PIXI.Rope = function(texture, points)
{
    PIXI.Strip.call( this, texture );
    this.points = points;

    this.verticies = new PIXI.Float32Array(points.length * 4);
    this.uvs = new PIXI.Float32Array(points.length * 4);
    this.colors = new PIXI.Float32Array(points.length * 2);
    this.indices = new PIXI.Uint16Array(points.length * 2);
   

    this.refresh();
};


// constructor
PIXI.Rope.prototype = Object.create( PIXI.Strip.prototype );
PIXI.Rope.prototype.constructor = PIXI.Rope;

/*
 * Refreshes 
 *
 * @method refresh
 */
PIXI.Rope.prototype.refresh = function()
{
    var points = this.points;
    if(points.length < 1) return;

    var uvs = this.uvs;

    var lastPoint = points[0];
    var indices = this.indices;
    var colors = this.colors;

    this.count-=0.2;

    uvs[0] = 0;
    uvs[1] = 0;
    uvs[2] = 0;
    uvs[3] = 1;

    colors[0] = 1;
    colors[1] = 1;

    indices[0] = 0;
    indices[1] = 1;

    var total = points.length,
        point, index, amount;

    for (var i = 1; i < total; i++)
    {
        point = points[i];
        index = i * 4;
        // time to do some smart drawing!
        amount = i / (total-1);

        if(i%2)
        {
            uvs[index] = amount;
            uvs[index+1] = 0;

            uvs[index+2] = amount;
            uvs[index+3] = 1;
        }
        else
        {
            uvs[index] = amount;
            uvs[index+1] = 0;

            uvs[index+2] = amount;
            uvs[index+3] = 1;
        }

        index = i * 2;
        colors[index] = 1;
        colors[index+1] = 1;

        index = i * 2;
        indices[index] = index;
        indices[index + 1] = index + 1;

        lastPoint = point;
    }
};

/*
 * Updates the object transform for rendering
 *
 * @method updateTransform
 * @private
 */
PIXI.Rope.prototype.updateTransform = function()
{

    var points = this.points;
    if(points.length < 1)return;

    var lastPoint = points[0];
    var nextPoint;
    var perp = {x:0, y:0};

    this.count-=0.2;

    var verticies = this.verticies;
    var total = points.length,
        point, index, ratio, perpLength, num;

    for (var i = 0; i < total; i++)
    {
        point = points[i];
        index = i * 4;

        if(i < points.length-1)
        {
            nextPoint = points[i+1];
        }
        else
        {
            nextPoint = point;
        }

        perp.y = -(nextPoint.x - lastPoint.x);
        perp.x = nextPoint.y - lastPoint.y;

        ratio = (1 - (i / (total-1))) * 10;

        if(ratio > 1) ratio = 1;

        perpLength = Math.sqrt(perp.x * perp.x + perp.y * perp.y);
        num = this.texture.height / 2; //(20 + Math.abs(Math.sin((i + this.count) * 0.3) * 50) )* ratio;
        perp.x /= perpLength;
        perp.y /= perpLength;

        perp.x *= num;
        perp.y *= num;

        verticies[index] = point.x + perp.x;
        verticies[index+1] = point.y + perp.y;
        verticies[index+2] = point.x - perp.x;
        verticies[index+3] = point.y - perp.y;

        lastPoint = point;
    }

    PIXI.DisplayObjectContainer.prototype.updateTransform.call( this );
};
/*
 * Sets the texture that the Rope will use 
 *
 * @method setTexture
 * @param texture {Texture} the texture that will be used
 */
PIXI.Rope.prototype.setTexture = function(texture)
{
    // stop current texture
    this.texture = texture;
    this.updateFrame = true;
};

/**
 * @author Mat Groves http://matgroves.com/
 */

/**
 * A tiling sprite is a fast way of rendering a tiling image
 *
 * @class TilingSprite
 * @extends Sprite
 * @constructor
 * @param texture {Texture} the texture of the tiling sprite
 * @param width {Number}  the width of the tiling sprite
 * @param height {Number} the height of the tiling sprite
 */
PIXI.TilingSprite = function(texture, width, height)
{
    PIXI.Sprite.call( this, texture);

    /**
     * The with of the tiling sprite
     *
     * @property width
     * @type Number
     */
    this.width = width || 100;

    /**
     * The height of the tiling sprite
     *
     * @property height
     * @type Number
     */
    this.height = height || 100;

    /**
     * The scaling of the image that is being tiled
     *
     * @property tileScale
     * @type Point
     */
    this.tileScale = new PIXI.Point(1,1);

    /**
     * A point that represents the scale of the texture object
     *
     * @property tileScaleOffset
     * @type Point
     */
    this.tileScaleOffset = new PIXI.Point(1,1);
    
    /**
     * The offset position of the image that is being tiled
     *
     * @property tilePosition
     * @type Point
     */
    this.tilePosition = new PIXI.Point(0,0);


    /**
     * Whether this sprite is renderable or not
     *
     * @property renderable
     * @type Boolean
     * @default true
     */
    this.renderable = true;

    /**
     * The tint applied to the sprite. This is a hex value
     *
     * @property tint
     * @type Number
     * @default 0xFFFFFF
     */
    this.tint = 0xFFFFFF;
    
    /**
     * The blend mode to be applied to the sprite
     *
     * @property blendMode
     * @type Number
     * @default PIXI.blendModes.NORMAL;
     */
    this.blendMode = PIXI.blendModes.NORMAL;
};

// constructor
PIXI.TilingSprite.prototype = Object.create(PIXI.Sprite.prototype);
PIXI.TilingSprite.prototype.constructor = PIXI.TilingSprite;


/**
 * The width of the sprite, setting this will actually modify the scale to achieve the value set
 *
 * @property width
 * @type Number
 */
Object.defineProperty(PIXI.TilingSprite.prototype, 'width', {
    get: function() {
        return this._width;
    },
    set: function(value) {
        
        this._width = value;
    }
});

/**
 * The height of the TilingSprite, setting this will actually modify the scale to achieve the value set
 *
 * @property height
 * @type Number
 */
Object.defineProperty(PIXI.TilingSprite.prototype, 'height', {
    get: function() {
        return  this._height;
    },
    set: function(value) {
        this._height = value;
    }
});

/**
 * When the texture is updated, this event will be fired to update the scale and frame
 *
 * @method onTextureUpdate
 * @param event
 * @private
 */
PIXI.TilingSprite.prototype.onTextureUpdate = function()
{
    this.updateFrame = true;
};

PIXI.TilingSprite.prototype.setTexture = function(texture)
{
    if(this.texture === texture)return;

    this.texture = texture;

    this.refreshTexture = true;
    /*
    if(this.tilingTexture)
    {
        this.generateTilingTexture(true);
    }
*/

    /*
    // stop current texture;
    if(this.texture.baseTexture !== texture.baseTexture)
    {
        this.textureChange = true;
        this.texture = texture;
    }
    else
    {
        this.texture = texture;
    }

    this.updateFrame = true;*/
    this.cachedTint = 0xFFFFFF;
};

/**
* Renders the object using the WebGL renderer
*
* @method _renderWebGL
* @param renderSession {RenderSession} 
* @private
*/
PIXI.TilingSprite.prototype._renderWebGL = function(renderSession)
{

    if(this.visible === false || this.alpha === 0)return;
    
    var i,j;

    if(this.mask)
    {
        renderSession.spriteBatch.stop();
        renderSession.maskManager.pushMask(this.mask, renderSession);
        renderSession.spriteBatch.start();
    }

    if(this.filters)
    {
        renderSession.spriteBatch.flush();
        renderSession.filterManager.pushFilter(this._filterBlock);
    }


    if(!this.tilingTexture || this.refreshTexture)
    {
        this.generateTilingTexture(true);
        if(this.tilingTexture && this.tilingTexture.needsUpdate)
        {
            //TODO - tweaking
            PIXI.updateWebGLTexture(this.tilingTexture.baseTexture, renderSession.gl);
            this.tilingTexture.needsUpdate = false;
           // this.tilingTexture._uvs = null;
        }
    }
    else renderSession.spriteBatch.renderTilingSprite(this);
    

    // simple render children!
    for(i=0,j=this.children.length; i<j; i++)
    {
        this.children[i]._renderWebGL(renderSession);
    }

    renderSession.spriteBatch.stop();

    if(this.filters)renderSession.filterManager.popFilter();
    if(this.mask)renderSession.maskManager.popMask(renderSession);
    
    renderSession.spriteBatch.start();
};

/**
* Renders the object using the Canvas renderer
*
* @method _renderCanvas
* @param renderSession {RenderSession} 
* @private
*/
PIXI.TilingSprite.prototype._renderCanvas = function(renderSession)
{
    if(this.visible === false || this.alpha === 0)return;
    
    var context = renderSession.context;

    if(this._mask)
    {
        renderSession.maskManager.pushMask(this._mask, context);
    }

    context.globalAlpha = this.worldAlpha;

    
    var transform = this.worldTransform;

    var i,j;

    // allow for trimming
//(this.anchor.x) * -frame.width,
//                               (this.anchor.y) * -frame.height,

         
    context.setTransform(transform.a, transform.c, transform.b, transform.d, transform.tx , transform.ty);


    if(!this.__tilePattern ||  this.refreshTexture)
    {
        this.generateTilingTexture(false);
    
        if(this.tilingTexture)
        {
            this.__tilePattern = context.createPattern(this.tilingTexture.baseTexture.source, 'repeat');
        }
        else
        {
            return;
        }
    }

    // check blend mode
    if(this.blendMode !== renderSession.currentBlendMode)
    {
        renderSession.currentBlendMode = this.blendMode;
        context.globalCompositeOperation = PIXI.blendModesCanvas[renderSession.currentBlendMode];
    }

    context.beginPath();

    var tilePosition = this.tilePosition;
    var tileScale = this.tileScale;

    tilePosition.x %= this.tilingTexture.baseTexture.width;
    tilePosition.y %= this.tilingTexture.baseTexture.height;

    // offset
    context.scale(tileScale.x,tileScale.y);
    context.translate(tilePosition.x, tilePosition.y);

    context.fillStyle = this.__tilePattern;

    // make sure to account for the anchor point..
    context.fillRect(-tilePosition.x + (this.anchor.x * -this._width),-tilePosition.y + (this.anchor.y * -this._height),
                        this._width / tileScale.x, this._height / tileScale.y);

    context.scale(1/tileScale.x, 1/tileScale.y);
    context.translate(-tilePosition.x, -tilePosition.y);

    context.closePath();

    if(this._mask)
    {
        renderSession.maskManager.popMask(renderSession.context);
    }

    for(i=0,j=this.children.length; i<j; i++)
    {
        this.children[i]._renderCanvas(renderSession);
    }
};


/**
* Returns the framing rectangle of the sprite as a PIXI.Rectangle object
*
* @method getBounds
* @return {Rectangle} the framing rectangle
*/
PIXI.TilingSprite.prototype.getBounds = function()
{

    var width = this._width;
    var height = this._height;

    var w0 = width * (1-this.anchor.x);
    var w1 = width * -this.anchor.x;

    var h0 = height * (1-this.anchor.y);
    var h1 = height * -this.anchor.y;

    var worldTransform = this.worldTransform;

    var a = worldTransform.a;
    var b = worldTransform.c;
    var c = worldTransform.b;
    var d = worldTransform.d;
    var tx = worldTransform.tx;
    var ty = worldTransform.ty;
    
    var x1 = a * w1 + c * h1 + tx;
    var y1 = d * h1 + b * w1 + ty;

    var x2 = a * w0 + c * h1 + tx;
    var y2 = d * h1 + b * w0 + ty;

    var x3 = a * w0 + c * h0 + tx;
    var y3 = d * h0 + b * w0 + ty;

    var x4 =  a * w1 + c * h0 + tx;
    var y4 =  d * h0 + b * w1 + ty;

    var maxX = -Infinity;
    var maxY = -Infinity;

    var minX = Infinity;
    var minY = Infinity;

    minX = x1 < minX ? x1 : minX;
    minX = x2 < minX ? x2 : minX;
    minX = x3 < minX ? x3 : minX;
    minX = x4 < minX ? x4 : minX;

    minY = y1 < minY ? y1 : minY;
    minY = y2 < minY ? y2 : minY;
    minY = y3 < minY ? y3 : minY;
    minY = y4 < minY ? y4 : minY;

    maxX = x1 > maxX ? x1 : maxX;
    maxX = x2 > maxX ? x2 : maxX;
    maxX = x3 > maxX ? x3 : maxX;
    maxX = x4 > maxX ? x4 : maxX;

    maxY = y1 > maxY ? y1 : maxY;
    maxY = y2 > maxY ? y2 : maxY;
    maxY = y3 > maxY ? y3 : maxY;
    maxY = y4 > maxY ? y4 : maxY;

    var bounds = this._bounds;

    bounds.x = minX;
    bounds.width = maxX - minX;

    bounds.y = minY;
    bounds.height = maxY - minY;

    // store a reference so that if this function gets called again in the render cycle we do not have to recalculate
    this._currentBounds = bounds;

    return bounds;
};

/**
* 
* @method generateTilingTexture
* 
* @param forcePowerOfTwo {Boolean} Whether we want to force the texture to be a power of two
*/
PIXI.TilingSprite.prototype.generateTilingTexture = function(forcePowerOfTwo)
{
    var texture = this.texture;

    if(!texture.baseTexture.hasLoaded)return;

    var baseTexture = texture.baseTexture;
    var frame = texture.frame;

    var targetWidth, targetHeight;

    // check that the frame is the same size as the base texture.
    var isFrame = frame.width !== baseTexture.width || frame.height !== baseTexture.height;

    var newTextureRequired = false;
    if(!forcePowerOfTwo)
    {
        if(isFrame)
        {
            targetWidth = frame.width;
            targetHeight = frame.height;
           
            newTextureRequired = true;
            
        }
    }
    else
    {
        targetWidth = PIXI.getNextPowerOfTwo(frame.width);
        targetHeight = PIXI.getNextPowerOfTwo(frame.height);

        if(frame.width !== targetWidth || frame.height !== targetHeight)newTextureRequired = true;

    }

    if(newTextureRequired)
    {
        var canvasBuffer;

        if(this.tilingTexture && this.tilingTexture.isTiling)
        {
            canvasBuffer = this.tilingTexture.canvasBuffer;
            canvasBuffer.resize(targetWidth, targetHeight);
            this.tilingTexture.baseTexture.width = targetWidth;
            this.tilingTexture.baseTexture.height = targetHeight;
            this.tilingTexture.needsUpdate = true;
        }
        else
        {
            canvasBuffer = new PIXI.CanvasBuffer(targetWidth, targetHeight);

            this.tilingTexture = PIXI.Texture.fromCanvas(canvasBuffer.canvas);
            this.tilingTexture.canvasBuffer = canvasBuffer;
            this.tilingTexture.isTiling = true;

        }
        
        canvasBuffer.context.drawImage(texture.baseTexture.source,
                                           frame.x,
                                           frame.y,
                                           frame.width,
                                           frame.height,
                                           0,
                                           0,
                                           targetWidth,
                                           targetHeight);

        this.tileScaleOffset.x = frame.width / targetWidth;
        this.tileScaleOffset.y = frame.height / targetHeight;

    }
    else
    {
        //TODO - switching?
        if(this.tilingTexture && this.tilingTexture.isTiling)
        {
            // destroy the tiling texture!
            // TODO could store this somewhere?
            this.tilingTexture.destroy(true);
        }

        this.tileScaleOffset.x = 1;
        this.tileScaleOffset.y = 1;
        this.tilingTexture = texture;
    }
    this.refreshTexture = false;
    this.tilingTexture.baseTexture._powerOf2 = true;
};
/**
 * @author Mat Groves http://matgroves.com/ @Doormat23
 * based on pixi impact spine implementation made by Eemeli Kelokorpi (@ekelokorpi) https://github.com/ekelokorpi
 *
 * Awesome JS run time provided by EsotericSoftware
 * https://github.com/EsotericSoftware/spine-runtimes
 *
 */

/*
 * Awesome JS run time provided by EsotericSoftware
 *
 * https://github.com/EsotericSoftware/spine-runtimes
 *
 */



var spine = {};

spine.BoneData = function (name, parent) {
    this.name = name;
    this.parent = parent;
};
spine.BoneData.prototype = {
    length: 0,
    x: 0, y: 0,
    rotation: 0,
    scaleX: 1, scaleY: 1
};

spine.SlotData = function (name, boneData) {
    this.name = name;
    this.boneData = boneData;
};
spine.SlotData.prototype = {
    r: 1, g: 1, b: 1, a: 1,
    attachmentName: null
};

spine.Bone = function (boneData, parent) {
    this.data = boneData;
    this.parent = parent;
    this.setToSetupPose();
};
spine.Bone.yDown = false;
spine.Bone.prototype = {
    x: 0, y: 0,
    rotation: 0,
    scaleX: 1, scaleY: 1,
    m00: 0, m01: 0, worldX: 0, // a b x
    m10: 0, m11: 0, worldY: 0, // c d y
    worldRotation: 0,
    worldScaleX: 1, worldScaleY: 1,
    updateWorldTransform: function (flipX, flipY) {
        var parent = this.parent;
        if (parent != null) {
            this.worldX = this.x * parent.m00 + this.y * parent.m01 + parent.worldX;
            this.worldY = this.x * parent.m10 + this.y * parent.m11 + parent.worldY;
            this.worldScaleX = parent.worldScaleX * this.scaleX;
            this.worldScaleY = parent.worldScaleY * this.scaleY;
            this.worldRotation = parent.worldRotation + this.rotation;
        } else {
            this.worldX = this.x;
            this.worldY = this.y;
            this.worldScaleX = this.scaleX;
            this.worldScaleY = this.scaleY;
            this.worldRotation = this.rotation;
        }
        var radians = this.worldRotation * Math.PI / 180;
        var cos = Math.cos(radians);
        var sin = Math.sin(radians);
        this.m00 = cos * this.worldScaleX;
        this.m10 = sin * this.worldScaleX;
        this.m01 = -sin * this.worldScaleY;
        this.m11 = cos * this.worldScaleY;
        if (flipX) {
            this.m00 = -this.m00;
            this.m01 = -this.m01;
        }
        if (flipY) {
            this.m10 = -this.m10;
            this.m11 = -this.m11;
        }
        if (spine.Bone.yDown) {
            this.m10 = -this.m10;
            this.m11 = -this.m11;
        }
    },
    setToSetupPose: function () {
        var data = this.data;
        this.x = data.x;
        this.y = data.y;
        this.rotation = data.rotation;
        this.scaleX = data.scaleX;
        this.scaleY = data.scaleY;
    }
};

spine.Slot = function (slotData, skeleton, bone) {
    this.data = slotData;
    this.skeleton = skeleton;
    this.bone = bone;
    this.setToSetupPose();
};
spine.Slot.prototype = {
    r: 1, g: 1, b: 1, a: 1,
    _attachmentTime: 0,
    attachment: null,
    setAttachment: function (attachment) {
        this.attachment = attachment;
        this._attachmentTime = this.skeleton.time;
    },
    setAttachmentTime: function (time) {
        this._attachmentTime = this.skeleton.time - time;
    },
    getAttachmentTime: function () {
        return this.skeleton.time - this._attachmentTime;
    },
    setToSetupPose: function () {
        var data = this.data;
        this.r = data.r;
        this.g = data.g;
        this.b = data.b;
        this.a = data.a;

        var slotDatas = this.skeleton.data.slots;
        for (var i = 0, n = slotDatas.length; i < n; i++) {
            if (slotDatas[i] == data) {
                this.setAttachment(!data.attachmentName ? null : this.skeleton.getAttachmentBySlotIndex(i, data.attachmentName));
                break;
            }
        }
    }
};

spine.Skin = function (name) {
    this.name = name;
    this.attachments = {};
};
spine.Skin.prototype = {
    addAttachment: function (slotIndex, name, attachment) {
        this.attachments[slotIndex + ":" + name] = attachment;
    },
    getAttachment: function (slotIndex, name) {
        return this.attachments[slotIndex + ":" + name];
    },
    _attachAll: function (skeleton, oldSkin) {
        for (var key in oldSkin.attachments) {
            var colon = key.indexOf(":");
            var slotIndex = parseInt(key.substring(0, colon), 10);
            var name = key.substring(colon + 1);
            var slot = skeleton.slots[slotIndex];
            if (slot.attachment && slot.attachment.name == name) {
                var attachment = this.getAttachment(slotIndex, name);
                if (attachment) slot.setAttachment(attachment);
            }
        }
    }
};

spine.Animation = function (name, timelines, duration) {
    this.name = name;
    this.timelines = timelines;
    this.duration = duration;
};
spine.Animation.prototype = {
    apply: function (skeleton, time, loop) {
        if (loop && this.duration) time %= this.duration;
        var timelines = this.timelines;
        for (var i = 0, n = timelines.length; i < n; i++)
            timelines[i].apply(skeleton, time, 1);
    },
    mix: function (skeleton, time, loop, alpha) {
        if (loop && this.duration) time %= this.duration;
        var timelines = this.timelines;
        for (var i = 0, n = timelines.length; i < n; i++)
            timelines[i].apply(skeleton, time, alpha);
    }
};

spine.binarySearch = function (values, target, step) {
    var low = 0;
    var high = Math.floor(values.length / step) - 2;
    if (!high) return step;
    var current = high >>> 1;
    while (true) {
        if (values[(current + 1) * step] <= target)
            low = current + 1;
        else
            high = current;
        if (low == high) return (low + 1) * step;
        current = (low + high) >>> 1;
    }
};
spine.linearSearch = function (values, target, step) {
    for (var i = 0, last = values.length - step; i <= last; i += step)
        if (values[i] > target) return i;
    return -1;
};

spine.Curves = function (frameCount) {
    this.curves = []; // dfx, dfy, ddfx, ddfy, dddfx, dddfy, ...
    this.curves.length = (frameCount - 1) * 6;
};
spine.Curves.prototype = {
    setLinear: function (frameIndex) {
        this.curves[frameIndex * 6] = 0/*LINEAR*/;
    },
    setStepped: function (frameIndex) {
        this.curves[frameIndex * 6] = -1/*STEPPED*/;
    },
    /** Sets the control handle positions for an interpolation bezier curve used to transition from this keyframe to the next.
     * cx1 and cx2 are from 0 to 1, representing the percent of time between the two keyframes. cy1 and cy2 are the percent of
     * the difference between the keyframe's values. */
    setCurve: function (frameIndex, cx1, cy1, cx2, cy2) {
        var subdiv_step = 1 / 10/*BEZIER_SEGMENTS*/;
        var subdiv_step2 = subdiv_step * subdiv_step;
        var subdiv_step3 = subdiv_step2 * subdiv_step;
        var pre1 = 3 * subdiv_step;
        var pre2 = 3 * subdiv_step2;
        var pre4 = 6 * subdiv_step2;
        var pre5 = 6 * subdiv_step3;
        var tmp1x = -cx1 * 2 + cx2;
        var tmp1y = -cy1 * 2 + cy2;
        var tmp2x = (cx1 - cx2) * 3 + 1;
        var tmp2y = (cy1 - cy2) * 3 + 1;
        var i = frameIndex * 6;
        var curves = this.curves;
        curves[i] = cx1 * pre1 + tmp1x * pre2 + tmp2x * subdiv_step3;
        curves[i + 1] = cy1 * pre1 + tmp1y * pre2 + tmp2y * subdiv_step3;
        curves[i + 2] = tmp1x * pre4 + tmp2x * pre5;
        curves[i + 3] = tmp1y * pre4 + tmp2y * pre5;
        curves[i + 4] = tmp2x * pre5;
        curves[i + 5] = tmp2y * pre5;
    },
    getCurvePercent: function (frameIndex, percent) {
        percent = percent < 0 ? 0 : (percent > 1 ? 1 : percent);
        var curveIndex = frameIndex * 6;
        var curves = this.curves;
        var dfx = curves[curveIndex];
        if (!dfx/*LINEAR*/) return percent;
        if (dfx == -1/*STEPPED*/) return 0;
        var dfy = curves[curveIndex + 1];
        var ddfx = curves[curveIndex + 2];
        var ddfy = curves[curveIndex + 3];
        var dddfx = curves[curveIndex + 4];
        var dddfy = curves[curveIndex + 5];
        var x = dfx, y = dfy;
        var i = 10/*BEZIER_SEGMENTS*/ - 2;
        while (true) {
            if (x >= percent) {
                var lastX = x - dfx;
                var lastY = y - dfy;
                return lastY + (y - lastY) * (percent - lastX) / (x - lastX);
            }
            if (!i) break;
            i--;
            dfx += ddfx;
            dfy += ddfy;
            ddfx += dddfx;
            ddfy += dddfy;
            x += dfx;
            y += dfy;
        }
        return y + (1 - y) * (percent - x) / (1 - x); // Last point is 1,1.
    }
};

spine.RotateTimeline = function (frameCount) {
    this.curves = new spine.Curves(frameCount);
    this.frames = []; // time, angle, ...
    this.frames.length = frameCount * 2;
};
spine.RotateTimeline.prototype = {
    boneIndex: 0,
    getFrameCount: function () {
        return this.frames.length / 2;
    },
    setFrame: function (frameIndex, time, angle) {
        frameIndex *= 2;
        this.frames[frameIndex] = time;
        this.frames[frameIndex + 1] = angle;
    },
    apply: function (skeleton, time, alpha) {
        var frames = this.frames,
            amount;

        if (time < frames[0]) return; // Time is before first frame.

        var bone = skeleton.bones[this.boneIndex];

        if (time >= frames[frames.length - 2]) { // Time is after last frame.
            amount = bone.data.rotation + frames[frames.length - 1] - bone.rotation;
            while (amount > 180)
                amount -= 360;
            while (amount < -180)
                amount += 360;
            bone.rotation += amount * alpha;
            return;
        }

        // Interpolate between the last frame and the current frame.
        var frameIndex = spine.binarySearch(frames, time, 2);
        var lastFrameValue = frames[frameIndex - 1];
        var frameTime = frames[frameIndex];
        var percent = 1 - (time - frameTime) / (frames[frameIndex - 2/*LAST_FRAME_TIME*/] - frameTime);
        percent = this.curves.getCurvePercent(frameIndex / 2 - 1, percent);

        amount = frames[frameIndex + 1/*FRAME_VALUE*/] - lastFrameValue;
        while (amount > 180)
            amount -= 360;
        while (amount < -180)
            amount += 360;
        amount = bone.data.rotation + (lastFrameValue + amount * percent) - bone.rotation;
        while (amount > 180)
            amount -= 360;
        while (amount < -180)
            amount += 360;
        bone.rotation += amount * alpha;
    }
};

spine.TranslateTimeline = function (frameCount) {
    this.curves = new spine.Curves(frameCount);
    this.frames = []; // time, x, y, ...
    this.frames.length = frameCount * 3;
};
spine.TranslateTimeline.prototype = {
    boneIndex: 0,
    getFrameCount: function () {
        return this.frames.length / 3;
    },
    setFrame: function (frameIndex, time, x, y) {
        frameIndex *= 3;
        this.frames[frameIndex] = time;
        this.frames[frameIndex + 1] = x;
        this.frames[frameIndex + 2] = y;
    },
    apply: function (skeleton, time, alpha) {
        var frames = this.frames;
        if (time < frames[0]) return; // Time is before first frame.

        var bone = skeleton.bones[this.boneIndex];

        if (time >= frames[frames.length - 3]) { // Time is after last frame.
            bone.x += (bone.data.x + frames[frames.length - 2] - bone.x) * alpha;
            bone.y += (bone.data.y + frames[frames.length - 1] - bone.y) * alpha;
            return;
        }

        // Interpolate between the last frame and the current frame.
        var frameIndex = spine.binarySearch(frames, time, 3);
        var lastFrameX = frames[frameIndex - 2];
        var lastFrameY = frames[frameIndex - 1];
        var frameTime = frames[frameIndex];
        var percent = 1 - (time - frameTime) / (frames[frameIndex + -3/*LAST_FRAME_TIME*/] - frameTime);
        percent = this.curves.getCurvePercent(frameIndex / 3 - 1, percent);

        bone.x += (bone.data.x + lastFrameX + (frames[frameIndex + 1/*FRAME_X*/] - lastFrameX) * percent - bone.x) * alpha;
        bone.y += (bone.data.y + lastFrameY + (frames[frameIndex + 2/*FRAME_Y*/] - lastFrameY) * percent - bone.y) * alpha;
    }
};

spine.ScaleTimeline = function (frameCount) {
    this.curves = new spine.Curves(frameCount);
    this.frames = []; // time, x, y, ...
    this.frames.length = frameCount * 3;
};
spine.ScaleTimeline.prototype = {
    boneIndex: 0,
    getFrameCount: function () {
        return this.frames.length / 3;
    },
    setFrame: function (frameIndex, time, x, y) {
        frameIndex *= 3;
        this.frames[frameIndex] = time;
        this.frames[frameIndex + 1] = x;
        this.frames[frameIndex + 2] = y;
    },
    apply: function (skeleton, time, alpha) {
        var frames = this.frames;
        if (time < frames[0]) return; // Time is before first frame.

        var bone = skeleton.bones[this.boneIndex];

        if (time >= frames[frames.length - 3]) { // Time is after last frame.
            bone.scaleX += (bone.data.scaleX - 1 + frames[frames.length - 2] - bone.scaleX) * alpha;
            bone.scaleY += (bone.data.scaleY - 1 + frames[frames.length - 1] - bone.scaleY) * alpha;
            return;
        }

        // Interpolate between the last frame and the current frame.
        var frameIndex = spine.binarySearch(frames, time, 3);
        var lastFrameX = frames[frameIndex - 2];
        var lastFrameY = frames[frameIndex - 1];
        var frameTime = frames[frameIndex];
        var percent = 1 - (time - frameTime) / (frames[frameIndex + -3/*LAST_FRAME_TIME*/] - frameTime);
        percent = this.curves.getCurvePercent(frameIndex / 3 - 1, percent);

        bone.scaleX += (bone.data.scaleX - 1 + lastFrameX + (frames[frameIndex + 1/*FRAME_X*/] - lastFrameX) * percent - bone.scaleX) * alpha;
        bone.scaleY += (bone.data.scaleY - 1 + lastFrameY + (frames[frameIndex + 2/*FRAME_Y*/] - lastFrameY) * percent - bone.scaleY) * alpha;
    }
};

spine.ColorTimeline = function (frameCount) {
    this.curves = new spine.Curves(frameCount);
    this.frames = []; // time, r, g, b, a, ...
    this.frames.length = frameCount * 5;
};
spine.ColorTimeline.prototype = {
    slotIndex: 0,
    getFrameCount: function () {
        return this.frames.length / 2;
    },
    setFrame: function (frameIndex, time, x, y) {
        frameIndex *= 5;
        this.frames[frameIndex] = time;
        this.frames[frameIndex + 1] = r;
        this.frames[frameIndex + 2] = g;
        this.frames[frameIndex + 3] = b;
        this.frames[frameIndex + 4] = a;
    },
    apply: function (skeleton, time, alpha) {
        var frames = this.frames;
        if (time < frames[0]) return; // Time is before first frame.

        var slot = skeleton.slots[this.slotIndex];

        if (time >= frames[frames.length - 5]) { // Time is after last frame.
            var i = frames.length - 1;
            slot.r = frames[i - 3];
            slot.g = frames[i - 2];
            slot.b = frames[i - 1];
            slot.a = frames[i];
            return;
        }

        // Interpolate between the last frame and the current frame.
        var frameIndex = spine.binarySearch(frames, time, 5);
        var lastFrameR = frames[frameIndex - 4];
        var lastFrameG = frames[frameIndex - 3];
        var lastFrameB = frames[frameIndex - 2];
        var lastFrameA = frames[frameIndex - 1];
        var frameTime = frames[frameIndex];
        var percent = 1 - (time - frameTime) / (frames[frameIndex - 5/*LAST_FRAME_TIME*/] - frameTime);
        percent = this.curves.getCurvePercent(frameIndex / 5 - 1, percent);

        var r = lastFrameR + (frames[frameIndex + 1/*FRAME_R*/] - lastFrameR) * percent;
        var g = lastFrameG + (frames[frameIndex + 2/*FRAME_G*/] - lastFrameG) * percent;
        var b = lastFrameB + (frames[frameIndex + 3/*FRAME_B*/] - lastFrameB) * percent;
        var a = lastFrameA + (frames[frameIndex + 4/*FRAME_A*/] - lastFrameA) * percent;
        if (alpha < 1) {
            slot.r += (r - slot.r) * alpha;
            slot.g += (g - slot.g) * alpha;
            slot.b += (b - slot.b) * alpha;
            slot.a += (a - slot.a) * alpha;
        } else {
            slot.r = r;
            slot.g = g;
            slot.b = b;
            slot.a = a;
        }
    }
};

spine.AttachmentTimeline = function (frameCount) {
    this.curves = new spine.Curves(frameCount);
    this.frames = []; // time, ...
    this.frames.length = frameCount;
    this.attachmentNames = []; // time, ...
    this.attachmentNames.length = frameCount;
};
spine.AttachmentTimeline.prototype = {
    slotIndex: 0,
    getFrameCount: function () {
            return this.frames.length;
    },
    setFrame: function (frameIndex, time, attachmentName) {
        this.frames[frameIndex] = time;
        this.attachmentNames[frameIndex] = attachmentName;
    },
    apply: function (skeleton, time, alpha) {
        var frames = this.frames;
        if (time < frames[0]) return; // Time is before first frame.

        var frameIndex;
        if (time >= frames[frames.length - 1]) // Time is after last frame.
            frameIndex = frames.length - 1;
        else
            frameIndex = spine.binarySearch(frames, time, 1) - 1;

        var attachmentName = this.attachmentNames[frameIndex];
        skeleton.slots[this.slotIndex].setAttachment(!attachmentName ? null : skeleton.getAttachmentBySlotIndex(this.slotIndex, attachmentName));
    }
};

spine.SkeletonData = function () {
    this.bones = [];
    this.slots = [];
    this.skins = [];
    this.animations = [];
};
spine.SkeletonData.prototype = {
    defaultSkin: null,
    /** @return May be null. */
    findBone: function (boneName) {
        var bones = this.bones;
        for (var i = 0, n = bones.length; i < n; i++)
            if (bones[i].name == boneName) return bones[i];
        return null;
    },
    /** @return -1 if the bone was not found. */
    findBoneIndex: function (boneName) {
        var bones = this.bones;
        for (var i = 0, n = bones.length; i < n; i++)
            if (bones[i].name == boneName) return i;
        return -1;
    },
    /** @return May be null. */
    findSlot: function (slotName) {
        var slots = this.slots;
        for (var i = 0, n = slots.length; i < n; i++) {
            if (slots[i].name == slotName) return slot[i];
        }
        return null;
    },
    /** @return -1 if the bone was not found. */
    findSlotIndex: function (slotName) {
        var slots = this.slots;
        for (var i = 0, n = slots.length; i < n; i++)
            if (slots[i].name == slotName) return i;
        return -1;
    },
    /** @return May be null. */
    findSkin: function (skinName) {
        var skins = this.skins;
        for (var i = 0, n = skins.length; i < n; i++)
            if (skins[i].name == skinName) return skins[i];
        return null;
    },
    /** @return May be null. */
    findAnimation: function (animationName) {
        var animations = this.animations;
        for (var i = 0, n = animations.length; i < n; i++)
            if (animations[i].name == animationName) return animations[i];
        return null;
    }
};

spine.Skeleton = function (skeletonData) {
    this.data = skeletonData;

    this.bones = [];
    for (var i = 0, n = skeletonData.bones.length; i < n; i++) {
        var boneData = skeletonData.bones[i];
        var parent = !boneData.parent ? null : this.bones[skeletonData.bones.indexOf(boneData.parent)];
        this.bones.push(new spine.Bone(boneData, parent));
    }

    this.slots = [];
    this.drawOrder = [];
    for (i = 0, n = skeletonData.slots.length; i < n; i++) {
        var slotData = skeletonData.slots[i];
        var bone = this.bones[skeletonData.bones.indexOf(slotData.boneData)];
        var slot = new spine.Slot(slotData, this, bone);
        this.slots.push(slot);
        this.drawOrder.push(slot);
    }
};
spine.Skeleton.prototype = {
    x: 0, y: 0,
    skin: null,
    r: 1, g: 1, b: 1, a: 1,
    time: 0,
    flipX: false, flipY: false,
    /** Updates the world transform for each bone. */
    updateWorldTransform: function () {
        var flipX = this.flipX;
        var flipY = this.flipY;
        var bones = this.bones;
        for (var i = 0, n = bones.length; i < n; i++)
            bones[i].updateWorldTransform(flipX, flipY);
    },
    /** Sets the bones and slots to their setup pose values. */
    setToSetupPose: function () {
        this.setBonesToSetupPose();
        this.setSlotsToSetupPose();
    },
    setBonesToSetupPose: function () {
        var bones = this.bones;
        for (var i = 0, n = bones.length; i < n; i++)
            bones[i].setToSetupPose();
    },
    setSlotsToSetupPose: function () {
        var slots = this.slots;
        for (var i = 0, n = slots.length; i < n; i++)
            slots[i].setToSetupPose(i);
    },
    /** @return May return null. */
    getRootBone: function () {
        return this.bones.length ? this.bones[0] : null;
    },
    /** @return May be null. */
    findBone: function (boneName) {
        var bones = this.bones;
        for (var i = 0, n = bones.length; i < n; i++)
            if (bones[i].data.name == boneName) return bones[i];
        return null;
    },
    /** @return -1 if the bone was not found. */
    findBoneIndex: function (boneName) {
        var bones = this.bones;
        for (var i = 0, n = bones.length; i < n; i++)
            if (bones[i].data.name == boneName) return i;
        return -1;
    },
    /** @return May be null. */
    findSlot: function (slotName) {
        var slots = this.slots;
        for (var i = 0, n = slots.length; i < n; i++)
            if (slots[i].data.name == slotName) return slots[i];
        return null;
    },
    /** @return -1 if the bone was not found. */
    findSlotIndex: function (slotName) {
        var slots = this.slots;
        for (var i = 0, n = slots.length; i < n; i++)
            if (slots[i].data.name == slotName) return i;
        return -1;
    },
    setSkinByName: function (skinName) {
        var skin = this.data.findSkin(skinName);
        if (!skin) throw "Skin not found: " + skinName;
        this.setSkin(skin);
    },
    /** Sets the skin used to look up attachments not found in the {@link SkeletonData#getDefaultSkin() default skin}. Attachments
     * from the new skin are attached if the corresponding attachment from the old skin was attached.
     * @param newSkin May be null. */
    setSkin: function (newSkin) {
        if (this.skin && newSkin) newSkin._attachAll(this, this.skin);
        this.skin = newSkin;
    },
    /** @return May be null. */
    getAttachmentBySlotName: function (slotName, attachmentName) {
        return this.getAttachmentBySlotIndex(this.data.findSlotIndex(slotName), attachmentName);
    },
    /** @return May be null. */
    getAttachmentBySlotIndex: function (slotIndex, attachmentName) {
        if (this.skin) {
            var attachment = this.skin.getAttachment(slotIndex, attachmentName);
            if (attachment) return attachment;
        }
        if (this.data.defaultSkin) return this.data.defaultSkin.getAttachment(slotIndex, attachmentName);
        return null;
    },
    /** @param attachmentName May be null. */
    setAttachment: function (slotName, attachmentName) {
        var slots = this.slots;
        for (var i = 0, n = slots.size; i < n; i++) {
            var slot = slots[i];
            if (slot.data.name == slotName) {
                var attachment = null;
                if (attachmentName) {
                    attachment = this.getAttachment(i, attachmentName);
                    if (attachment == null) throw "Attachment not found: " + attachmentName + ", for slot: " + slotName;
                }
                slot.setAttachment(attachment);
                return;
            }
        }
        throw "Slot not found: " + slotName;
    },
    update: function (delta) {
        time += delta;
    }
};

spine.AttachmentType = {
    region: 0
};

spine.RegionAttachment = function () {
    this.offset = [];
    this.offset.length = 8;
    this.uvs = [];
    this.uvs.length = 8;
};
spine.RegionAttachment.prototype = {
    x: 0, y: 0,
    rotation: 0,
    scaleX: 1, scaleY: 1,
    width: 0, height: 0,
    rendererObject: null,
    regionOffsetX: 0, regionOffsetY: 0,
    regionWidth: 0, regionHeight: 0,
    regionOriginalWidth: 0, regionOriginalHeight: 0,
    setUVs: function (u, v, u2, v2, rotate) {
        var uvs = this.uvs;
        if (rotate) {
            uvs[2/*X2*/] = u;
            uvs[3/*Y2*/] = v2;
            uvs[4/*X3*/] = u;
            uvs[5/*Y3*/] = v;
            uvs[6/*X4*/] = u2;
            uvs[7/*Y4*/] = v;
            uvs[0/*X1*/] = u2;
            uvs[1/*Y1*/] = v2;
        } else {
            uvs[0/*X1*/] = u;
            uvs[1/*Y1*/] = v2;
            uvs[2/*X2*/] = u;
            uvs[3/*Y2*/] = v;
            uvs[4/*X3*/] = u2;
            uvs[5/*Y3*/] = v;
            uvs[6/*X4*/] = u2;
            uvs[7/*Y4*/] = v2;
        }
    },
    updateOffset: function () {
        var regionScaleX = this.width / this.regionOriginalWidth * this.scaleX;
        var regionScaleY = this.height / this.regionOriginalHeight * this.scaleY;
        var localX = -this.width / 2 * this.scaleX + this.regionOffsetX * regionScaleX;
        var localY = -this.height / 2 * this.scaleY + this.regionOffsetY * regionScaleY;
        var localX2 = localX + this.regionWidth * regionScaleX;
        var localY2 = localY + this.regionHeight * regionScaleY;
        var radians = this.rotation * Math.PI / 180;
        var cos = Math.cos(radians);
        var sin = Math.sin(radians);
        var localXCos = localX * cos + this.x;
        var localXSin = localX * sin;
        var localYCos = localY * cos + this.y;
        var localYSin = localY * sin;
        var localX2Cos = localX2 * cos + this.x;
        var localX2Sin = localX2 * sin;
        var localY2Cos = localY2 * cos + this.y;
        var localY2Sin = localY2 * sin;
        var offset = this.offset;
        offset[0/*X1*/] = localXCos - localYSin;
        offset[1/*Y1*/] = localYCos + localXSin;
        offset[2/*X2*/] = localXCos - localY2Sin;
        offset[3/*Y2*/] = localY2Cos + localXSin;
        offset[4/*X3*/] = localX2Cos - localY2Sin;
        offset[5/*Y3*/] = localY2Cos + localX2Sin;
        offset[6/*X4*/] = localX2Cos - localYSin;
        offset[7/*Y4*/] = localYCos + localX2Sin;
    },
    computeVertices: function (x, y, bone, vertices) {
        x += bone.worldX;
        y += bone.worldY;
        var m00 = bone.m00;
        var m01 = bone.m01;
        var m10 = bone.m10;
        var m11 = bone.m11;
        var offset = this.offset;
        vertices[0/*X1*/] = offset[0/*X1*/] * m00 + offset[1/*Y1*/] * m01 + x;
        vertices[1/*Y1*/] = offset[0/*X1*/] * m10 + offset[1/*Y1*/] * m11 + y;
        vertices[2/*X2*/] = offset[2/*X2*/] * m00 + offset[3/*Y2*/] * m01 + x;
        vertices[3/*Y2*/] = offset[2/*X2*/] * m10 + offset[3/*Y2*/] * m11 + y;
        vertices[4/*X3*/] = offset[4/*X3*/] * m00 + offset[5/*X3*/] * m01 + x;
        vertices[5/*X3*/] = offset[4/*X3*/] * m10 + offset[5/*X3*/] * m11 + y;
        vertices[6/*X4*/] = offset[6/*X4*/] * m00 + offset[7/*Y4*/] * m01 + x;
        vertices[7/*Y4*/] = offset[6/*X4*/] * m10 + offset[7/*Y4*/] * m11 + y;
    }
}

spine.AnimationStateData = function (skeletonData) {
    this.skeletonData = skeletonData;
    this.animationToMixTime = {};
};
spine.AnimationStateData.prototype = {
        defaultMix: 0,
    setMixByName: function (fromName, toName, duration) {
        var from = this.skeletonData.findAnimation(fromName);
        if (!from) throw "Animation not found: " + fromName;
        var to = this.skeletonData.findAnimation(toName);
        if (!to) throw "Animation not found: " + toName;
        this.setMix(from, to, duration);
    },
    setMix: function (from, to, duration) {
        this.animationToMixTime[from.name + ":" + to.name] = duration;
    },
    getMix: function (from, to) {
        var time = this.animationToMixTime[from.name + ":" + to.name];
            return time ? time : this.defaultMix;
    }
};

spine.AnimationState = function (stateData) {
    this.data = stateData;
    this.queue = [];
};
spine.AnimationState.prototype = {
    animationSpeed: 1,
    current: null,
    previous: null,
    currentTime: 0,
    previousTime: 0,
    currentLoop: false,
    previousLoop: false,
    mixTime: 0,
    mixDuration: 0,
    update: function (delta) {
        this.currentTime += (delta * this.animationSpeed); //timeScale: Multiply delta by the speed of animation required.
        this.previousTime += delta;
        this.mixTime += delta;

        if (this.queue.length > 0) {
            var entry = this.queue[0];
            if (this.currentTime >= entry.delay) {
                this._setAnimation(entry.animation, entry.loop);
                this.queue.shift();
            }
        }
    },
    apply: function (skeleton) {
        if (!this.current) return;
        if (this.previous) {
            this.previous.apply(skeleton, this.previousTime, this.previousLoop);
            var alpha = this.mixTime / this.mixDuration;
            if (alpha >= 1) {
                alpha = 1;
                this.previous = null;
            }
            this.current.mix(skeleton, this.currentTime, this.currentLoop, alpha);
        } else
            this.current.apply(skeleton, this.currentTime, this.currentLoop);
    },
    clearAnimation: function () {
        this.previous = null;
        this.current = null;
        this.queue.length = 0;
    },
    _setAnimation: function (animation, loop) {
        this.previous = null;
        if (animation && this.current) {
            this.mixDuration = this.data.getMix(this.current, animation);
            if (this.mixDuration > 0) {
                this.mixTime = 0;
                this.previous = this.current;
                this.previousTime = this.currentTime;
                this.previousLoop = this.currentLoop;
            }
        }
        this.current = animation;
        this.currentLoop = loop;
        this.currentTime = 0;
    },
    /** @see #setAnimation(Animation, Boolean) */
    setAnimationByName: function (animationName, loop) {
        var animation = this.data.skeletonData.findAnimation(animationName);
        if (!animation) throw "Animation not found: " + animationName;
        this.setAnimation(animation, loop);
    },
    /** Set the current animation. Any queued animations are cleared and the current animation time is set to 0.
     * @param animation May be null. */
    setAnimation: function (animation, loop) {
        this.queue.length = 0;
        this._setAnimation(animation, loop);
    },
    /** @see #addAnimation(Animation, Boolean, Number) */
    addAnimationByName: function (animationName, loop, delay) {
        var animation = this.data.skeletonData.findAnimation(animationName);
        if (!animation) throw "Animation not found: " + animationName;
        this.addAnimation(animation, loop, delay);
    },
    /** Adds an animation to be played delay seconds after the current or last queued animation.
     * @param delay May be <= 0 to use duration of previous animation minus any mix duration plus the negative delay. */
    addAnimation: function (animation, loop, delay) {
        var entry = {};
        entry.animation = animation;
        entry.loop = loop;

        if (!delay || delay <= 0) {
            var previousAnimation = this.queue.length ? this.queue[this.queue.length - 1].animation : this.current;
            if (previousAnimation != null)
                delay = previousAnimation.duration - this.data.getMix(previousAnimation, animation) + (delay || 0);
            else
                delay = 0;
        }
        entry.delay = delay;

        this.queue.push(entry);
    },
    /** Returns true if no animation is set or if the current time is greater than the animation duration, regardless of looping. */
    isComplete: function () {
        return !this.current || this.currentTime >= this.current.duration;
    }
};

spine.SkeletonJson = function (attachmentLoader) {
    this.attachmentLoader = attachmentLoader;
};
spine.SkeletonJson.prototype = {
    scale: 1,
    readSkeletonData: function (root) {
        /*jshint -W069*/
        var skeletonData = new spine.SkeletonData(),
            boneData;

        // Bones.
        var bones = root["bones"];
        for (var i = 0, n = bones.length; i < n; i++) {
            var boneMap = bones[i];
            var parent = null;
            if (boneMap["parent"]) {
                parent = skeletonData.findBone(boneMap["parent"]);
                if (!parent) throw "Parent bone not found: " + boneMap["parent"];
            }
            boneData = new spine.BoneData(boneMap["name"], parent);
            boneData.length = (boneMap["length"] || 0) * this.scale;
            boneData.x = (boneMap["x"] || 0) * this.scale;
            boneData.y = (boneMap["y"] || 0) * this.scale;
            boneData.rotation = (boneMap["rotation"] || 0);
            boneData.scaleX = boneMap["scaleX"] || 1;
            boneData.scaleY = boneMap["scaleY"] || 1;
            skeletonData.bones.push(boneData);
        }

        // Slots.
        var slots = root["slots"];
        for (i = 0, n = slots.length; i < n; i++) {
            var slotMap = slots[i];
            boneData = skeletonData.findBone(slotMap["bone"]);
            if (!boneData) throw "Slot bone not found: " + slotMap["bone"];
            var slotData = new spine.SlotData(slotMap["name"], boneData);

            var color = slotMap["color"];
            if (color) {
                slotData.r = spine.SkeletonJson.toColor(color, 0);
                slotData.g = spine.SkeletonJson.toColor(color, 1);
                slotData.b = spine.SkeletonJson.toColor(color, 2);
                slotData.a = spine.SkeletonJson.toColor(color, 3);
            }

            slotData.attachmentName = slotMap["attachment"];

            skeletonData.slots.push(slotData);
        }

        // Skins.
        var skins = root["skins"];
        for (var skinName in skins) {
            if (!skins.hasOwnProperty(skinName)) continue;
            var skinMap = skins[skinName];
            var skin = new spine.Skin(skinName);
            for (var slotName in skinMap) {
                if (!skinMap.hasOwnProperty(slotName)) continue;
                var slotIndex = skeletonData.findSlotIndex(slotName);
                var slotEntry = skinMap[slotName];
                for (var attachmentName in slotEntry) {
                    if (!slotEntry.hasOwnProperty(attachmentName)) continue;
                    var attachment = this.readAttachment(skin, attachmentName, slotEntry[attachmentName]);
                    if (attachment != null) skin.addAttachment(slotIndex, attachmentName, attachment);
                }
            }
            skeletonData.skins.push(skin);
            if (skin.name == "default") skeletonData.defaultSkin = skin;
        }

        // Animations.
        var animations = root["animations"];
        for (var animationName in animations) {
            if (!animations.hasOwnProperty(animationName)) continue;
            this.readAnimation(animationName, animations[animationName], skeletonData);
        }

        return skeletonData;
    },
    readAttachment: function (skin, name, map) {
        /*jshint -W069*/
        name = map["name"] || name;

        var type = spine.AttachmentType[map["type"] || "region"];

        if (type == spine.AttachmentType.region) {
            var attachment = new spine.RegionAttachment();
            attachment.x = (map["x"] || 0) * this.scale;
            attachment.y = (map["y"] || 0) * this.scale;
            attachment.scaleX = map["scaleX"] || 1;
            attachment.scaleY = map["scaleY"] || 1;
            attachment.rotation = map["rotation"] || 0;
            attachment.width = (map["width"] || 32) * this.scale;
            attachment.height = (map["height"] || 32) * this.scale;
            attachment.updateOffset();

            attachment.rendererObject = {};
            attachment.rendererObject.name = name;
            attachment.rendererObject.scale = {};
            attachment.rendererObject.scale.x = attachment.scaleX;
            attachment.rendererObject.scale.y = attachment.scaleY;
            attachment.rendererObject.rotation = -attachment.rotation * Math.PI / 180;
            return attachment;
        }

            throw "Unknown attachment type: " + type;
    },

    readAnimation: function (name, map, skeletonData) {
        /*jshint -W069*/
        var timelines = [];
        var duration = 0;
        var frameIndex, timeline, timelineName, valueMap, values,
            i, n;

        var bones = map["bones"];
        for (var boneName in bones) {
            if (!bones.hasOwnProperty(boneName)) continue;
            var boneIndex = skeletonData.findBoneIndex(boneName);
            if (boneIndex == -1) throw "Bone not found: " + boneName;
            var boneMap = bones[boneName];

            for (timelineName in boneMap) {
                if (!boneMap.hasOwnProperty(timelineName)) continue;
                values = boneMap[timelineName];
                if (timelineName == "rotate") {
                    timeline = new spine.RotateTimeline(values.length);
                    timeline.boneIndex = boneIndex;

                    frameIndex = 0;
                    for (i = 0, n = values.length; i < n; i++) {
                        valueMap = values[i];
                        timeline.setFrame(frameIndex, valueMap["time"], valueMap["angle"]);
                        spine.SkeletonJson.readCurve(timeline, frameIndex, valueMap);
                        frameIndex++;
                    }
                    timelines.push(timeline);
                    duration = Math.max(duration, timeline.frames[timeline.getFrameCount() * 2 - 2]);

                } else if (timelineName == "translate" || timelineName == "scale") {
                    var timelineScale = 1;
                    if (timelineName == "scale")
                        timeline = new spine.ScaleTimeline(values.length);
                    else {
                        timeline = new spine.TranslateTimeline(values.length);
                        timelineScale = this.scale;
                    }
                    timeline.boneIndex = boneIndex;

                    frameIndex = 0;
                    for (i = 0, n = values.length; i < n; i++) {
                        valueMap = values[i];
                        var x = (valueMap["x"] || 0) * timelineScale;
                        var y = (valueMap["y"] || 0) * timelineScale;
                        timeline.setFrame(frameIndex, valueMap["time"], x, y);
                        spine.SkeletonJson.readCurve(timeline, frameIndex, valueMap);
                        frameIndex++;
                    }
                    timelines.push(timeline);
                    duration = Math.max(duration, timeline.frames[timeline.getFrameCount() * 3 - 3]);

                } else
                    throw "Invalid timeline type for a bone: " + timelineName + " (" + boneName + ")";
            }
        }
        var slots = map["slots"];
        for (var slotName in slots) {
            if (!slots.hasOwnProperty(slotName)) continue;
            var slotMap = slots[slotName];
            var slotIndex = skeletonData.findSlotIndex(slotName);

            for (timelineName in slotMap) {
                if (!slotMap.hasOwnProperty(timelineName)) continue;
                values = slotMap[timelineName];
                if (timelineName == "color") {
                    timeline = new spine.ColorTimeline(values.length);
                    timeline.slotIndex = slotIndex;

                    frameIndex = 0;
                    for (i = 0, n = values.length; i < n; i++) {
                        valueMap = values[i];
                        var color = valueMap["color"];
                        var r = spine.SkeletonJson.toColor(color, 0);
                        var g = spine.SkeletonJson.toColor(color, 1);
                        var b = spine.SkeletonJson.toColor(color, 2);
                        var a = spine.SkeletonJson.toColor(color, 3);
                        timeline.setFrame(frameIndex, valueMap["time"], r, g, b, a);
                        spine.SkeletonJson.readCurve(timeline, frameIndex, valueMap);
                        frameIndex++;
                    }
                    timelines.push(timeline);
                    duration = Math.max(duration, timeline.frames[timeline.getFrameCount() * 5 - 5]);

                } else if (timelineName == "attachment") {
                    timeline = new spine.AttachmentTimeline(values.length);
                    timeline.slotIndex = slotIndex;

                    frameIndex = 0;
                    for (i = 0, n = values.length; i < n; i++) {
                        valueMap = values[i];
                        timeline.setFrame(frameIndex++, valueMap["time"], valueMap["name"]);
                    }
                    timelines.push(timeline);
                        duration = Math.max(duration, timeline.frames[timeline.getFrameCount() - 1]);

                } else
                    throw "Invalid timeline type for a slot: " + timelineName + " (" + slotName + ")";
            }
        }
        skeletonData.animations.push(new spine.Animation(name, timelines, duration));
    }
};
spine.SkeletonJson.readCurve = function (timeline, frameIndex, valueMap) {
    /*jshint -W069*/
    var curve = valueMap["curve"];
    if (!curve) return;
    if (curve == "stepped")
        timeline.curves.setStepped(frameIndex);
    else if (curve instanceof Array)
        timeline.curves.setCurve(frameIndex, curve[0], curve[1], curve[2], curve[3]);
};
spine.SkeletonJson.toColor = function (hexString, colorIndex) {
    if (hexString.length != 8) throw "Color hexidecimal length must be 8, recieved: " + hexString;
    return parseInt(hexString.substring(colorIndex * 2, 2), 16) / 255;
};

spine.Atlas = function (atlasText, textureLoader) {
    this.textureLoader = textureLoader;
    this.pages = [];
    this.regions = [];

    var reader = new spine.AtlasReader(atlasText);
    var tuple = [];
    tuple.length = 4;
    var page = null;
    while (true) {
        var line = reader.readLine();
        if (line == null) break;
        line = reader.trim(line);
        if (!line.length)
            page = null;
        else if (!page) {
            page = new spine.AtlasPage();
            page.name = line;

            page.format = spine.Atlas.Format[reader.readValue()];

            reader.readTuple(tuple);
            page.minFilter = spine.Atlas.TextureFilter[tuple[0]];
            page.magFilter = spine.Atlas.TextureFilter[tuple[1]];

            var direction = reader.readValue();
            page.uWrap = spine.Atlas.TextureWrap.clampToEdge;
            page.vWrap = spine.Atlas.TextureWrap.clampToEdge;
            if (direction == "x")
                page.uWrap = spine.Atlas.TextureWrap.repeat;
            else if (direction == "y")
                page.vWrap = spine.Atlas.TextureWrap.repeat;
            else if (direction == "xy")
                page.uWrap = page.vWrap = spine.Atlas.TextureWrap.repeat;

            textureLoader.load(page, line);

            this.pages.push(page);

        } else {
            var region = new spine.AtlasRegion();
            region.name = line;
            region.page = page;

            region.rotate = reader.readValue() == "true";

            reader.readTuple(tuple);
            var x = parseInt(tuple[0], 10);
            var y = parseInt(tuple[1], 10);

            reader.readTuple(tuple);
            var width = parseInt(tuple[0], 10);
            var height = parseInt(tuple[1], 10);

            region.u = x / page.width;
            region.v = y / page.height;
            if (region.rotate) {
                region.u2 = (x + height) / page.width;
                region.v2 = (y + width) / page.height;
            } else {
                region.u2 = (x + width) / page.width;
                region.v2 = (y + height) / page.height;
            }
            region.x = x;
            region.y = y;
            region.width = Math.abs(width);
            region.height = Math.abs(height);

            if (reader.readTuple(tuple) == 4) { // split is optional
                region.splits = [parseInt(tuple[0], 10), parseInt(tuple[1], 10), parseInt(tuple[2], 10), parseInt(tuple[3], 10)];

                if (reader.readTuple(tuple) == 4) { // pad is optional, but only present with splits
                    region.pads = [parseInt(tuple[0], 10), parseInt(tuple[1], 10), parseInt(tuple[2], 10), parseInt(tuple[3], 10)];

                    reader.readTuple(tuple);
                }
            }

            region.originalWidth = parseInt(tuple[0], 10);
            region.originalHeight = parseInt(tuple[1], 10);

            reader.readTuple(tuple);
            region.offsetX = parseInt(tuple[0], 10);
            region.offsetY = parseInt(tuple[1], 10);

            region.index = parseInt(reader.readValue(), 10);

            this.regions.push(region);
        }
    }
};
spine.Atlas.prototype = {
    findRegion: function (name) {
        var regions = this.regions;
        for (var i = 0, n = regions.length; i < n; i++)
            if (regions[i].name == name) return regions[i];
        return null;
    },
    dispose: function () {
        var pages = this.pages;
        for (var i = 0, n = pages.length; i < n; i++)
            this.textureLoader.unload(pages[i].rendererObject);
    },
    updateUVs: function (page) {
        var regions = this.regions;
        for (var i = 0, n = regions.length; i < n; i++) {
            var region = regions[i];
            if (region.page != page) continue;
            region.u = region.x / page.width;
            region.v = region.y / page.height;
            if (region.rotate) {
                region.u2 = (region.x + region.height) / page.width;
                region.v2 = (region.y + region.width) / page.height;
            } else {
                region.u2 = (region.x + region.width) / page.width;
                region.v2 = (region.y + region.height) / page.height;
            }
        }
    }
};

spine.Atlas.Format = {
    alpha: 0,
    intensity: 1,
    luminanceAlpha: 2,
    rgb565: 3,
    rgba4444: 4,
    rgb888: 5,
    rgba8888: 6
};

spine.Atlas.TextureFilter = {
    nearest: 0,
    linear: 1,
    mipMap: 2,
    mipMapNearestNearest: 3,
    mipMapLinearNearest: 4,
    mipMapNearestLinear: 5,
    mipMapLinearLinear: 6
};

spine.Atlas.TextureWrap = {
    mirroredRepeat: 0,
    clampToEdge: 1,
    repeat: 2
};

spine.AtlasPage = function () {};
spine.AtlasPage.prototype = {
    name: null,
    format: null,
    minFilter: null,
    magFilter: null,
    uWrap: null,
    vWrap: null,
    rendererObject: null,
    width: 0,
    height: 0
};

spine.AtlasRegion = function () {};
spine.AtlasRegion.prototype = {
    page: null,
    name: null,
    x: 0, y: 0,
    width: 0, height: 0,
    u: 0, v: 0, u2: 0, v2: 0,
    offsetX: 0, offsetY: 0,
    originalWidth: 0, originalHeight: 0,
    index: 0,
    rotate: false,
    splits: null,
    pads: null,
};

spine.AtlasReader = function (text) {
    this.lines = text.split(/\r\n|\r|\n/);
};
spine.AtlasReader.prototype = {
    index: 0,
    trim: function (value) {
        return value.replace(/^\s+|\s+$/g, "");
    },
    readLine: function () {
        if (this.index >= this.lines.length) return null;
        return this.lines[this.index++];
    },
    readValue: function () {
        var line = this.readLine();
        var colon = line.indexOf(":");
        if (colon == -1) throw "Invalid line: " + line;
        return this.trim(line.substring(colon + 1));
    },
    /** Returns the number of tuple values read (2 or 4). */
    readTuple: function (tuple) {
        var line = this.readLine();
        var colon = line.indexOf(":");
        if (colon == -1) throw "Invalid line: " + line;
        var i = 0, lastMatch= colon + 1;
        for (; i < 3; i++) {
            var comma = line.indexOf(",", lastMatch);
            if (comma == -1) {
                if (!i) throw "Invalid line: " + line;
                break;
            }
            tuple[i] = this.trim(line.substr(lastMatch, comma - lastMatch));
            lastMatch = comma + 1;
        }
        tuple[i] = this.trim(line.substring(lastMatch));
        return i + 1;
    }
}

spine.AtlasAttachmentLoader = function (atlas) {
    this.atlas = atlas;
}
spine.AtlasAttachmentLoader.prototype = {
    newAttachment: function (skin, type, name) {
        switch (type) {
        case spine.AttachmentType.region:
            var region = this.atlas.findRegion(name);
            if (!region) throw "Region not found in atlas: " + name + " (" + type + ")";
            var attachment = new spine.RegionAttachment(name);
            attachment.rendererObject = region;
            attachment.setUVs(region.u, region.v, region.u2, region.v2, region.rotate);
            attachment.regionOffsetX = region.offsetX;
            attachment.regionOffsetY = region.offsetY;
            attachment.regionWidth = region.width;
            attachment.regionHeight = region.height;
            attachment.regionOriginalWidth = region.originalWidth;
            attachment.regionOriginalHeight = region.originalHeight;
            return attachment;
        }
        throw "Unknown attachment type: " + type;
    }
}

spine.Bone.yDown = true;
PIXI.AnimCache = {};

/**
 * A class that enables the you to import and run your spine animations in pixi.
 * Spine animation data needs to be loaded using the PIXI.AssetLoader or PIXI.SpineLoader before it can be used by this class
 * See example 12 (http://www.goodboydigital.com/pixijs/examples/12/) to see a working example and check out the source
 *
 * @class Spine
 * @extends DisplayObjectContainer
 * @constructor
 * @param url {String} The url of the spine anim file to be used
 */
PIXI.Spine = function (url) {
    PIXI.DisplayObjectContainer.call(this);

    this.spineData = PIXI.AnimCache[url];

    if (!this.spineData) {
        throw new Error("Spine data must be preloaded using PIXI.SpineLoader or PIXI.AssetLoader: " + url);
    }

    this.skeleton = new spine.Skeleton(this.spineData);
    this.skeleton.updateWorldTransform();

    this.stateData = new spine.AnimationStateData(this.spineData);
    this.state = new spine.AnimationState(this.stateData);

    this.slotContainers = [];

    for (var i = 0, n = this.skeleton.drawOrder.length; i < n; i++) {
        var slot = this.skeleton.drawOrder[i];
        var attachment = slot.attachment;
        var slotContainer = new PIXI.DisplayObjectContainer();
        this.slotContainers.push(slotContainer);
        this.addChild(slotContainer);
        if (!(attachment instanceof spine.RegionAttachment)) {
            continue;
        }
        var spriteName = attachment.rendererObject.name;
        var sprite = this.createSprite(slot, attachment.rendererObject);
        slot.currentSprite = sprite;
        slot.currentSpriteName = spriteName;
        slotContainer.addChild(sprite);
    }
};

PIXI.Spine.prototype = Object.create(PIXI.DisplayObjectContainer.prototype);
PIXI.Spine.prototype.constructor = PIXI.Spine;

/*
 * Updates the object transform for rendering
 *
 * @method updateTransform
 * @private
 */
PIXI.Spine.prototype.updateTransform = function () {
    this.lastTime = this.lastTime || Date.now();
    var timeDelta = (Date.now() - this.lastTime) * 0.001;
    this.lastTime = Date.now();
    this.state.update(timeDelta);
    this.state.apply(this.skeleton);
    this.skeleton.updateWorldTransform();

    var drawOrder = this.skeleton.drawOrder;
    for (var i = 0, n = drawOrder.length; i < n; i++) {
        var slot = drawOrder[i];
        var attachment = slot.attachment;
        var slotContainer = this.slotContainers[i];
        if (!(attachment instanceof spine.RegionAttachment)) {
            slotContainer.visible = false;
            continue;
        }

        if (attachment.rendererObject) {
            if (!slot.currentSpriteName || slot.currentSpriteName != attachment.name) {
                var spriteName = attachment.rendererObject.name;
                if (slot.currentSprite !== undefined) {
                    slot.currentSprite.visible = false;
                }
                slot.sprites = slot.sprites || {};
                if (slot.sprites[spriteName] !== undefined) {
                    slot.sprites[spriteName].visible = true;
                } else {
                    var sprite = this.createSprite(slot, attachment.rendererObject);
                    slotContainer.addChild(sprite);
                }
                slot.currentSprite = slot.sprites[spriteName];
                slot.currentSpriteName = spriteName;
            }
        }
        slotContainer.visible = true;

        var bone = slot.bone;

        slotContainer.position.x = bone.worldX + attachment.x * bone.m00 + attachment.y * bone.m01;
        slotContainer.position.y = bone.worldY + attachment.x * bone.m10 + attachment.y * bone.m11;
        slotContainer.scale.x = bone.worldScaleX;
        slotContainer.scale.y = bone.worldScaleY;

        slotContainer.rotation = -(slot.bone.worldRotation * Math.PI / 180);
    }

    PIXI.DisplayObjectContainer.prototype.updateTransform.call(this);
};


PIXI.Spine.prototype.createSprite = function (slot, descriptor) {
    var name = PIXI.TextureCache[descriptor.name] ? descriptor.name : descriptor.name + ".png";
    var sprite = new PIXI.Sprite(PIXI.Texture.fromFrame(name));
    sprite.scale = descriptor.scale;
    sprite.rotation = descriptor.rotation;
    sprite.anchor.x = sprite.anchor.y = 0.5;

    slot.sprites = slot.sprites || {};
    slot.sprites[descriptor.name] = sprite;
    return sprite;
};

/**
 * @author Mat Groves http://matgroves.com/ @Doormat23
 */

PIXI.BaseTextureCache = {};
PIXI.texturesToUpdate = [];
PIXI.texturesToDestroy = [];

PIXI.BaseTextureCacheIdGenerator = 0;

/**
 * A texture stores the information that represents an image. All textures have a base texture
 *
 * @class BaseTexture
 * @uses EventTarget
 * @constructor
 * @param source {String} the source object (image or canvas)
 * @param scaleMode {Number} Should be one of the PIXI.scaleMode consts
 */
PIXI.BaseTexture = function(source, scaleMode)
{
    PIXI.EventTarget.call( this );

    /**
     * [read-only] The width of the base texture set when the image has loaded
     *
     * @property width
     * @type Number
     * @readOnly
     */
    this.width = 100;

    /**
     * [read-only] The height of the base texture set when the image has loaded
     *
     * @property height
     * @type Number
     * @readOnly
     */
    this.height = 100;

    /**
     * The scale mode to apply when scaling this texture
     * @property scaleMode
     * @type PIXI.scaleModes
     * @default PIXI.scaleModes.LINEAR
     */
    this.scaleMode = scaleMode || PIXI.scaleModes.DEFAULT;

    /**
     * [read-only] Describes if the base texture has loaded or not
     *
     * @property hasLoaded
     * @type Boolean
     * @readOnly
     */
    this.hasLoaded = false;

    /**
     * The source that is loaded to create the texture
     *
     * @property source
     * @type Image
     */
    this.source = source;

    //TODO will be used for futer pixi 1.5...
    this.id = PIXI.BaseTextureCacheIdGenerator++;

    /**
     * Controls if RGB channels should be premultiplied by Alpha  (WebGL only)
     *
     * @property
     * @type Boolean
     * @default TRUE
    */
    this.premultipliedAlpha = true;

    // used for webGL
    this._glTextures = [];
    
    // used for webGL teture updateing...
    this._dirty = [];
    
    if(!source)return;

    if((this.source.complete || this.source.getContext) && this.source.width && this.source.height)
    {
        this.hasLoaded = true;
        this.width = this.source.width;
        this.height = this.source.height;

        PIXI.texturesToUpdate.push(this);
    }
    else
    {

        var scope = this;
        this.source.onload = function() {

            scope.hasLoaded = true;
            scope.width = scope.source.width;
            scope.height = scope.source.height;

            for (var i = 0; i < scope._glTextures.length; i++)
            {
                scope._dirty[i] = true;
            }

            // add it to somewhere...
<<<<<<< HEAD
            PIXI.texturesToUpdate.push(scope);
            scope.emit('loaded', { content: scope });
=======
            scope.dispatchEvent( { type: 'loaded', content: scope } );
>>>>>>> 9f6e9923
        };
        this.source.onerror = function() {
            scope.dispatchEvent( { type: 'error', content: scope } );
        };
    }

    this.imageUrl = null;
    this._powerOf2 = false;

    

};

PIXI.BaseTexture.prototype.constructor = PIXI.BaseTexture;

/**
 * Destroys this base texture
 *
 * @method destroy
 */
PIXI.BaseTexture.prototype.destroy = function()
{
    if(this.imageUrl)
    {
        delete PIXI.BaseTextureCache[this.imageUrl];
        delete PIXI.TextureCache[this.imageUrl];
        this.imageUrl = null;
        this.source.src = null;
    }
    else if (this.source && this.source._pixiId)
    {
        delete PIXI.BaseTextureCache[this.source._pixiId];
    }
    this.source = null;
    PIXI.texturesToDestroy.push(this);
};

/**
 * Changes the source image of the texture
 *
 * @method updateSourceImage
 * @param newSrc {String} the path of the image
 */
PIXI.BaseTexture.prototype.updateSourceImage = function(newSrc)
{
    this.hasLoaded = false;
    this.source.src = null;
    this.source.src = newSrc;
};

/**
 * Helper function that returns a base texture based on an image url
 * If the image is not in the base texture cache it will be created and loaded
 *
 * @static
 * @method fromImage
 * @param imageUrl {String} The image url of the texture
 * @param crossorigin {Boolean} 
 * @param scaleMode {Number} Should be one of the PIXI.scaleMode consts
 * @return BaseTexture
 */
PIXI.BaseTexture.fromImage = function(imageUrl, crossorigin, scaleMode)
{
    var baseTexture = PIXI.BaseTextureCache[imageUrl];
    
    if(crossorigin === undefined && imageUrl.indexOf('data:') === -1) crossorigin = true;

    if(!baseTexture)
    {
        // new Image() breaks tex loading in some versions of Chrome.
        // See https://code.google.com/p/chromium/issues/detail?id=238071
        var image = new Image();//document.createElement('img');
        if (crossorigin)
        {
            image.crossOrigin = '';
        }
        image.src = imageUrl;
        baseTexture = new PIXI.BaseTexture(image, scaleMode);
        baseTexture.imageUrl = imageUrl;
        PIXI.BaseTextureCache[imageUrl] = baseTexture;
    }

    return baseTexture;
};

PIXI.BaseTexture.fromCanvas = function(canvas, scaleMode)
{
    if(!canvas._pixiId)
    {
        canvas._pixiId = 'canvas_' + PIXI.TextureCacheIdGenerator++;
    }

    var baseTexture = PIXI.BaseTextureCache[canvas._pixiId];

    if(!baseTexture)
    {
        baseTexture = new PIXI.BaseTexture(canvas, scaleMode);
        PIXI.BaseTextureCache[canvas._pixiId] = baseTexture;
    }

    return baseTexture;
};



/**
 * @author Mat Groves http://matgroves.com/ @Doormat23
 */

PIXI.TextureCache = {};
PIXI.FrameCache = {};

PIXI.TextureCacheIdGenerator = 0;

/**
 * A texture stores the information that represents an image or part of an image. It cannot be added
 * to the display list directly. To do this use PIXI.Sprite. If no frame is provided then the whole image is used
 *
 * @class Texture
 * @uses EventTarget
 * @constructor
 * @param baseTexture {BaseTexture} The base texture source to create the texture from
 * @param frame {Rectangle} The rectangle frame of the texture to show
 */
PIXI.Texture = function(baseTexture, frame)
{
    PIXI.EventTarget.call( this );

    if(!frame)
    {
        this.noFrame = true;
        frame = new PIXI.Rectangle(0,0,1,1);
    }

    if(baseTexture instanceof PIXI.Texture)
        baseTexture = baseTexture.baseTexture;

    /**
     * The base texture of that this texture uses
     *
     * @property baseTexture
     * @type BaseTexture
     */
    this.baseTexture = baseTexture;

    /**
     * The frame specifies the region of the base texture that this texture uses
     *
     * @property frame
     * @type Rectangle
     */
    this.frame = frame;

    /**
     * The trim point
     *
     * @property trim
     * @type Rectangle
     */
    this.trim = null;
    
    /**
     * This will let the renderer know if the texture is valid. If its not then it cannot be rendered
     *
     * @property valid
     * @type Boolean
     */
    this.valid = false;

    this.scope = this;

    this._uvs = null;
    
    if(baseTexture.hasLoaded)
    {
        if(this.noFrame)frame = new PIXI.Rectangle(0,0, baseTexture.width, baseTexture.height);
      
        this.setFrame(frame);
    }
    else
    {
        var scope = this;
        baseTexture.on('loaded', function(){ scope.onBaseTextureLoaded(); });
    }
};

PIXI.Texture.prototype.constructor = PIXI.Texture;

/**
 * Called when the base texture is loaded
 *
 * @method onBaseTextureLoaded
 * @param event
 * @private
 */
PIXI.Texture.prototype.onBaseTextureLoaded = function()
{
    var baseTexture = this.baseTexture;
    baseTexture.off( 'loaded', this.onLoaded );

    if(this.noFrame)this.frame = new PIXI.Rectangle(0,0, baseTexture.width, baseTexture.height);
    
    this.setFrame(this.frame);

    this.scope.emit('update', { content: this });
};

/**
 * Destroys this texture
 *
 * @method destroy
 * @param destroyBase {Boolean} Whether to destroy the base texture as well
 */
PIXI.Texture.prototype.destroy = function(destroyBase)
{
    if(destroyBase) this.baseTexture.destroy();
    this.valid = false;
};

/**
 * Specifies the rectangle region of the baseTexture
 *
 * @method setFrame
 * @param frame {Rectangle} The frame of the texture to set it to
 */
PIXI.Texture.prototype.setFrame = function(frame)
{
    this.frame = frame;
    this.width = frame.width;
    this.height = frame.height;

    if(frame.x + frame.width > this.baseTexture.width || frame.y + frame.height > this.baseTexture.height)
    {
        throw new Error('Texture Error: frame does not fit inside the base Texture dimensions ' + this);
    }

    this.valid = frame && frame.width && frame.height && this.baseTexture.source && this.baseTexture.hasLoaded;

    if(this.valid)PIXI.Texture.frameUpdates.push(this);

<<<<<<< HEAD
    //this.emit('update', { content: this });
=======
>>>>>>> 9f6e9923
};


PIXI.Texture.prototype._updateWebGLuvs = function()
{
    if(!this._uvs)this._uvs = new PIXI.TextureUvs();

    var frame = this.frame;
    var tw = this.baseTexture.width;
    var th = this.baseTexture.height;

    this._uvs.x0 = frame.x / tw;
    this._uvs.y0 = frame.y / th;

    this._uvs.x1 = (frame.x + frame.width) / tw;
    this._uvs.y1 = frame.y / th;

    this._uvs.x2 = (frame.x + frame.width) / tw;
    this._uvs.y2 = (frame.y + frame.height) / th;

    this._uvs.x3 = frame.x / tw;
    this._uvs.y3 = (frame.y + frame.height) / th;
};

/**
 * Helper function that returns a texture based on an image url
 * If the image is not in the texture cache it will be  created and loaded
 *
 * @static
 * @method fromImage
 * @param imageUrl {String} The image url of the texture
 * @param crossorigin {Boolean} Whether requests should be treated as crossorigin
 * @return Texture
 */
PIXI.Texture.fromImage = function(imageUrl, crossorigin, scaleMode)
{
    var texture = PIXI.TextureCache[imageUrl];

    if(!texture)
    {
        texture = new PIXI.Texture(PIXI.BaseTexture.fromImage(imageUrl, crossorigin, scaleMode));
        PIXI.TextureCache[imageUrl] = texture;
    }

    return texture;
};

/**
 * Helper function that returns a texture based on a frame id
 * If the frame id is not in the texture cache an error will be thrown
 *
 * @static
 * @method fromFrame
 * @param frameId {String} The frame id of the texture
 * @return Texture
 */
PIXI.Texture.fromFrame = function(frameId)
{
    var texture = PIXI.TextureCache[frameId];
    if(!texture) throw new Error('The frameId "' + frameId + '" does not exist in the texture cache ');
    return texture;
};

/**
 * Helper function that returns a texture based on a canvas element
 * If the canvas is not in the texture cache it will be  created and loaded
 *
 * @static
 * @method fromCanvas
 * @param canvas {Canvas} The canvas element source of the texture
 * @return Texture
 */
PIXI.Texture.fromCanvas = function(canvas, scaleMode)
{
    var baseTexture = PIXI.BaseTexture.fromCanvas(canvas, scaleMode);

    return new PIXI.Texture( baseTexture );

};


/**
 * Adds a texture to the textureCache.
 *
 * @static
 * @method addTextureToCache
 * @param texture {Texture}
 * @param id {String} the id that the texture will be stored against.
 */
PIXI.Texture.addTextureToCache = function(texture, id)
{
    PIXI.TextureCache[id] = texture;
};

/**
 * Remove a texture from the textureCache.
 *
 * @static
 * @method removeTextureFromCache
 * @param id {String} the id of the texture to be removed
 * @return {Texture} the texture that was removed
 */
PIXI.Texture.removeTextureFromCache = function(id)
{
    var texture = PIXI.TextureCache[id];
    delete PIXI.TextureCache[id];
    delete PIXI.BaseTextureCache[id];
    return texture;
};

// this is more for webGL.. it contains updated frames..
PIXI.Texture.frameUpdates = [];

PIXI.TextureUvs = function()
{
    this.x0 = 0;
    this.y0 = 0;

    this.x1 = 0;
    this.y1 = 0;

    this.x2 = 0;
    this.y2 = 0;

    this.x3 = 0;
    this.y4 = 0;


};


/**
 * @author Mat Groves http://matgroves.com/ @Doormat23
 */

/**
 A RenderTexture is a special texture that allows any pixi displayObject to be rendered to it.

 __Hint__: All DisplayObjects (exmpl. Sprites) that render on RenderTexture should be preloaded.
 Otherwise black rectangles will be drawn instead.

 RenderTexture takes snapshot of DisplayObject passed to render method. If DisplayObject is passed to render method, position and rotation of it will be ignored. For example:

    var renderTexture = new PIXI.RenderTexture(800, 600);
    var sprite = PIXI.Sprite.fromImage("spinObj_01.png");
    sprite.position.x = 800/2;
    sprite.position.y = 600/2;
    sprite.anchor.x = 0.5;
    sprite.anchor.y = 0.5;
    renderTexture.render(sprite);

 Sprite in this case will be rendered to 0,0 position. To render this sprite at center DisplayObjectContainer should be used:

    var doc = new PIXI.DisplayObjectContainer();
    doc.addChild(sprite);
    renderTexture.render(doc);  // Renders to center of renderTexture

 * @class RenderTexture
 * @extends Texture
 * @constructor
 * @param width {Number} The width of the render texture
 * @param height {Number} The height of the render texture
 * @param scaleMode {Number} Should be one of the PIXI.scaleMode consts
 */
PIXI.RenderTexture = function(width, height, renderer, scaleMode)
{
    PIXI.EventTarget.call( this );

    /**
     * The with of the render texture
     *
     * @property width
     * @type Number
     */
    this.width = width || 100;
    /**
     * The height of the render texture
     *
     * @property height
     * @type Number
     */
    this.height = height || 100;

    /**
     * The framing rectangle of the render texture
     *
     * @property frame
     * @type Rectangle
     */
    this.frame = new PIXI.Rectangle(0, 0, this.width, this.height);

    /**
     * The base texture object that this texture uses
     *
     * @property baseTexture
     * @type BaseTexture
     */
    this.baseTexture = new PIXI.BaseTexture();
    this.baseTexture.width = this.width;
    this.baseTexture.height = this.height;
    this.baseTexture._glTextures = [];

    this.baseTexture.scaleMode = scaleMode || PIXI.scaleModes.DEFAULT;

    this.baseTexture.hasLoaded = true;

    // each render texture can only belong to one renderer at the moment if its webGL
    this.renderer = renderer || PIXI.defaultRenderer;

    if(this.renderer.type === PIXI.WEBGL_RENDERER)
    {
        var gl = this.renderer.gl;

        this.textureBuffer = new PIXI.FilterTexture(gl, this.width, this.height, this.baseTexture.scaleMode);
        this.baseTexture._glTextures[gl.id] =  this.textureBuffer.texture;

        this.render = this.renderWebGL;
        this.projection = new PIXI.Point(this.width/2 , -this.height/2);
    }
    else
    {
        this.render = this.renderCanvas;
        this.textureBuffer = new PIXI.CanvasBuffer(this.width, this.height);
        this.baseTexture.source = this.textureBuffer.canvas;
    }

    PIXI.Texture.frameUpdates.push(this);


};

PIXI.RenderTexture.prototype = Object.create(PIXI.Texture.prototype);
PIXI.RenderTexture.prototype.constructor = PIXI.RenderTexture;

/**
 * Resize the RenderTexture.
 *
 * @method resize
 * @param width {Number} The width to resize to.
 * @param height {Number} The height to resize to.
 * @param updateBase {Boolean} Should the baseTexture.width and height values be resized as well?
 */
PIXI.RenderTexture.prototype.resize = function(width, height, updateBase)
{
    if (width === this.width && height === this.height)
    {
        return;
    }

    this.width = width;
    this.height = height;

    this.frame.width = this.width;
    this.frame.height = this.height;

    if (updateBase)
    {
        this.baseTexture.width = this.width;
        this.baseTexture.height = this.height;
    }

    if (this.renderer.type === PIXI.WEBGL_RENDERER)
    {
        this.projection.x = this.width / 2;
        this.projection.y = -this.height / 2;
    }
    
    this.textureBuffer.resize(this.width, this.height);
};

/**
 * Clears the RenderTexture.
 *
 * @method clear
 */
PIXI.RenderTexture.prototype.clear = function()
{
    if (this.renderer.type === PIXI.WEBGL_RENDERER)
    {
        this.renderer.gl.bindFramebuffer(this.renderer.gl.FRAMEBUFFER, this.textureBuffer.frameBuffer);
    }
    
    this.textureBuffer.clear();
};

/**
 * This function will draw the display object to the texture.
 *
 * @method renderWebGL
 * @param displayObject {DisplayObject} The display object to render this texture on
 * @param clear {Boolean} If true the texture will be cleared before the displayObject is drawn
 * @private
 */
PIXI.RenderTexture.prototype.renderWebGL = function(displayObject, position, clear)
{
    //TOOD replace position with matrix..
    var gl = this.renderer.gl;

    gl.colorMask(true, true, true, true);

    gl.viewport(0, 0, this.width, this.height);

    gl.bindFramebuffer(gl.FRAMEBUFFER, this.textureBuffer.frameBuffer );

    if(clear)this.textureBuffer.clear();

    // THIS WILL MESS WITH HIT TESTING!
    var children = displayObject.children;

    //TODO -? create a new one??? dont think so!
    var originalWorldTransform = displayObject.worldTransform;
    displayObject.worldTransform = PIXI.RenderTexture.tempMatrix;
    // modify to flip...
    displayObject.worldTransform.d = -1;
    displayObject.worldTransform.ty = this.projection.y * -2;

    if(position)
    {
        displayObject.worldTransform.tx = position.x;
        displayObject.worldTransform.ty -= position.y;
    }

    for(var i=0,j=children.length; i<j; i++)
    {
        children[i].updateTransform();
    }

    // update the textures!
    PIXI.WebGLRenderer.updateTextures();

    // 
    this.renderer.renderDisplayObject(displayObject, this.projection, this.textureBuffer.frameBuffer);

    displayObject.worldTransform = originalWorldTransform;
};


/**
 * This function will draw the display object to the texture.
 *
 * @method renderCanvas
 * @param displayObject {DisplayObject} The display object to render this texture on
 * @param clear {Boolean} If true the texture will be cleared before the displayObject is drawn
 * @private
 */
PIXI.RenderTexture.prototype.renderCanvas = function(displayObject, position, clear)
{
    var children = displayObject.children;

    var originalWorldTransform = displayObject.worldTransform;

    displayObject.worldTransform = PIXI.RenderTexture.tempMatrix;
    
    if(position)
    {
        displayObject.worldTransform.tx = position.x;
        displayObject.worldTransform.ty = position.y;
    }
    else
    {
        displayObject.worldTransform.tx = 0;
        displayObject.worldTransform.ty = 0;
    }

    for(var i = 0, j = children.length; i < j; i++)
    {
        children[i].updateTransform();
    }

    if(clear)this.textureBuffer.clear();

    var context = this.textureBuffer.context;

    this.renderer.renderDisplayObject(displayObject, context);

    context.setTransform(1,0,0,1,0,0);

    displayObject.worldTransform = originalWorldTransform;
};

PIXI.RenderTexture.tempMatrix = new PIXI.Matrix();


/**
 * @author Mat Groves http://matgroves.com/ @Doormat23
 */

/**
 * A Class that loads a bunch of images / sprite sheet / bitmap font files. Once the
 * assets have been loaded they are added to the PIXI Texture cache and can be accessed
 * easily through PIXI.Texture.fromImage() and PIXI.Sprite.fromImage()
 * When all items have been loaded this class will dispatch a 'onLoaded' event
 * As each individual item is loaded this class will dispatch a 'onProgress' event
 *
 * @class AssetLoader
 * @constructor
 * @uses EventTarget
 * @param {Array<String>} assetURLs an array of image/sprite sheet urls that you would like loaded
 *      supported. Supported image formats include 'jpeg', 'jpg', 'png', 'gif'. Supported
 *      sprite sheet data formats only include 'JSON' at this time. Supported bitmap font
 *      data formats include 'xml' and 'fnt'.
 * @param crossorigin {Boolean} Whether requests should be treated as crossorigin
 */
PIXI.AssetLoader = function(assetURLs, crossorigin)
{
    PIXI.EventTarget.call(this);

    /**
     * The array of asset URLs that are going to be loaded
     *
     * @property assetURLs
     * @type Array<String>
     */
    this.assetURLs = assetURLs;

    /**
     * Whether the requests should be treated as cross origin
     *
     * @property crossorigin
     * @type Boolean
     */
    this.crossorigin = crossorigin;

    /**
     * Maps file extension to loader types
     *
     * @property loadersByType
     * @type Object
     */
    this.loadersByType = {
        'jpg':  PIXI.ImageLoader,
        'jpeg': PIXI.ImageLoader,
        'png':  PIXI.ImageLoader,
        'gif':  PIXI.ImageLoader,
        'webp': PIXI.ImageLoader,
        'json': PIXI.JsonLoader,
        'atlas': PIXI.AtlasLoader,
        'anim': PIXI.SpineLoader,
        'xml':  PIXI.BitmapFontLoader,
        'fnt':  PIXI.BitmapFontLoader
    };
};

/**
 * Fired when an item has loaded
 * @event onProgress
 */

/**
 * Fired when all the assets have loaded
 * @event onComplete
 */

// constructor
PIXI.AssetLoader.prototype.constructor = PIXI.AssetLoader;

/**
 * Given a filename, returns its extension, wil
 *
 * @method _getDataType
 * @param str {String} the name of the asset
 */
PIXI.AssetLoader.prototype._getDataType = function(str)
{
    var test = 'data:';
    //starts with 'data:'
    var start = str.slice(0, test.length).toLowerCase();
    if (start === test) {
        var data = str.slice(test.length);

        var sepIdx = data.indexOf(',');
        if (sepIdx === -1) //malformed data URI scheme
            return null;

        //e.g. 'image/gif;base64' => 'image/gif'
        var info = data.slice(0, sepIdx).split(';')[0];

        //We might need to handle some special cases here...
        //standardize text/plain to 'txt' file extension
        if (!info || info.toLowerCase() === 'text/plain')
            return 'txt';

        //User specified mime type, try splitting it by '/'
        return info.split('/').pop().toLowerCase();
    }

    return null;
};

/**
 * Starts loading the assets sequentially
 *
 * @method load
 */
PIXI.AssetLoader.prototype.load = function()
{
    var scope = this;

    function onLoad(evt) {
        scope.onAssetLoaded(evt.data.content);
    }

    this.loadCount = this.assetURLs.length;

    for (var i=0; i < this.assetURLs.length; i++)
    {
        var fileName = this.assetURLs[i];
        //first see if we have a data URI scheme..
        var fileType = this._getDataType(fileName);

        //if not, assume it's a file URI
        if (!fileType)
            fileType = fileName.split('?').shift().split('.').pop().toLowerCase();

        var Constructor = this.loadersByType[fileType];
        if(!Constructor)
            throw new Error(fileType + ' is an unsupported file type');

        var loader = new Constructor(fileName, this.crossorigin);

        loader.on('loaded', onLoad);
        loader.load();
    }
};

/**
 * Invoked after each file is loaded
 *
 * @method onAssetLoaded
 * @private
 */
PIXI.AssetLoader.prototype.onAssetLoaded = function(loader)
{
    this.loadCount--;
    this.emit('onProgress', { content: this, loader: loader });
    if (this.onProgress) this.onProgress(loader);

    if (!this.loadCount)
    {
        this.emit('onComplete', { content: this });
        if(this.onComplete) this.onComplete();
    }
};

/**
 * @author Mat Groves http://matgroves.com/ @Doormat23
 */

/**
 * The json file loader is used to load in JSON data and parse it
 * When loaded this class will dispatch a 'loaded' event
 * If loading fails this class will dispatch an 'error' event
 *
 * @class JsonLoader
 * @uses EventTarget
 * @constructor
 * @param url {String} The url of the JSON file
 * @param crossorigin {Boolean} Whether requests should be treated as crossorigin
 */
PIXI.JsonLoader = function (url, crossorigin) {
    PIXI.EventTarget.call(this);

    /**
     * The url of the bitmap font data
     *
     * @property url
     * @type String
     */
    this.url = url;

    /**
     * Whether the requests should be treated as cross origin
     *
     * @property crossorigin
     * @type Boolean
     */
    this.crossorigin = crossorigin;

    /**
     * [read-only] The base url of the bitmap font data
     *
     * @property baseUrl
     * @type String
     * @readOnly
     */
    this.baseUrl = url.replace(/[^\/]*$/, '');

    /**
     * [read-only] Whether the data has loaded yet
     *
     * @property loaded
     * @type Boolean
     * @readOnly
     */
    this.loaded = false;

};

// constructor
PIXI.JsonLoader.prototype.constructor = PIXI.JsonLoader;

/**
 * Loads the JSON data
 *
 * @method load
 */
PIXI.JsonLoader.prototype.load = function () {

    var scope = this;

    if(window.XDomainRequest && scope.crossorigin)
    {
        this.ajaxRequest = new window.XDomainRequest();

        // XDomainRequest has a few querks. Occasionally it will abort requests
        // A way to avoid this is to make sure ALL callbacks are set even if not used
        // More info here: http://stackoverflow.com/questions/15786966/xdomainrequest-aborts-post-on-ie-9
        this.ajaxRequest.timeout = 3000;

        this.ajaxRequest.onerror = function () {
            scope.onError();
        };
           
        this.ajaxRequest.ontimeout = function () {
            scope.onError();
        };

        this.ajaxRequest.onprogress = function() {};

    }
    else if (window.XMLHttpRequest)
    {
        this.ajaxRequest = new window.XMLHttpRequest();
    }
    else
    {
        this.ajaxRequest = new window.ActiveXObject('Microsoft.XMLHTTP');
    }

    

    this.ajaxRequest.onload = function(){

        scope.onJSONLoaded();
    };

    this.ajaxRequest.open('GET',this.url,true);

    this.ajaxRequest.send();
};

/**
 * Invoke when JSON file is loaded
 *
 * @method onJSONLoaded
 * @private
 */
PIXI.JsonLoader.prototype.onJSONLoaded = function () {
    
    if(!this.ajaxRequest.responseText )
    {
        this.onError();
        return;
    }
   
    this.json = JSON.parse(this.ajaxRequest.responseText);

<<<<<<< HEAD
            if(this.json.frames)
            {
                // sprite sheet
                var scope = this;
                var textureUrl = this.baseUrl + this.json.meta.image;
                var image = new PIXI.ImageLoader(textureUrl, this.crossorigin);
                var frameData = this.json.frames;

                this.texture = image.texture.baseTexture;
                image.on('loaded', function() {
                    scope.onLoaded();
=======
    if(this.json.frames)
    {
        // sprite sheet
        var scope = this;
        var textureUrl = this.baseUrl + this.json.meta.image;
        var image = new PIXI.ImageLoader(textureUrl, this.crossorigin);
        var frameData = this.json.frames;

        this.texture = image.texture.baseTexture;
        image.addEventListener('loaded', function() {
            scope.onLoaded();
        });

        for (var i in frameData) {
            var rect = frameData[i].frame;
            if (rect) {
                PIXI.TextureCache[i] = new PIXI.Texture(this.texture, {
                    x: rect.x,
                    y: rect.y,
                    width: rect.w,
                    height: rect.h
>>>>>>> 9f6e9923
                });

                // check to see ifthe sprite ha been trimmed..
                if (frameData[i].trimmed) {

                    var texture =  PIXI.TextureCache[i];
                    
                    var actualSize = frameData[i].sourceSize;
                    var realSize = frameData[i].spriteSourceSize;

                    texture.trim = new PIXI.Rectangle(realSize.x, realSize.y, actualSize.w, actualSize.h);
                }
            }
        }

        image.load();

    }
    else if(this.json.bones)
    {
        // spine animation
        var spineJsonParser = new spine.SkeletonJson();
        var skeletonData = spineJsonParser.readSkeletonData(this.json);
        PIXI.AnimCache[this.url] = skeletonData;
        this.onLoaded();
    }
    else
    {
        this.onLoaded();
    }
};

/**
 * Invoke when json file loaded
 *
 * @method onLoaded
 * @private
 */
PIXI.JsonLoader.prototype.onLoaded = function () {
    this.loaded = true;
    this.emit('loaded', {
        content: this
    });
};

/**
 * Invoke when error occured
 *
 * @method onError
 * @private
 */
PIXI.JsonLoader.prototype.onError = function () {
<<<<<<< HEAD
    this.emit('error', {
        content: this
    });
};
=======

    this.dispatchEvent({
        type: 'error',
        content: this
    });
};

>>>>>>> 9f6e9923
/**
 * @author Martin Kelm http://mkelm.github.com
 */

/**
 * The atlas file loader is used to load in Atlas data and parse it
 * When loaded this class will dispatch a 'loaded' event
 * If loading fails this class will dispatch an 'error' event
 * @class AtlasLoader
 * @extends EventTarget
 * @constructor
 * @param {String} url the url of the JSON file
 * @param {Boolean} crossorigin
 */

PIXI.AtlasLoader = function (url, crossorigin) {
    PIXI.EventTarget.call(this);
    this.url = url;
    this.baseUrl = url.replace(/[^\/]*$/, '');
    this.crossorigin = crossorigin;
    this.loaded = false;

};

// constructor
PIXI.AtlasLoader.constructor = PIXI.AtlasLoader;


 /**
 * Starts loading the JSON file
 *
 * @method load
 */
PIXI.AtlasLoader.prototype.load = function () {
    this.ajaxRequest = new PIXI.AjaxRequest();
    this.ajaxRequest.onreadystatechange = this.onAtlasLoaded.bind(this);

    this.ajaxRequest.open('GET', this.url, true);
    if (this.ajaxRequest.overrideMimeType) this.ajaxRequest.overrideMimeType('application/json');
    this.ajaxRequest.send(null);
};

/**
 * Invoke when JSON file is loaded
 * @method onAtlasLoaded
 * @private
 */
PIXI.AtlasLoader.prototype.onAtlasLoaded = function () {
    if (this.ajaxRequest.readyState === 4) {
        if (this.ajaxRequest.status === 200 || window.location.href.indexOf('http') === -1) {
            this.atlas = {
                meta : {
                    image : []
                },
                frames : []
            };
            var result = this.ajaxRequest.responseText.split(/\r?\n/);
            var lineCount = -3;

            var currentImageId = 0;
            var currentFrame = null;
            var nameInNextLine = false;

            var i = 0,
                j = 0,
                selfOnLoaded = this.onLoaded.bind(this);

            // parser without rotation support yet!
            for (i = 0; i < result.length; i++) {
                result[i] = result[i].replace(/^\s+|\s+$/g, '');
                if (result[i] === '') {
                    nameInNextLine = i+1;
                }
                if (result[i].length > 0) {
                    if (nameInNextLine === i) {
                        this.atlas.meta.image.push(result[i]);
                        currentImageId = this.atlas.meta.image.length - 1;
                        this.atlas.frames.push({});
                        lineCount = -3;
                    } else if (lineCount > 0) {
                        if (lineCount % 7 === 1) { // frame name
                            if (currentFrame != null) { //jshint ignore:line
                                this.atlas.frames[currentImageId][currentFrame.name] = currentFrame;
                            }
                            currentFrame = { name: result[i], frame : {} };
                        } else {
                            var text = result[i].split(' ');
                            if (lineCount % 7 === 3) { // position
                                currentFrame.frame.x = Number(text[1].replace(',', ''));
                                currentFrame.frame.y = Number(text[2]);
                            } else if (lineCount % 7 === 4) { // size
                                currentFrame.frame.w = Number(text[1].replace(',', ''));
                                currentFrame.frame.h = Number(text[2]);
                            } else if (lineCount % 7 === 5) { // real size
                                var realSize = {
                                    x : 0,
                                    y : 0,
                                    w : Number(text[1].replace(',', '')),
                                    h : Number(text[2])
                                };

                                if (realSize.w > currentFrame.frame.w || realSize.h > currentFrame.frame.h) {
                                    currentFrame.trimmed = true;
                                    currentFrame.realSize = realSize;
                                } else {
                                    currentFrame.trimmed = false;
                                }
                            }
                        }
                    }
                    lineCount++;
                }
            }

            if (currentFrame != null) { //jshint ignore:line
                this.atlas.frames[currentImageId][currentFrame.name] = currentFrame;
            }

            if (this.atlas.meta.image.length > 0) {
                this.images = [];
                for (j = 0; j < this.atlas.meta.image.length; j++) {
                    // sprite sheet
                    var textureUrl = this.baseUrl + this.atlas.meta.image[j];
                    var frameData = this.atlas.frames[j];
                    this.images.push(new PIXI.ImageLoader(textureUrl, this.crossorigin));

                    for (i in frameData) {
                        var rect = frameData[i].frame;
                        if (rect) {
                            PIXI.TextureCache[i] = new PIXI.Texture(this.images[j].texture.baseTexture, {
                                x: rect.x,
                                y: rect.y,
                                width: rect.w,
                                height: rect.h
                            });
                            if (frameData[i].trimmed) {
                                PIXI.TextureCache[i].realSize = frameData[i].realSize;
                                // trim in pixi not supported yet, todo update trim properties if it is done ...
                                PIXI.TextureCache[i].trim.x = 0;
                                PIXI.TextureCache[i].trim.y = 0;
                            }
                        }
                    }
                }

                this.currentImageId = 0;
                for (j = 0; j < this.images.length; j++) {
                    this.images[j].on('loaded', selfOnLoaded);
                }
                this.images[this.currentImageId].load();

            } else {
                this.onLoaded();
            }

        } else {
            this.onError();
        }
    }
};

/**
 * Invoke when json file has loaded
 * @method onLoaded
 * @private
 */
PIXI.AtlasLoader.prototype.onLoaded = function () {
    if (this.images.length - 1 > this.currentImageId) {
        this.currentImageId++;
        this.images[this.currentImageId].load();
    } else {
        this.loaded = true;
        this.emit('loaded', { content: this });
    }
};

/**
 * Invoke when error occured
 * @method onError
 * @private
 */
PIXI.AtlasLoader.prototype.onError = function () {
    this.emit('error', { content: this });
};

/**
 * @author Mat Groves http://matgroves.com/ @Doormat23
 */

/**
 * The sprite sheet loader is used to load in JSON sprite sheet data
 * To generate the data you can use http://www.codeandweb.com/texturepacker and publish in the 'JSON' format
 * There is a free version so thats nice, although the paid version is great value for money.
 * It is highly recommended to use Sprite sheets (also know as a 'texture atlas') as it means sprites can be batched and drawn together for highly increased rendering speed.
 * Once the data has been loaded the frames are stored in the PIXI texture cache and can be accessed though PIXI.Texture.fromFrameId() and PIXI.Sprite.fromFrameId()
 * This loader will load the image file that the Spritesheet points to as well as the data.
 * When loaded this class will dispatch a 'loaded' event
 *
 * @class SpriteSheetLoader
 * @uses EventTarget
 * @constructor
 * @param url {String} The url of the sprite sheet JSON file
 * @param crossorigin {Boolean} Whether requests should be treated as crossorigin
 */
PIXI.SpriteSheetLoader = function (url, crossorigin) {
    /*
     * i use texture packer to load the assets..
     * http://www.codeandweb.com/texturepacker
     * make sure to set the format as 'JSON'
     */
    PIXI.EventTarget.call(this);

    /**
     * The url of the bitmap font data
     *
     * @property url
     * @type String
     */
    this.url = url;

    /**
     * Whether the requests should be treated as cross origin
     *
     * @property crossorigin
     * @type Boolean
     */
    this.crossorigin = crossorigin;

    /**
     * [read-only] The base url of the bitmap font data
     *
     * @property baseUrl
     * @type String
     * @readOnly
     */
    this.baseUrl = url.replace(/[^\/]*$/, '');

    /**
     * The texture being loaded
     *
     * @property texture
     * @type Texture
     */
    this.texture = null;

    /**
     * The frames of the sprite sheet
     *
     * @property frames
     * @type Object
     */
    this.frames = {};
};

// constructor
PIXI.SpriteSheetLoader.prototype.constructor = PIXI.SpriteSheetLoader;

/**
 * This will begin loading the JSON file
 *
 * @method load
 */
PIXI.SpriteSheetLoader.prototype.load = function () {
    var scope = this;
    var jsonLoader = new PIXI.JsonLoader(this.url, this.crossorigin);
    jsonLoader.on('loaded', function (event) {
        scope.json = event.data.content.json;
        scope.onLoaded();
    });
    jsonLoader.load();
};

/**
 * Invoke when all files are loaded (json and texture)
 *
 * @method onLoaded
 * @private
 */
PIXI.SpriteSheetLoader.prototype.onLoaded = function () {
    this.emit('loaded', {
        content: this
    });
};

/**
 * @author Mat Groves http://matgroves.com/ @Doormat23
 */

/**
 * The image loader class is responsible for loading images file formats ('jpeg', 'jpg', 'png' and 'gif')
 * Once the image has been loaded it is stored in the PIXI texture cache and can be accessed though PIXI.Texture.fromFrameId() and PIXI.Sprite.fromFrameId()
 * When loaded this class will dispatch a 'loaded' event
 *
 * @class ImageLoader
 * @uses EventTarget
 * @constructor
 * @param url {String} The url of the image
 * @param crossorigin {Boolean} Whether requests should be treated as crossorigin
 */
PIXI.ImageLoader = function(url, crossorigin)
{
    PIXI.EventTarget.call(this);

    /**
     * The texture being loaded
     *
     * @property texture
     * @type Texture
     */
    this.texture = PIXI.Texture.fromImage(url, crossorigin);

    /**
     * if the image is loaded with loadFramedSpriteSheet
     * frames will contain the sprite sheet frames
     *
     */
    this.frames = [];
};

// constructor
PIXI.ImageLoader.prototype.constructor = PIXI.ImageLoader;

/**
 * Loads image or takes it from cache
 *
 * @method load
 */
PIXI.ImageLoader.prototype.load = function()
{
    if(!this.texture.baseTexture.hasLoaded)
    {
        var scope = this;
        this.texture.baseTexture.on('loaded', function()
        {
            scope.onLoaded();
        });
    }
    else
    {
        this.onLoaded();
    }
};

/**
 * Invoked when image file is loaded or it is already cached and ready to use
 *
 * @method onLoaded
 * @private
 */
PIXI.ImageLoader.prototype.onLoaded = function()
{
    this.emit('loaded', { content: this });
};

/**
 * Loads image and split it to uniform sized frames
 *
 *
 * @method loadFramedSpriteSheet
 * @param frameWidth {Number} width of each frame
 * @param frameHeight {Number} height of each frame
 * @param textureName {String} if given, the frames will be cached in <textureName>-<ord> format
 */
PIXI.ImageLoader.prototype.loadFramedSpriteSheet = function(frameWidth, frameHeight, textureName)
{
    this.frames = [];
    var cols = Math.floor(this.texture.width / frameWidth);
    var rows = Math.floor(this.texture.height / frameHeight);

    var i=0;
    for (var y=0; y<rows; y++)
    {
        for (var x=0; x<cols; x++,i++)
        {
            var texture = new PIXI.Texture(this.texture, {
                x: x*frameWidth,
                y: y*frameHeight,
                width: frameWidth,
                height: frameHeight
            });

            this.frames.push(texture);
            if (textureName) PIXI.TextureCache[textureName + '-' + i] = texture;
        }
    }

    if(!this.texture.baseTexture.hasLoaded)
    {
        var scope = this;
        this.texture.baseTexture.on('loaded', function() {
            scope.onLoaded();
        });
    }
    else
    {
        this.onLoaded();
    }
};

/**
 * @author Mat Groves http://matgroves.com/ @Doormat23
 */

/**
 * The xml loader is used to load in XML bitmap font data ('xml' or 'fnt')
 * To generate the data you can use http://www.angelcode.com/products/bmfont/
 * This loader will also load the image file as the data.
 * When loaded this class will dispatch a 'loaded' event
 *
 * @class BitmapFontLoader
 * @uses EventTarget
 * @constructor
 * @param url {String} The url of the sprite sheet JSON file
 * @param crossorigin {Boolean} Whether requests should be treated as crossorigin
 */
PIXI.BitmapFontLoader = function(url, crossorigin)
{
    /*
     * I use texture packer to load the assets..
     * http://www.codeandweb.com/texturepacker
     * make sure to set the format as 'JSON'
     */
    PIXI.EventTarget.call(this);

    /**
     * The url of the bitmap font data
     *
     * @property url
     * @type String
     */
    this.url = url;

    /**
     * Whether the requests should be treated as cross origin
     *
     * @property crossorigin
     * @type Boolean
     */
    this.crossorigin = crossorigin;

    /**
     * [read-only] The base url of the bitmap font data
     *
     * @property baseUrl
     * @type String
     * @readOnly
     */
    this.baseUrl = url.replace(/[^\/]*$/, '');

    /**
     * [read-only] The texture of the bitmap font
     *
     * @property baseUrl
     * @type String
     */
    this.texture = null;
};

// constructor
PIXI.BitmapFontLoader.prototype.constructor = PIXI.BitmapFontLoader;

/**
 * Loads the XML font data
 *
 * @method load
 */
PIXI.BitmapFontLoader.prototype.load = function()
{
    this.ajaxRequest = new PIXI.AjaxRequest();
    var scope = this;
    this.ajaxRequest.onreadystatechange = function()
    {
        scope.onXMLLoaded();
    };

    this.ajaxRequest.open('GET', this.url, true);
    if (this.ajaxRequest.overrideMimeType) this.ajaxRequest.overrideMimeType('application/xml');
    this.ajaxRequest.send(null);
};

/**
 * Invoked when the XML file is loaded, parses the data
 *
 * @method onXMLLoaded
 * @private
 */
PIXI.BitmapFontLoader.prototype.onXMLLoaded = function()
{
    if (this.ajaxRequest.readyState === 4)
    {
        if (this.ajaxRequest.status === 200 || window.location.protocol.indexOf('http') === -1)
        {
            var responseXML = this.ajaxRequest.responseXML;
            if(!responseXML || /MSIE 9/i.test(navigator.userAgent) || navigator.isCocoonJS) {
                if(typeof(window.DOMParser) === 'function') {
                    var domparser = new DOMParser();
                    responseXML = domparser.parseFromString(this.ajaxRequest.responseText, 'text/xml');
                } else {
                    var div = document.createElement('div');
                    div.innerHTML = this.ajaxRequest.responseText;
                    responseXML = div;
                }
            }

            var textureUrl = this.baseUrl + responseXML.getElementsByTagName('page')[0].getAttribute('file');
            var image = new PIXI.ImageLoader(textureUrl, this.crossorigin);
            this.texture = image.texture.baseTexture;

            var data = {};
            var info = responseXML.getElementsByTagName('info')[0];
            var common = responseXML.getElementsByTagName('common')[0];
            data.font = info.getAttribute('face');
            data.size = parseInt(info.getAttribute('size'), 10);
            data.lineHeight = parseInt(common.getAttribute('lineHeight'), 10);
            data.chars = {};

            //parse letters
            var letters = responseXML.getElementsByTagName('char');

            for (var i = 0; i < letters.length; i++)
            {
                var charCode = parseInt(letters[i].getAttribute('id'), 10);

                var textureRect = new PIXI.Rectangle(
                    parseInt(letters[i].getAttribute('x'), 10),
                    parseInt(letters[i].getAttribute('y'), 10),
                    parseInt(letters[i].getAttribute('width'), 10),
                    parseInt(letters[i].getAttribute('height'), 10)
                );

                data.chars[charCode] = {
                    xOffset: parseInt(letters[i].getAttribute('xoffset'), 10),
                    yOffset: parseInt(letters[i].getAttribute('yoffset'), 10),
                    xAdvance: parseInt(letters[i].getAttribute('xadvance'), 10),
                    kerning: {},
                    texture: PIXI.TextureCache[charCode] = new PIXI.Texture(this.texture, textureRect)

                };
            }

            //parse kernings
            var kernings = responseXML.getElementsByTagName('kerning');
            for (i = 0; i < kernings.length; i++)
            {
                var first = parseInt(kernings[i].getAttribute('first'), 10);
                var second = parseInt(kernings[i].getAttribute('second'), 10);
                var amount = parseInt(kernings[i].getAttribute('amount'), 10);

                data.chars[second].kerning[first] = amount;

            }

            PIXI.BitmapText.fonts[data.font] = data;

            var scope = this;
            image.on('loaded', function() {
                scope.onLoaded();
            });
            image.load();
        }
    }
};

/**
 * Invoked when all files are loaded (xml/fnt and texture)
 *
 * @method onLoaded
 * @private
 */
PIXI.BitmapFontLoader.prototype.onLoaded = function()
{
    this.emit('loaded', { content: this });
};

/**
 * @author Mat Groves http://matgroves.com/ @Doormat23
 * based on pixi impact spine implementation made by Eemeli Kelokorpi (@ekelokorpi) https://github.com/ekelokorpi
 *
 * Awesome JS run time provided by EsotericSoftware
 * https://github.com/EsotericSoftware/spine-runtimes
 *
 */

/**
 * The Spine loader is used to load in JSON spine data
 * To generate the data you need to use http://esotericsoftware.com/ and export in the "JSON" format
 * Due to a clash of names  You will need to change the extension of the spine file from *.json to *.anim for it to load
 * See example 12 (http://www.goodboydigital.com/pixijs/examples/12/) to see a working example and check out the source
 * You will need to generate a sprite sheet to accompany the spine data
 * When loaded this class will dispatch a "loaded" event
 *
 * @class Spine
 * @uses EventTarget
 * @constructor
 * @param url {String} The url of the JSON file
 * @param crossorigin {Boolean} Whether requests should be treated as crossorigin
 */
PIXI.SpineLoader = function(url, crossorigin)
{
    PIXI.EventTarget.call(this);

    /**
     * The url of the bitmap font data
     *
     * @property url
     * @type String
     */
    this.url = url;

    /**
     * Whether the requests should be treated as cross origin
     *
     * @property crossorigin
     * @type Boolean
     */
    this.crossorigin = crossorigin;

    /**
     * [read-only] Whether the data has loaded yet
     *
     * @property loaded
     * @type Boolean
     * @readOnly
     */
    this.loaded = false;
};

PIXI.SpineLoader.prototype.constructor = PIXI.SpineLoader;

/**
 * Loads the JSON data
 *
 * @method load
 */
PIXI.SpineLoader.prototype.load = function () {

    var scope = this;
    var jsonLoader = new PIXI.JsonLoader(this.url, this.crossorigin);
    jsonLoader.on('loaded', function (event) {
        scope.json = event.data.content.json;
        scope.onLoaded();
    });
    jsonLoader.load();
};

/**
 * Invoke when JSON file is loaded
 *
 * @method onLoaded
 * @private
 */
PIXI.SpineLoader.prototype.onLoaded = function () {
    this.loaded = true;
    this.emit('loaded', { content: this });
};


/**
 * @author Mat Groves http://matgroves.com/ @Doormat23
 */

/**
 * This is the base class for creating a pixi.js filter. Currently only webGL supports filters.
 * If you want to make a custom filter this should be your base class.
 * @class AbstractFilter
 * @constructor
 * @param fragmentSrc
 * @param uniforms
 */
PIXI.AbstractFilter = function(fragmentSrc, uniforms)
{
    /**
    * An array of passes - some filters contain a few steps this array simply stores the steps in a liniear fashion.
    * For example the blur filter has two passes blurX and blurY.
    * @property passes
    * @type Array an array of filter objects
    * @private
    */
    this.passes = [this];

    /**
    * @property shaders
    * @type Array an array of shaders
    * @private
    */
    this.shaders = [];
    
    this.dirty = true;
    this.padding = 0;

    /**
    * @property uniforms
    * @type object
    * @private
    */
    this.uniforms = uniforms || {};
    /**
    * @property fragmentSrc
    * @type Array
    * @private
    */
    this.fragmentSrc = fragmentSrc || [];
};

/**
 * @author Mat Groves http://matgroves.com/ @Doormat23
 */

/**
 *
 * The AlphaMaskFilter class uses the pixel values from the specified texture (called the displacement map) to perform a displacement of an object.
 * You can use this filter to apply all manor of crazy warping effects
 * Currently the r property of the texture is used to offset the x and the g propery of the texture is used to offset the y.
 * @class AlphaMaskFilter
 * @contructor
 * @param texture {Texture} The texture used for the displacemtent map * must be power of 2 texture at the moment
 */
PIXI.AlphaMaskFilter = function(texture)
{
    PIXI.AbstractFilter.call( this );

    this.passes = [this];
    texture.baseTexture._powerOf2 = true;

    // set the uniforms
    this.uniforms = {
        mask: {type: 'sampler2D', value:texture},
        mapDimensions:   {type: '2f', value:{x:1, y:5112}},
        dimensions:   {type: '4fv', value:[0,0,0,0]}
    };

    if(texture.baseTexture.hasLoaded)
    {
        this.uniforms.mask.value.x = texture.width;
        this.uniforms.mask.value.y = texture.height;
    }
    else
    {
        this.boundLoadedFunction = this.onTextureLoaded.bind(this);

        texture.baseTexture.on('loaded', this.boundLoadedFunction);
    }

    this.fragmentSrc = [
        'precision mediump float;',
        'varying vec2 vTextureCoord;',
        'varying vec4 vColor;',
        'uniform sampler2D mask;',
        'uniform sampler2D uSampler;',
        'uniform vec2 offset;',
        'uniform vec4 dimensions;',
        'uniform vec2 mapDimensions;',

        'void main(void) {',
        '   vec2 mapCords = vTextureCoord.xy;',
        '   mapCords += (dimensions.zw + offset)/ dimensions.xy ;',
        '   mapCords.y *= -1.0;',
        '   mapCords.y += 1.0;',
        '   mapCords *= dimensions.xy / mapDimensions;',

        '   vec4 original =  texture2D(uSampler, vTextureCoord);',
        '   float maskAlpha =  texture2D(mask, mapCords).r;',
        '   original *= maskAlpha;',
        //'   original.rgb *= maskAlpha;',
        '   gl_FragColor =  original;',
        //'   gl_FragColor = gl_FragColor;',
        '}'
    ];
};

PIXI.AlphaMaskFilter.prototype = Object.create( PIXI.AbstractFilter.prototype );
PIXI.AlphaMaskFilter.prototype.constructor = PIXI.AlphaMaskFilter;

PIXI.AlphaMaskFilter.prototype.onTextureLoaded = function()
{
    this.uniforms.mapDimensions.value.x = this.uniforms.mask.value.width;
    this.uniforms.mapDimensions.value.y = this.uniforms.mask.value.height;

    this.uniforms.mask.value.baseTexture.off('loaded', this.boundLoadedFunction);
};

/**
 * The texture used for the displacemtent map * must be power of 2 texture at the moment
 *
 * @property map
 * @type Texture
 */
Object.defineProperty(PIXI.AlphaMaskFilter.prototype, 'map', {
    get: function() {
        return this.uniforms.mask.value;
    },
    set: function(value) {
        this.uniforms.mask.value = value;
    }
});


/**
 * @author Mat Groves http://matgroves.com/ @Doormat23
 */

/**
 *
 * The ColorMatrixFilter class lets you apply a 4x4 matrix transformation on the RGBA
 * color and alpha values of every pixel on your displayObject to produce a result
 * with a new set of RGBA color and alpha values. Its pretty powerful!
 * @class ColorMatrixFilter
 * @contructor
 */
PIXI.ColorMatrixFilter = function()
{
    PIXI.AbstractFilter.call( this );

    this.passes = [this];

    // set the uniforms
    this.uniforms = {
        matrix: {type: 'mat4', value: [1,0,0,0,
                                       0,1,0,0,
                                       0,0,1,0,
                                       0,0,0,1]},
    };

    this.fragmentSrc = [
        'precision mediump float;',
        'varying vec2 vTextureCoord;',
        'varying vec4 vColor;',
        'uniform float invert;',
        'uniform mat4 matrix;',
        'uniform sampler2D uSampler;',

        'void main(void) {',
        '   gl_FragColor = texture2D(uSampler, vTextureCoord) * matrix;',
      //  '   gl_FragColor = gl_FragColor;',
        '}'
    ];
};

PIXI.ColorMatrixFilter.prototype = Object.create( PIXI.AbstractFilter.prototype );
PIXI.ColorMatrixFilter.prototype.constructor = PIXI.ColorMatrixFilter;

/**
 * Sets the matrix of the color matrix filter
 *
 * @property matrix
 * @type Array and array of 26 numbers
 * @default [1,0,0,0,0,1,0,0,0,0,1,0,0,0,0,1]
 */
Object.defineProperty(PIXI.ColorMatrixFilter.prototype, 'matrix', {
    get: function() {
        return this.uniforms.matrix.value;
    },
    set: function(value) {
        this.uniforms.matrix.value = value;
    }
});
/**
 * @author Mat Groves http://matgroves.com/ @Doormat23
 */

/**
 *
 * This turns your displayObjects to black and white.
 * @class GrayFilter
 * @contructor
 */
PIXI.GrayFilter = function()
{
    PIXI.AbstractFilter.call( this );

    this.passes = [this];

    // set the uniforms
    this.uniforms = {
        gray: {type: '1f', value: 1},
    };

    this.fragmentSrc = [
        'precision mediump float;',
        'varying vec2 vTextureCoord;',
        'varying vec4 vColor;',
        'uniform sampler2D uSampler;',
        'uniform float gray;',

        'void main(void) {',
        '   gl_FragColor = texture2D(uSampler, vTextureCoord);',
        '   gl_FragColor.rgb = mix(gl_FragColor.rgb, vec3(0.2126*gl_FragColor.r + 0.7152*gl_FragColor.g + 0.0722*gl_FragColor.b), gray);',
     //   '   gl_FragColor = gl_FragColor;',
        '}'
    ];
};

PIXI.GrayFilter.prototype = Object.create( PIXI.AbstractFilter.prototype );
PIXI.GrayFilter.prototype.constructor = PIXI.GrayFilter;

/**
The strength of the gray. 1 will make the object black and white, 0 will make the object its normal color
@property gray
*/
Object.defineProperty(PIXI.GrayFilter.prototype, 'gray', {
    get: function() {
        return this.uniforms.gray.value;
    },
    set: function(value) {
        this.uniforms.gray.value = value;
    }
});

/**
 * @author Mat Groves http://matgroves.com/ @Doormat23
 */

/**
 *
 * The DisplacementFilter class uses the pixel values from the specified texture (called the displacement map) to perform a displacement of an object.
 * You can use this filter to apply all manor of crazy warping effects
 * Currently the r property of the texture is used offset the x and the g propery of the texture is used to offset the y.
 * @class DisplacementFilter
 * @contructor
 * @param texture {Texture} The texture used for the displacemtent map * must be power of 2 texture at the moment
 */
PIXI.DisplacementFilter = function(texture)
{
    PIXI.AbstractFilter.call( this );

    this.passes = [this];
    texture.baseTexture._powerOf2 = true;

    // set the uniforms
    this.uniforms = {
        displacementMap: {type: 'sampler2D', value:texture},
        scale:           {type: '2f', value:{x:30, y:30}},
        offset:          {type: '2f', value:{x:0, y:0}},
        mapDimensions:   {type: '2f', value:{x:1, y:5112}},
        dimensions:   {type: '4fv', value:[0,0,0,0]}
    };

    if(texture.baseTexture.hasLoaded)
    {
        this.uniforms.mapDimensions.value.x = texture.width;
        this.uniforms.mapDimensions.value.y = texture.height;
    }
    else
    {
        this.boundLoadedFunction = this.onTextureLoaded.bind(this);

        texture.baseTexture.on('loaded', this.boundLoadedFunction);
    }

    this.fragmentSrc = [
        'precision mediump float;',
        'varying vec2 vTextureCoord;',
        'varying vec4 vColor;',
        'uniform sampler2D displacementMap;',
        'uniform sampler2D uSampler;',
        'uniform vec2 scale;',
        'uniform vec2 offset;',
        'uniform vec4 dimensions;',
        'uniform vec2 mapDimensions;',// = vec2(256.0, 256.0);',
        // 'const vec2 textureDimensions = vec2(750.0, 750.0);',

        'void main(void) {',
        '   vec2 mapCords = vTextureCoord.xy;',
        //'   mapCords -= ;',
        '   mapCords += (dimensions.zw + offset)/ dimensions.xy ;',
        '   mapCords.y *= -1.0;',
        '   mapCords.y += 1.0;',
        '   vec2 matSample = texture2D(displacementMap, mapCords).xy;',
        '   matSample -= 0.5;',
        '   matSample *= scale;',
        '   matSample /= mapDimensions;',
        '   gl_FragColor = texture2D(uSampler, vec2(vTextureCoord.x + matSample.x, vTextureCoord.y + matSample.y));',
        '   gl_FragColor.rgb = mix( gl_FragColor.rgb, gl_FragColor.rgb, 1.0);',
        '   vec2 cord = vTextureCoord;',

        //'   gl_FragColor =  texture2D(displacementMap, cord);',
     //   '   gl_FragColor = gl_FragColor;',
        '}'
    ];
};

PIXI.DisplacementFilter.prototype = Object.create( PIXI.AbstractFilter.prototype );
PIXI.DisplacementFilter.prototype.constructor = PIXI.DisplacementFilter;

PIXI.DisplacementFilter.prototype.onTextureLoaded = function()
{
    this.uniforms.mapDimensions.value.x = this.uniforms.displacementMap.value.width;
    this.uniforms.mapDimensions.value.y = this.uniforms.displacementMap.value.height;

    this.uniforms.displacementMap.value.baseTexture.off('loaded', this.boundLoadedFunction);
};

/**
 * The texture used for the displacemtent map * must be power of 2 texture at the moment
 *
 * @property map
 * @type Texture
 */
Object.defineProperty(PIXI.DisplacementFilter.prototype, 'map', {
    get: function() {
        return this.uniforms.displacementMap.value;
    },
    set: function(value) {
        this.uniforms.displacementMap.value = value;
    }
});

/**
 * The multiplier used to scale the displacement result from the map calculation.
 *
 * @property scale
 * @type Point
 */
Object.defineProperty(PIXI.DisplacementFilter.prototype, 'scale', {
    get: function() {
        return this.uniforms.scale.value;
    },
    set: function(value) {
        this.uniforms.scale.value = value;
    }
});

/**
 * The offset used to move the displacement map.
 *
 * @property offset
 * @type Point
 */
Object.defineProperty(PIXI.DisplacementFilter.prototype, 'offset', {
    get: function() {
        return this.uniforms.offset.value;
    },
    set: function(value) {
        this.uniforms.offset.value = value;
    }
});

/**
 * @author Mat Groves http://matgroves.com/ @Doormat23
 */

/**
 *
 * This filter applies a pixelate effect making display objects appear 'blocky'
 * @class PixelateFilter
 * @contructor
 */
PIXI.PixelateFilter = function()
{
    PIXI.AbstractFilter.call( this );

    this.passes = [this];

    // set the uniforms
    this.uniforms = {
        invert: {type: '1f', value: 0},
        dimensions: {type: '4fv', value:new Float32Array([10000, 100, 10, 10])},
        pixelSize: {type: '2f', value:{x:10, y:10}},
    };

    this.fragmentSrc = [
        'precision mediump float;',
        'varying vec2 vTextureCoord;',
        'varying vec4 vColor;',
        'uniform vec2 testDim;',
        'uniform vec4 dimensions;',
        'uniform vec2 pixelSize;',
        'uniform sampler2D uSampler;',

        'void main(void) {',
        '   vec2 coord = vTextureCoord;',

        '   vec2 size = dimensions.xy/pixelSize;',

        '   vec2 color = floor( ( vTextureCoord * size ) ) / size + pixelSize/dimensions.xy * 0.5;',
        '   gl_FragColor = texture2D(uSampler, color);',
        '}'
    ];
};

PIXI.PixelateFilter.prototype = Object.create( PIXI.AbstractFilter.prototype );
PIXI.PixelateFilter.prototype.constructor = PIXI.PixelateFilter;

/**
 *
 * This a point that describes the size of the blocs. x is the width of the block and y is the the height
 * @property size
 * @type Point
 */
Object.defineProperty(PIXI.PixelateFilter.prototype, 'size', {
    get: function() {
        return this.uniforms.pixelSize.value;
    },
    set: function(value) {
        this.dirty = true;
        this.uniforms.pixelSize.value = value;
    }
});

/**
 * @author Mat Groves http://matgroves.com/ @Doormat23
 */

PIXI.BlurXFilter = function()
{
    PIXI.AbstractFilter.call( this );

    this.passes = [this];

    // set the uniforms
    this.uniforms = {
        blur: {type: '1f', value: 1/512},
    };

    this.fragmentSrc = [
        'precision mediump float;',
        'varying vec2 vTextureCoord;',
        'varying vec4 vColor;',
        'uniform float blur;',
        'uniform sampler2D uSampler;',

        'void main(void) {',
        '   vec4 sum = vec4(0.0);',

        '   sum += texture2D(uSampler, vec2(vTextureCoord.x - 4.0*blur, vTextureCoord.y)) * 0.05;',
        '   sum += texture2D(uSampler, vec2(vTextureCoord.x - 3.0*blur, vTextureCoord.y)) * 0.09;',
        '   sum += texture2D(uSampler, vec2(vTextureCoord.x - 2.0*blur, vTextureCoord.y)) * 0.12;',
        '   sum += texture2D(uSampler, vec2(vTextureCoord.x - blur, vTextureCoord.y)) * 0.15;',
        '   sum += texture2D(uSampler, vec2(vTextureCoord.x, vTextureCoord.y)) * 0.16;',
        '   sum += texture2D(uSampler, vec2(vTextureCoord.x + blur, vTextureCoord.y)) * 0.15;',
        '   sum += texture2D(uSampler, vec2(vTextureCoord.x + 2.0*blur, vTextureCoord.y)) * 0.12;',
        '   sum += texture2D(uSampler, vec2(vTextureCoord.x + 3.0*blur, vTextureCoord.y)) * 0.09;',
        '   sum += texture2D(uSampler, vec2(vTextureCoord.x + 4.0*blur, vTextureCoord.y)) * 0.05;',

        '   gl_FragColor = sum;',
        '}'
    ];
};

PIXI.BlurXFilter.prototype = Object.create( PIXI.AbstractFilter.prototype );
PIXI.BlurXFilter.prototype.constructor = PIXI.BlurXFilter;

Object.defineProperty(PIXI.BlurXFilter.prototype, 'blur', {
    get: function() {
        return this.uniforms.blur.value / (1/7000);
    },
    set: function(value) {

        this.dirty = true;
        this.uniforms.blur.value = (1/7000) * value;
    }
});

/**
 * @author Mat Groves http://matgroves.com/ @Doormat23
 */

PIXI.BlurYFilter = function()
{
    PIXI.AbstractFilter.call( this );

    this.passes = [this];

    // set the uniforms
    this.uniforms = {
        blur: {type: '1f', value: 1/512},
    };

    this.fragmentSrc = [
        'precision mediump float;',
        'varying vec2 vTextureCoord;',
        'varying vec4 vColor;',
        'uniform float blur;',
        'uniform sampler2D uSampler;',

        'void main(void) {',
        '   vec4 sum = vec4(0.0);',

        '   sum += texture2D(uSampler, vec2(vTextureCoord.x, vTextureCoord.y - 4.0*blur)) * 0.05;',
        '   sum += texture2D(uSampler, vec2(vTextureCoord.x, vTextureCoord.y - 3.0*blur)) * 0.09;',
        '   sum += texture2D(uSampler, vec2(vTextureCoord.x, vTextureCoord.y - 2.0*blur)) * 0.12;',
        '   sum += texture2D(uSampler, vec2(vTextureCoord.x, vTextureCoord.y - blur)) * 0.15;',
        '   sum += texture2D(uSampler, vec2(vTextureCoord.x, vTextureCoord.y)) * 0.16;',
        '   sum += texture2D(uSampler, vec2(vTextureCoord.x, vTextureCoord.y + blur)) * 0.15;',
        '   sum += texture2D(uSampler, vec2(vTextureCoord.x, vTextureCoord.y + 2.0*blur)) * 0.12;',
        '   sum += texture2D(uSampler, vec2(vTextureCoord.x, vTextureCoord.y + 3.0*blur)) * 0.09;',
        '   sum += texture2D(uSampler, vec2(vTextureCoord.x, vTextureCoord.y + 4.0*blur)) * 0.05;',

        '   gl_FragColor = sum;',
        '}'
    ];
};

PIXI.BlurYFilter.prototype = Object.create( PIXI.AbstractFilter.prototype );
PIXI.BlurYFilter.prototype.constructor = PIXI.BlurYFilter;

Object.defineProperty(PIXI.BlurYFilter.prototype, 'blur', {
    get: function() {
        return this.uniforms.blur.value / (1/7000);
    },
    set: function(value) {
        //this.padding = value;
        this.uniforms.blur.value = (1/7000) * value;
    }
});

/**
 * @author Mat Groves http://matgroves.com/ @Doormat23
 */

/**
 *
 * The BlurFilter applies a Gaussian blur to an object.
 * The strength of the blur can be set for x- and y-axis separately (always relative to the stage).
 *
 * @class BlurFilter
 * @contructor
 */
PIXI.BlurFilter = function()
{
    this.blurXFilter = new PIXI.BlurXFilter();
    this.blurYFilter = new PIXI.BlurYFilter();

    this.passes =[this.blurXFilter, this.blurYFilter];
};

/**
 * Sets the strength of both the blurX and blurY properties simultaneously
 *
 * @property blur
 * @type Number the strength of the blur
 * @default 2
 */
Object.defineProperty(PIXI.BlurFilter.prototype, 'blur', {
    get: function() {
        return this.blurXFilter.blur;
    },
    set: function(value) {
        this.blurXFilter.blur = this.blurYFilter.blur = value;
    }
});

/**
 * Sets the strength of the blurX property
 *
 * @property blurX
 * @type Number the strength of the blurX
 * @default 2
 */
Object.defineProperty(PIXI.BlurFilter.prototype, 'blurX', {
    get: function() {
        return this.blurXFilter.blur;
    },
    set: function(value) {
        this.blurXFilter.blur = value;
    }
});

/**
 * Sets the strength of the blurX property
 *
 * @property blurY
 * @type Number the strength of the blurY
 * @default 2
 */
Object.defineProperty(PIXI.BlurFilter.prototype, 'blurY', {
    get: function() {
        return this.blurYFilter.blur;
    },
    set: function(value) {
        this.blurYFilter.blur = value;
    }
});

/**
 * @author Mat Groves http://matgroves.com/ @Doormat23
 */

/**
 *
 * This inverts your displayObjects colors.
 * @class InvertFilter
 * @contructor
 */
PIXI.InvertFilter = function()
{
    PIXI.AbstractFilter.call( this );

    this.passes = [this];

    // set the uniforms
    this.uniforms = {
        invert: {type: '1f', value: 1},
    };

    this.fragmentSrc = [
        'precision mediump float;',
        'varying vec2 vTextureCoord;',
        'varying vec4 vColor;',
        'uniform float invert;',
        'uniform sampler2D uSampler;',

        'void main(void) {',
        '   gl_FragColor = texture2D(uSampler, vTextureCoord);',
        '   gl_FragColor.rgb = mix( (vec3(1)-gl_FragColor.rgb) * gl_FragColor.a, gl_FragColor.rgb, 1.0 - invert);',
        //'   gl_FragColor.rgb = gl_FragColor.rgb  * gl_FragColor.a;',
      //  '   gl_FragColor = gl_FragColor * vColor;',
        '}'
    ];
};

PIXI.InvertFilter.prototype = Object.create( PIXI.AbstractFilter.prototype );
PIXI.InvertFilter.prototype.constructor = PIXI.InvertFilter;

/**
The strength of the invert. 1 will fully invert the colors, 0 will make the object its normal color
@property invert
*/
Object.defineProperty(PIXI.InvertFilter.prototype, 'invert', {
    get: function() {
        return this.uniforms.invert.value;
    },
    set: function(value) {
        this.uniforms.invert.value = value;
    }
});

/**
 * @author Mat Groves http://matgroves.com/ @Doormat23
 */

/**
 *
 * This applies a sepia effect to your displayObjects.
 * @class SepiaFilter
 * @contructor
 */
PIXI.SepiaFilter = function()
{
    PIXI.AbstractFilter.call( this );

    this.passes = [this];

    // set the uniforms
    this.uniforms = {
        sepia: {type: '1f', value: 1},
    };

    this.fragmentSrc = [
        'precision mediump float;',
        'varying vec2 vTextureCoord;',
        'varying vec4 vColor;',
        'uniform float sepia;',
        'uniform sampler2D uSampler;',

        'const mat3 sepiaMatrix = mat3(0.3588, 0.7044, 0.1368, 0.2990, 0.5870, 0.1140, 0.2392, 0.4696, 0.0912);',

        'void main(void) {',
        '   gl_FragColor = texture2D(uSampler, vTextureCoord);',
        '   gl_FragColor.rgb = mix( gl_FragColor.rgb, gl_FragColor.rgb * sepiaMatrix, sepia);',
       // '   gl_FragColor = gl_FragColor * vColor;',
        '}'
    ];
};

PIXI.SepiaFilter.prototype = Object.create( PIXI.AbstractFilter.prototype );
PIXI.SepiaFilter.prototype.constructor = PIXI.SepiaFilter;

/**
The strength of the sepia. 1 will apply the full sepia effect, 0 will make the object its normal color
@property sepia
*/
Object.defineProperty(PIXI.SepiaFilter.prototype, 'sepia', {
    get: function() {
        return this.uniforms.sepia.value;
    },
    set: function(value) {
        this.uniforms.sepia.value = value;
    }
});

/**
 * @author Mat Groves http://matgroves.com/ @Doormat23
 */

/**
 *
 * This filter applies a twist effect making display objects appear twisted in the given direction
 * @class TwistFilter
 * @contructor
 */
PIXI.TwistFilter = function()
{
    PIXI.AbstractFilter.call( this );

    this.passes = [this];

    // set the uniforms
    this.uniforms = {
        radius: {type: '1f', value:0.5},
        angle: {type: '1f', value:5},
        offset: {type: '2f', value:{x:0.5, y:0.5}},
    };

    this.fragmentSrc = [
        'precision mediump float;',
        'varying vec2 vTextureCoord;',
        'varying vec4 vColor;',
        'uniform vec4 dimensions;',
        'uniform sampler2D uSampler;',

        'uniform float radius;',
        'uniform float angle;',
        'uniform vec2 offset;',

        'void main(void) {',
        '   vec2 coord = vTextureCoord - offset;',
        '   float distance = length(coord);',

        '   if (distance < radius) {',
        '       float ratio = (radius - distance) / radius;',
        '       float angleMod = ratio * ratio * angle;',
        '       float s = sin(angleMod);',
        '       float c = cos(angleMod);',
        '       coord = vec2(coord.x * c - coord.y * s, coord.x * s + coord.y * c);',
        '   }',

        '   gl_FragColor = texture2D(uSampler, coord+offset);',
        '}'
    ];
};

PIXI.TwistFilter.prototype = Object.create( PIXI.AbstractFilter.prototype );
PIXI.TwistFilter.prototype.constructor = PIXI.TwistFilter;

/**
 *
 * This point describes the the offset of the twist
 * @property size
 * @type Point
 */
Object.defineProperty(PIXI.TwistFilter.prototype, 'offset', {
    get: function() {
        return this.uniforms.offset.value;
    },
    set: function(value) {
        this.dirty = true;
        this.uniforms.offset.value = value;
    }
});

/**
 *
 * This radius describes size of the twist
 * @property size
 * @type Number
 */
Object.defineProperty(PIXI.TwistFilter.prototype, 'radius', {
    get: function() {
        return this.uniforms.radius.value;
    },
    set: function(value) {
        this.dirty = true;
        this.uniforms.radius.value = value;
    }
});

/**
 *
 * This radius describes angle of the twist
 * @property angle
 * @type Number
 */
Object.defineProperty(PIXI.TwistFilter.prototype, 'angle', {
    get: function() {
        return this.uniforms.angle.value;
    },
    set: function(value) {
        this.dirty = true;
        this.uniforms.angle.value = value;
    }
});
/**
 * @author Mat Groves http://matgroves.com/ @Doormat23
 */

/**
 *
 * This lowers the color depth of your image by the given amount, producing an image with a smaller palette.
 * @class ColorStepFilter
 * @contructor
 */
PIXI.ColorStepFilter = function()
{
    PIXI.AbstractFilter.call( this );

    this.passes = [this];

    // set the uniforms
    this.uniforms = {
        step: {type: '1f', value: 5},
    };

    this.fragmentSrc = [
        'precision mediump float;',
        'varying vec2 vTextureCoord;',
        'varying vec4 vColor;',
        'uniform sampler2D uSampler;',
        'uniform float step;',

        'void main(void) {',
        '   vec4 color = texture2D(uSampler, vTextureCoord);',
        '   color = floor(color * step) / step;',
        '   gl_FragColor = color;',
        '}'
    ];
};

PIXI.ColorStepFilter.prototype = Object.create( PIXI.AbstractFilter.prototype );
PIXI.ColorStepFilter.prototype.constructor = PIXI.ColorStepFilter;

/**
The number of steps.
@property step
*/
Object.defineProperty(PIXI.ColorStepFilter.prototype, 'step', {
    get: function() {
        return this.uniforms.step.value;
    },
    set: function(value) {
        this.uniforms.step.value = value;
    }
});

/**
 * @author Mat Groves http://matgroves.com/ @Doormat23
 * original filter: https://github.com/evanw/glfx.js/blob/master/src/filters/fun/dotscreen.js
 */

/**
 *
 * This filter applies a dotscreen effect making display objects appear to be made out of black and white halftone dots like an old printer
 * @class DotScreenFilter
 * @contructor
 */
PIXI.DotScreenFilter = function()
{
    PIXI.AbstractFilter.call( this );

    this.passes = [this];

    // set the uniforms
    this.uniforms = {
        scale: {type: '1f', value:1},
        angle: {type: '1f', value:5},
        dimensions:   {type: '4fv', value:[0,0,0,0]}
    };

    this.fragmentSrc = [
        'precision mediump float;',
        'varying vec2 vTextureCoord;',
        'varying vec4 vColor;',
        'uniform vec4 dimensions;',
        'uniform sampler2D uSampler;',

        'uniform float angle;',
        'uniform float scale;',

        'float pattern() {',
        '   float s = sin(angle), c = cos(angle);',
        '   vec2 tex = vTextureCoord * dimensions.xy;',
        '   vec2 point = vec2(',
        '       c * tex.x - s * tex.y,',
        '       s * tex.x + c * tex.y',
        '   ) * scale;',
        '   return (sin(point.x) * sin(point.y)) * 4.0;',
        '}',

        'void main() {',
        '   vec4 color = texture2D(uSampler, vTextureCoord);',
        '   float average = (color.r + color.g + color.b) / 3.0;',
        '   gl_FragColor = vec4(vec3(average * 10.0 - 5.0 + pattern()), color.a);',
        '}'
    ];
};

PIXI.DotScreenFilter.prototype = Object.create( PIXI.AbstractFilter.prototype );
PIXI.DotScreenFilter.prototype.constructor = PIXI.DotScreenFilter;

/**
 *
 * This describes the the scale
 * @property scale
 * @type Number
 */
Object.defineProperty(PIXI.DotScreenFilter.prototype, 'scale', {
    get: function() {
        return this.uniforms.scale.value;
    },
    set: function(value) {
        this.dirty = true;
        this.uniforms.scale.value = value;
    }
});

/**
 *
 * This radius describes angle
 * @property angle
 * @type Number
 */
Object.defineProperty(PIXI.DotScreenFilter.prototype, 'angle', {
    get: function() {
        return this.uniforms.angle.value;
    },
    set: function(value) {
        this.dirty = true;
        this.uniforms.angle.value = value;
    }
<<<<<<< HEAD
});
=======
});

>>>>>>> 9f6e9923
/**
 * @author Mat Groves http://matgroves.com/ @Doormat23
 */

PIXI.CrossHatchFilter = function()
{
    PIXI.AbstractFilter.call( this );

    this.passes = [this];

    // set the uniforms
    this.uniforms = {
        blur: {type: '1f', value: 1 / 512},
    };

    this.fragmentSrc = [
        'precision mediump float;',
        'varying vec2 vTextureCoord;',
        'varying vec4 vColor;',
        'uniform float blur;',
        'uniform sampler2D uSampler;',

        'void main(void) {',
        '    float lum = length(texture2D(uSampler, vTextureCoord.xy).rgb);',

        '    gl_FragColor = vec4(1.0, 1.0, 1.0, 1.0);',

        '    if (lum < 1.00) {',
        '        if (mod(gl_FragCoord.x + gl_FragCoord.y, 10.0) == 0.0) {',
        '            gl_FragColor = vec4(0.0, 0.0, 0.0, 1.0);',
        '        }',
        '    }',

        '    if (lum < 0.75) {',
        '        if (mod(gl_FragCoord.x - gl_FragCoord.y, 10.0) == 0.0) {',
        '            gl_FragColor = vec4(0.0, 0.0, 0.0, 1.0);',
        '        }',
        '    }',

        '    if (lum < 0.50) {',
        '        if (mod(gl_FragCoord.x + gl_FragCoord.y - 5.0, 10.0) == 0.0) {',
        '            gl_FragColor = vec4(0.0, 0.0, 0.0, 1.0);',
        '        }',
        '    }',

        '    if (lum < 0.3) {',
        '        if (mod(gl_FragCoord.x - gl_FragCoord.y - 5.0, 10.0) == 0.0) {',
        '            gl_FragColor = vec4(0.0, 0.0, 0.0, 1.0);',
        '        }',
        '    }',
        '}'
    ];
};

PIXI.CrossHatchFilter.prototype = Object.create( PIXI.AbstractFilter.prototype );
PIXI.CrossHatchFilter.prototype.constructor = PIXI.BlurYFilter;

Object.defineProperty(PIXI.CrossHatchFilter.prototype, 'blur', {
    get: function() {
        return this.uniforms.blur.value / (1/7000);
    },
    set: function(value) {
        //this.padding = value;
        this.uniforms.blur.value = (1/7000) * value;
    }
});

/**
 * @author Mat Groves http://matgroves.com/ @Doormat23
 */

PIXI.RGBSplitFilter = function()
{
    PIXI.AbstractFilter.call( this );

    this.passes = [this];

    // set the uniforms
    this.uniforms = {
        red: {type: '2f', value: {x:20, y:20}},
        green: {type: '2f', value: {x:-20, y:20}},
        blue: {type: '2f', value: {x:20, y:-20}},
        dimensions:   {type: '4fv', value:[0,0,0,0]}
    };

    this.fragmentSrc = [
        'precision mediump float;',
        'varying vec2 vTextureCoord;',
        'varying vec4 vColor;',
        'uniform vec2 red;',
        'uniform vec2 green;',
        'uniform vec2 blue;',
        'uniform vec4 dimensions;',
        'uniform sampler2D uSampler;',

        'void main(void) {',
        '   gl_FragColor.r = texture2D(uSampler, vTextureCoord + red/dimensions.xy).r;',
        '   gl_FragColor.g = texture2D(uSampler, vTextureCoord + green/dimensions.xy).g;',
        '   gl_FragColor.b = texture2D(uSampler, vTextureCoord + blue/dimensions.xy).b;',
        '   gl_FragColor.a = texture2D(uSampler, vTextureCoord).a;',
        '}'
    ];
};

PIXI.RGBSplitFilter.prototype = Object.create( PIXI.AbstractFilter.prototype );
PIXI.RGBSplitFilter.prototype.constructor = PIXI.RGBSplitFilter;

Object.defineProperty(PIXI.RGBSplitFilter.prototype, 'angle', {
    get: function() {
        return this.uniforms.blur.value / (1/7000);
    },
    set: function(value) {
        //this.padding = value;
        this.uniforms.blur.value = (1/7000) * value;
    }
});

/**
 * @author Mat Groves http://matgroves.com/ @Doormat23
 */

    if (typeof exports !== 'undefined') {
        if (typeof module !== 'undefined' && module.exports) {
            exports = module.exports = PIXI;
        }
        exports.PIXI = PIXI;
    } else if (typeof define !== 'undefined' && define.amd) {
        define(PIXI);
    } else {
        root.PIXI = PIXI;
    }
}).call(this);
//# sourceMappingURL=pixi.dev.js.map<|MERGE_RESOLUTION|>--- conflicted
+++ resolved
@@ -1,24 +1,10 @@
-<<<<<<< HEAD
-/**
- * @license
- * pixi.js - v1.5.0
- * Copyright (c) 2012-2014, Mat Groves
- * http://goodboydigital.com/
- *
- * Compiled: 2014-03-22
- *
- * pixi.js is licensed under the MIT License.
- * http://www.opensource.org/licenses/mit-license.php
- */
-=======
->>>>>>> 9f6e9923
-/**
- * @author Mat Groves http://matgroves.com/ @Doormat23
- */
-
-(function(){
-
-    var root = this;
+/**
+ * @author Mat Groves http://matgroves.com/ @Doormat23
+ */
+
+(function(){
+
+    var root = this;
 
 /**
  * @author Mat Groves http://matgroves.com/ @Doormat23
@@ -79,9 +65,6 @@
 PIXI.AUTO_PREVENT_DEFAULT = true;
 
 PIXI.RAD_TO_DEG = 180 / Math.PI;
-<<<<<<< HEAD
-PIXI.DEG_TO_RAD = Math.PI / 180;
-=======
 PIXI.DEG_TO_RAD = Math.PI / 180;
 
 PIXI.sayHello = function () 
@@ -112,7 +95,6 @@
 };
 
 PIXI.sayHello();
->>>>>>> 9f6e9923
 /**
  * @author Mat Groves http://matgroves.com/ @Doormat23
  */
@@ -167,12 +149,8 @@
     this.y = y || ( (y !== 0) ? this.x : 0 ) ;
 };
 
-<<<<<<< HEAD
-
-=======
 // constructor
 PIXI.Point.prototype.constructor = PIXI.Point;
->>>>>>> 9f6e9923
 /**
  * @author Mat Groves http://matgroves.com/
  */
@@ -586,9 +564,6 @@
     return array;
 };
 
-<<<<<<< HEAD
-PIXI.identityMatrix = new PIXI.Matrix();
-=======
 PIXI.identityMatrix = new PIXI.Matrix();
 
 PIXI.determineMatrixArrayType = function() {
@@ -604,7 +579,6 @@
  */
 PIXI.Matrix2 = PIXI.determineMatrixArrayType();
 
->>>>>>> 9f6e9923
 /**
  * @author Mat Groves http://matgroves.com/ @Doormat23
  */
@@ -1766,7 +1740,7 @@
     else
     {
         this.onTextureUpdateBind = this.onTextureUpdate.bind(this);
-        this.texture.on( 'update', this.onTextureUpdateBind );
+        this.texture.addEventListener( 'update', this.onTextureUpdateBind );
     }
 
     this.renderable = true;
@@ -3397,18 +3371,18 @@
     this.interactionDOMElement.style['-ms-content-zooming'] = '';
     this.interactionDOMElement.style['-ms-touch-action'] = '';
 
-    this.interactionDOMElement.off('mousemove',  this.onMouseMove, true);
-    this.interactionDOMElement.off('mousedown',  this.onMouseDown, true);
-    this.interactionDOMElement.off('mouseout',   this.onMouseOut, true);
+    this.interactionDOMElement.removeEventListener('mousemove',  this.onMouseMove, true);
+    this.interactionDOMElement.removeEventListener('mousedown',  this.onMouseDown, true);
+    this.interactionDOMElement.removeEventListener('mouseout',   this.onMouseOut, true);
 
     // aint no multi touch just yet!
-    this.interactionDOMElement.off('touchstart', this.onTouchStart, true);
-    this.interactionDOMElement.off('touchend', this.onTouchEnd, true);
-    this.interactionDOMElement.off('touchmove', this.onTouchMove, true);
+    this.interactionDOMElement.removeEventListener('touchstart', this.onTouchStart, true);
+    this.interactionDOMElement.removeEventListener('touchend', this.onTouchEnd, true);
+    this.interactionDOMElement.removeEventListener('touchmove', this.onTouchMove, true);
 
     this.interactionDOMElement = null;
 
-    window.off('mouseup',  this.onMouseUp, true);
+    window.removeEventListener('mouseup',  this.onMouseUp, true);
 };
 
 /**
@@ -4224,16 +4198,15 @@
 
 /**
  * @author Mat Groves http://matgroves.com/ @Doormat23
- * @author Chad Engler https://github.com/englercj @Rolnaaba
- */
-
-/**
- * Originally based on https://github.com/mrdoob/eventtarget.js/ from mr DOob.
- * Currently takes inspiration from the nodejs EventEmitter, and EventEmitter3
- */
-
-/**
- * Mixins event emitter functionality to a class
+ */
+ 
+/**
+ * https://github.com/mrdoob/eventtarget.js/
+ * THankS mr DOob!
+ */
+
+/**
+ * Adds event emitter functionality to a class
  *
  * @class EventTarget
  * @example
@@ -4242,167 +4215,96 @@
  *      }
  *
  *      var em = new MyEmitter();
- *      em.emit('eventName', 'some data', 'some moar data', {}, null, ...);
- */
-PIXI.EventTarget = function() {
-    this._listeners = this._listeners || {};
-
-    /**
-     * Return a list of assigned event listeners.
+ *      em.emit({ type: 'eventName', data: 'some data' });
+ */
+PIXI.EventTarget = function () {
+
+    /**
+     * Holds all the listeners
      *
-     * @param eventName {String} The events that should be listed.
-     * @returns {Array}
-     * @api public
-     */
-    this.listeners = function listeners(eventName) {
-        return Array.apply(this, this._listeners[eventName] || []);
+     * @property listeners
+     * @type Object
+     */
+    var listeners = {};
+
+    /**
+     * Adds a listener for a specific event
+     *
+     * @method addEventListener
+     * @param type {string} A string representing the event type to listen for.
+     * @param listener {function} The callback function that will be fired when the event occurs
+     */
+    this.addEventListener = this.on = function ( type, listener ) {
+
+
+        if ( listeners[ type ] === undefined ) {
+
+            listeners[ type ] = [];
+
+        }
+
+        if ( listeners[ type ].indexOf( listener ) === - 1 ) {
+
+            listeners[ type ].unshift( listener );
+        }
+
     };
 
     /**
-     * Emit an event to all registered event listeners.
+     * Fires the event, ie pretends that the event has happened
      *
-     * @param eventName {String} The name of the event.
-     * @returns {Boolean} Indication if we've emitted an event.
-     * @api public
-     */
-    this.emit = function emit(eventName, data) {
-        if(!data || data.__isEventObject !== true)
-            data = new PIXI.Event(this, eventName, data);
-
-        if(this._listeners && this._listeners[eventName]) {
-            var listeners = this._listeners[eventName],
-                length = listeners.length,
-                fn = listeners[0],
-                i;
-
-            for(i = 0; i < length; fn = listeners[++i]) {
-                //call the event listener
-                fn.call(this, data);
-
-                //remove the listener if this is a "once" event
-                if(fn.__isOnce)
-                    this.off(eventName, fn);
-
-                //if "stopImmediatePropagation" is called, stop calling all events
-                if(data.stoppedImmediate)
-                    return;
-            }
-
-            //if "stopPropagation" is called then don't bubble the event
-            if(data.stopped)
-                return;
-        }
-
-<<<<<<< HEAD
-        if(this.parent && this.parent.emit) {
-            this.parent.emit.call(this.parent, eventName, data);
-=======
-        if ( listeners[ type ].indexOf( listener ) === - 1 ) {
-
-            listeners[ type ].unshift( listener );
->>>>>>> 9f6e9923
-        }
-
-        return true;
-    };
-
-    /**
-     * Register a new EventListener for the given event.
-     *
-     * @param eventName {String} Name of the event.
-     * @param callback {Functon} fn Callback function.
-     * @api public
-     */
-    this.on = function on(eventName, fn) {
-        if(!this._listeners[eventName])
-            this._listeners[eventName] = [];
-
-        this._listeners[eventName].push(fn);
-
-        return this;
-    };
-
-    /**
-     * Add an EventListener that's only called once.
-     *
-     * @param eventName {String} Name of the event.
-     * @param callback {Function} Callback function.
-     * @api public
-     */
-    this.once = function once(eventName, fn) {
-        fn.__isOnce = true;
-        return this.on(eventName, fn);
-    };
-
-<<<<<<< HEAD
-    /**
-     * Remove event listeners.
-     *
-     * @param eventName {String} The event we want to remove.
-     * @param callback {Function} The listener that we need to find.
-     * @api public
-     */
-    this.off = function off(eventName, fn) {
-        if(!this._listeners[eventName])
-            return this;
-=======
+     * @method dispatchEvent
+     * @param event {Event} the event object
+     */
+    this.dispatchEvent = this.emit = function ( event ) {
+
+        if ( !listeners[ event.type ] || !listeners[ event.type ].length ) {
+
+            return;
+
+        }
+
 
         for(var i = listeners[ event.type ].length-1; i >= 0; i--) {
 //        for(var i = 0, l=listeners[ event.type ].length; i < l; i++) {
 
->>>>>>> 9f6e9923
-
-        var index = this._listeners[eventName].indexOf(fn);
-
-        if(index !== -1) {
-            this._listeners[eventName].splice(index, 1);
-        }
-
-        return this;
+
+            listeners[ event.type ][ i ]( event );
+
+        }
+
     };
 
     /**
-     * Remove all listeners or only the listeners for the specified event.
+     * Removes the specified listener that was assigned to the specified event type
      *
-     * @param eventName {String} The event want to remove all listeners for.
-     * @api public
-     */
-    this.removeAllListeners = function removeAllListeners(eventName) {
-        if(!this._listeners[eventName])
-            return this;
-
-        this._listeners[eventName].length = 0;
-
-        return this;
+     * @method removeEventListener
+     * @param type {string} A string representing the event type which will have its listener removed
+     * @param listener {function} The callback function that was be fired when the event occured
+     */
+    this.removeEventListener = this.off = function ( type, listener ) {
+
+        var index = listeners[ type ].indexOf( listener );
+
+        if ( index !== - 1 ) {
+
+            listeners[ type ].splice( index, 1 );
+
+        }
+
     };
 
     /**
-     * Alias methods names because people roll like that.
-     */
-    this.removeEventListener = this.off;
-    this.addEventListener = this.on;
-    this.dispatchEvent = this.emit;
-};
-
-PIXI.Event = function(target, name, data) {
-    this.__isEventObject = true;
-
-    this.stopped = false;
-    this.stoppedImmediate = false;
-
-    this.target = target;
-    this.type = name;
-    this.data = data;
-
-    this.timeStamp = Date.now();
-};
-
-PIXI.Event.prototype.stopPropagation = function() {
-    this.stopped = true;
-};
-
-PIXI.Event.prototype.stopImmediatePropagation = function() {
-    this.stoppedImmediate = true;
+     * Removes all the listeners that were active for the specified event type
+     *
+     * @method removeAllEventListeners
+     * @param type {string} A string representing the event type which will have all its listeners removed
+     */
+	this.removeAllEventListeners = function( type ) {
+		var a = listeners[type];
+		if (a)
+			a.length = 0;
+	};
 };
 
 /**
@@ -4443,9 +4345,6 @@
 
     return  new PIXI.CanvasRenderer(width, height, view, transparent);
 };
-<<<<<<< HEAD
-
-=======
 
 /**
  * This helper function will automatically detect which renderer you should be using.
@@ -4485,7 +4384,6 @@
     return  new PIXI.CanvasRenderer(width, height, view, transparent);
 };
 
->>>>>>> 9f6e9923
 /*
     PolyK library
     url: http://polyk.ivank.net
@@ -6315,15 +6213,8 @@
     }
 
 };
-<<<<<<< HEAD
-
-/**
- * @author Mat Groves http://matgroves.com/ @Doormat23
- */
-=======
 
 PIXI.WebGLGraphics.graphicsDataPool = [];
->>>>>>> 9f6e9923
 
 PIXI.WebGLGraphicsData = function(gl)
 {
@@ -6919,8 +6810,8 @@
     // deal with losing context..
     
     // remove listeners
-    this.view.off('webglcontextlost', this.contextLost);
-    this.view.off('webglcontextrestored', this.contextRestoredLost);
+    this.view.removeEventListener('webglcontextlost', this.contextLost);
+    this.view.removeEventListener('webglcontextrestored', this.contextRestoredLost);
 
     PIXI.glContexts[this.glContextId] = null;
 
@@ -10948,24 +10839,12 @@
             var centerX = (x0 + x1 + x2)/3;
             var centerY = (y0 + y1 + y2)/3;
 
-<<<<<<< HEAD
-// SOME TYPES:
-PIXI.Graphics.POLY = 0;
-PIXI.Graphics.RECT = 1;
-PIXI.Graphics.CIRC = 2;
-PIXI.Graphics.ELIP = 3;
-
-/**
- * @author Mat Groves http://matgroves.com/
- */
-=======
             var normX = x0 - centerX;
             var normY = y0 - centerY;
 
             var dist = Math.sqrt( normX * normX + normY * normY );
             x0 = centerX + (normX / dist) * (dist + 3);
             y0 = centerY + (normY / dist) * (dist + 3);
->>>>>>> 9f6e9923
 
             // 
             
@@ -10998,22 +10877,7 @@
 
         context.closePath();
 
-<<<<<<< HEAD
-    // load the texture!
-    if(texture.baseTexture.hasLoaded)
-    {
-        this.width   = this.texture.frame.width;
-        this.height  = this.texture.frame.height;
-        this.updateFrame = true;
-    }
-    else
-    {
-        this.onTextureUpdateBind = this.onTextureUpdate.bind(this);
-        this.texture.on( 'update', this.onTextureUpdateBind );
-    }
-=======
         context.clip();
->>>>>>> 9f6e9923
 
         // Compute matrix transform
         var delta = u0*v1 + v0*u2 + u1*v2 - v1*u2 - v0*u1 - u0*v2;
@@ -13304,12 +13168,7 @@
             }
 
             // add it to somewhere...
-<<<<<<< HEAD
-            PIXI.texturesToUpdate.push(scope);
-            scope.emit('loaded', { content: scope });
-=======
             scope.dispatchEvent( { type: 'loaded', content: scope } );
->>>>>>> 9f6e9923
         };
         this.source.onerror = function() {
             scope.dispatchEvent( { type: 'error', content: scope } );
@@ -13492,7 +13351,7 @@
     else
     {
         var scope = this;
-        baseTexture.on('loaded', function(){ scope.onBaseTextureLoaded(); });
+        baseTexture.addEventListener('loaded', function(){ scope.onBaseTextureLoaded(); });
     }
 };
 
@@ -13508,13 +13367,13 @@
 PIXI.Texture.prototype.onBaseTextureLoaded = function()
 {
     var baseTexture = this.baseTexture;
-    baseTexture.off( 'loaded', this.onLoaded );
+    baseTexture.removeEventListener( 'loaded', this.onLoaded );
 
     if(this.noFrame)this.frame = new PIXI.Rectangle(0,0, baseTexture.width, baseTexture.height);
     
     this.setFrame(this.frame);
 
-    this.scope.emit('update', { content: this });
+    this.scope.dispatchEvent( { type: 'update', content: this } );
 };
 
 /**
@@ -13550,10 +13409,6 @@
 
     if(this.valid)PIXI.Texture.frameUpdates.push(this);
 
-<<<<<<< HEAD
-    //this.emit('update', { content: this });
-=======
->>>>>>> 9f6e9923
 };
 
 
@@ -14053,7 +13908,7 @@
     var scope = this;
 
     function onLoad(evt) {
-        scope.onAssetLoaded(evt.data.content);
+        scope.onAssetLoaded(evt.content);
     }
 
     this.loadCount = this.assetURLs.length;
@@ -14074,7 +13929,7 @@
 
         var loader = new Constructor(fileName, this.crossorigin);
 
-        loader.on('loaded', onLoad);
+        loader.addEventListener('loaded', onLoad);
         loader.load();
     }
 };
@@ -14088,12 +13943,12 @@
 PIXI.AssetLoader.prototype.onAssetLoaded = function(loader)
 {
     this.loadCount--;
-    this.emit('onProgress', { content: this, loader: loader });
+    this.dispatchEvent({ type: 'onProgress', content: this, loader: loader });
     if (this.onProgress) this.onProgress(loader);
 
     if (!this.loadCount)
     {
-        this.emit('onComplete', { content: this });
+        this.dispatchEvent({type: 'onComplete', content: this});
         if(this.onComplete) this.onComplete();
     }
 };
@@ -14221,19 +14076,6 @@
    
     this.json = JSON.parse(this.ajaxRequest.responseText);
 
-<<<<<<< HEAD
-            if(this.json.frames)
-            {
-                // sprite sheet
-                var scope = this;
-                var textureUrl = this.baseUrl + this.json.meta.image;
-                var image = new PIXI.ImageLoader(textureUrl, this.crossorigin);
-                var frameData = this.json.frames;
-
-                this.texture = image.texture.baseTexture;
-                image.on('loaded', function() {
-                    scope.onLoaded();
-=======
     if(this.json.frames)
     {
         // sprite sheet
@@ -14255,7 +14097,6 @@
                     y: rect.y,
                     width: rect.w,
                     height: rect.h
->>>>>>> 9f6e9923
                 });
 
                 // check to see ifthe sprite ha been trimmed..
@@ -14296,7 +14137,8 @@
  */
 PIXI.JsonLoader.prototype.onLoaded = function () {
     this.loaded = true;
-    this.emit('loaded', {
+    this.dispatchEvent({
+        type: 'loaded',
         content: this
     });
 };
@@ -14308,12 +14150,6 @@
  * @private
  */
 PIXI.JsonLoader.prototype.onError = function () {
-<<<<<<< HEAD
-    this.emit('error', {
-        content: this
-    });
-};
-=======
 
     this.dispatchEvent({
         type: 'error',
@@ -14321,7 +14157,6 @@
     });
 };
 
->>>>>>> 9f6e9923
 /**
  * @author Martin Kelm http://mkelm.github.com
  */
@@ -14469,7 +14304,7 @@
 
                 this.currentImageId = 0;
                 for (j = 0; j < this.images.length; j++) {
-                    this.images[j].on('loaded', selfOnLoaded);
+                    this.images[j].addEventListener('loaded', selfOnLoaded);
                 }
                 this.images[this.currentImageId].load();
 
@@ -14494,7 +14329,10 @@
         this.images[this.currentImageId].load();
     } else {
         this.loaded = true;
-        this.emit('loaded', { content: this });
+        this.dispatchEvent({
+            type: 'loaded',
+            content: this
+        });
     }
 };
 
@@ -14504,7 +14342,10 @@
  * @private
  */
 PIXI.AtlasLoader.prototype.onError = function () {
-    this.emit('error', { content: this });
+    this.dispatchEvent({
+        type: 'error',
+        content: this
+    });
 };
 
 /**
@@ -14587,8 +14428,8 @@
 PIXI.SpriteSheetLoader.prototype.load = function () {
     var scope = this;
     var jsonLoader = new PIXI.JsonLoader(this.url, this.crossorigin);
-    jsonLoader.on('loaded', function (event) {
-        scope.json = event.data.content.json;
+    jsonLoader.addEventListener('loaded', function (event) {
+        scope.json = event.content.json;
         scope.onLoaded();
     });
     jsonLoader.load();
@@ -14601,7 +14442,8 @@
  * @private
  */
 PIXI.SpriteSheetLoader.prototype.onLoaded = function () {
-    this.emit('loaded', {
+    this.dispatchEvent({
+        type: 'loaded',
         content: this
     });
 };
@@ -14654,7 +14496,7 @@
     if(!this.texture.baseTexture.hasLoaded)
     {
         var scope = this;
-        this.texture.baseTexture.on('loaded', function()
+        this.texture.baseTexture.addEventListener('loaded', function()
         {
             scope.onLoaded();
         });
@@ -14673,7 +14515,7 @@
  */
 PIXI.ImageLoader.prototype.onLoaded = function()
 {
-    this.emit('loaded', { content: this });
+    this.dispatchEvent({type: 'loaded', content: this});
 };
 
 /**
@@ -14711,7 +14553,7 @@
     if(!this.texture.baseTexture.hasLoaded)
     {
         var scope = this;
-        this.texture.baseTexture.on('loaded', function() {
+        this.texture.baseTexture.addEventListener('loaded', function() {
             scope.onLoaded();
         });
     }
@@ -14877,7 +14719,7 @@
             PIXI.BitmapText.fonts[data.font] = data;
 
             var scope = this;
-            image.on('loaded', function() {
+            image.addEventListener('loaded', function() {
                 scope.onLoaded();
             });
             image.load();
@@ -14893,7 +14735,7 @@
  */
 PIXI.BitmapFontLoader.prototype.onLoaded = function()
 {
-    this.emit('loaded', { content: this });
+    this.dispatchEvent({type: 'loaded', content: this});
 };
 
 /**
@@ -14960,8 +14802,8 @@
 
     var scope = this;
     var jsonLoader = new PIXI.JsonLoader(this.url, this.crossorigin);
-    jsonLoader.on('loaded', function (event) {
-        scope.json = event.data.content.json;
+    jsonLoader.addEventListener("loaded", function (event) {
+        scope.json = event.content.json;
         scope.onLoaded();
     });
     jsonLoader.load();
@@ -14975,7 +14817,7 @@
  */
 PIXI.SpineLoader.prototype.onLoaded = function () {
     this.loaded = true;
-    this.emit('loaded', { content: this });
+    this.dispatchEvent({type: "loaded", content: this});
 };
 
 
@@ -15941,12 +15783,8 @@
         this.dirty = true;
         this.uniforms.angle.value = value;
     }
-<<<<<<< HEAD
 });
-=======
-});
-
->>>>>>> 9f6e9923
+
 /**
  * @author Mat Groves http://matgroves.com/ @Doormat23
  */
